--- conflicted
+++ resolved
@@ -62,26 +62,5 @@
   )
 endif
 
-<<<<<<< HEAD
-=======
-# Generate version number. Note that this will not (yet) update the version
-# number seen by pip or reflected in wheel filenames. See
-# https://github.com/mesonbuild/meson-python/issues/159 for that.
-versioneer = files('generate_version.py')
-if fs.exists('_version_meson.py')
-    py.install_sources('_version_meson.py', subdir: 'numpy')
-else
-    custom_target('write_version_file',
-        output: '_version_meson.py',
-        command: [py, versioneer, '-o', '@OUTPUT@'],
-        build_by_default: true,
-        build_always_stale: true,
-        install: true,
-        install_dir: py.get_install_dir() / 'numpy'
-    )
-    meson.add_dist_script(py, versioneer, '-o', '_version_meson.py')
-endif
-
 subdir('meson_cpu')
->>>>>>> 4ec01825
 subdir('numpy')