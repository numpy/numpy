Cython
wheel==0.38.1
setuptools==65.5.1 ; python_version < '3.12'
setuptools         ; python_version >= '3.12'
<<<<<<< HEAD
hypothesis==6.104.1
pytest==8.4.1
=======
hypothesis==6.142.2
pytest==7.4.0
>>>>>>> 884aec97
pytest-cov==4.1.0
meson
ninja; sys_platform != "emscripten"
pytest-xdist
pytest-timeout
# For testing types. Notes on the restrictions:
# - Mypy relies on C API features not present in PyPy
# NOTE: Keep mypy in sync with environment.yml
mypy==1.18.2; platform_python_implementation != "PyPy"
typing_extensions>=4.5.0
# for optional f2py encoding detection
charset-normalizer
tzdata<|MERGE_RESOLUTION|>--- conflicted
+++ resolved
@@ -2,13 +2,8 @@
 wheel==0.38.1
 setuptools==65.5.1 ; python_version < '3.12'
 setuptools         ; python_version >= '3.12'
-<<<<<<< HEAD
-hypothesis==6.104.1
+hypothesis==6.142.2
 pytest==8.4.1
-=======
-hypothesis==6.142.2
-pytest==7.4.0
->>>>>>> 884aec97
 pytest-cov==4.1.0
 meson
 ninja; sys_platform != "emscripten"
