# 'Tox' is a tool for automating sdist/build/test cycles against
# multiple Python versions:
#   https://pypi.python.org/pypi/tox
#   https://tox.readthedocs.io/

# Running the command 'tox' while in the root of the numpy source
# directory will:
#   - Create a numpy source distribution (setup.py sdist)
#   - Then for every supported version of Python:
#     - Create a virtualenv in .tox/py$VERSION and install
#       dependencies. (These virtualenvs are cached across runs unless
#       you use --recreate.)
#     - Use pip to install the numpy sdist into the virtualenv
#     - Run the numpy tests
# To run against a specific subset of Python versions, use:
#   tox -e py37

# Extra arguments will be passed to runtests.py. To run
# the full testsuite:
#   tox full
# To run with extra verbosity:
#   tox -- -v

# Tox assumes that you have appropriate Python interpreters already
# installed and that they can be run as 'python2.7', 'python3.3', etc.

[tox]
envlist =
  py35,py36,py37,
  py37-not-relaxed-strides

[testenv]
<<<<<<< HEAD
deps=
  hypothesis
  pytest
=======
deps= -Ur{toxinidir}/test_requirements.txt
>>>>>>> ddffa68e
changedir={envdir}
commands={envpython} {toxinidir}/runtests.py --mode=full {posargs:}

[testenv:py37-not-relaxed-strides]
basepython=python3.7
env=NPY_RELAXED_STRIDES_CHECKING=0

# Not run by default. Set up the way you want then use 'tox -e debug'
# if you want it:
[testenv:debug]
basepython=python-dbg
commands=gdb --args {envpython} {toxinidir}/runtests.py --mode=full {posargs:}<|MERGE_RESOLUTION|>--- conflicted
+++ resolved
@@ -30,13 +30,7 @@
   py37-not-relaxed-strides
 
 [testenv]
-<<<<<<< HEAD
-deps=
-  hypothesis
-  pytest
-=======
 deps= -Ur{toxinidir}/test_requirements.txt
->>>>>>> ddffa68e
 changedir={envdir}
 commands={envpython} {toxinidir}/runtests.py --mode=full {posargs:}
 
