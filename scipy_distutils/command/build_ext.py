--- conflicted
+++ resolved
@@ -1,7 +1,10 @@
 """ Modified version of build_ext that handles fortran source files.
 """
 
-import os, string, sys
+import os
+import string
+import sys
+from glob import glob
 from types import *
 
 from distutils.dep_util import newer_group, newer
@@ -9,17 +12,42 @@
 
 from scipy_distutils.command.build_clib import get_headers,get_directories
 from scipy_distutils import misc_util, log
-
+from scipy_distutils.misc_util import filter_sources, has_f_sources, has_cxx_sources
 
 class build_ext (old_build_ext):
 
-    def finalize_options (self):
-        old_build_ext.finalize_options(self)
-        extra_includes = misc_util.get_environ_include_dirs()
-        self.include_dirs.extend(extra_includes)
+    description = "build C/C++/F extensions (compile/link to build directory)"
+
+    user_options = old_build_ext.user_options + [
+        ('fcompiler=', None,
+         "specify the Fortran compiler type"),
+        ]
+
+    def initialize_options(self):
+        old_build_ext.initialize_options(self)
+        self.fcompiler = None
+        return
+
+    def run(self):
+        if not self.extensions:
+            return
+
+        if self.distribution.has_c_libraries():
+            build_clib = self.get_finalized_command('build_clib')
+            self.library_dirs.append(build_clib.build_clib)
+        else:
+            build_clib = None
+
+        # Not including C libraries to the list of
+        # extension libraries automatically to prevent
+        # bogus linking commands. Extensions must
+        # explicitly specify the C libraries that they use.
+
+        save_mth = self.distribution.has_c_libraries
+        self.distribution.has_c_libraries = self.distribution.return_false
+        old_build_ext.run(self)   # sets self.compiler
+        self.distribution.has_c_libraries = save_mth
         
-<<<<<<< HEAD
-=======
         # Determine if Fortran compiler is needed.
         if build_clib and build_clib.fcompiler is not None:
             need_f_compiler = 1
@@ -83,118 +111,43 @@
         # Do nothing. Swig sources have beed handled in build_src command.
         return sources
 
->>>>>>> ba685a61
     def build_extension(self, ext):
-
-<<<<<<< HEAD
-        # SourceGenerator support
-        if hasattr(ext,'generate_sources'):
-            ext.generate_sources()
-        
-        # The MSVC compiler doesn't have a linker_so attribute.
-        # Giving it a dummy one of None seems to do the trick.
-        if not hasattr(self.compiler,'linker_so'):
-            self.compiler.linker_so = None
-            
-        #XXX: anything else we need to save?
-        save_linker_so = self.compiler.linker_so
-        save_compiler_libs = self.compiler.libraries
-        save_compiler_libs_dirs = self.compiler.library_dirs
-        
-        # support for building static fortran libraries
-        need_f_libs = 0
-        need_f_opts = getattr(ext,'need_fcompiler_opts',0)
-        ext_name = string.split(ext.name,'.')[-1]
-        flib_name = ext_name + '_f2py'
-
-        if self.distribution.has_f_libraries():
-            build_flib = self.get_finalized_command('build_flib')
-            if build_flib.has_f_library(flib_name):
-                need_f_libs = 1
-            else:
-                for lib_name in ext.libraries:
-                    if build_flib.has_f_library(lib_name):
-                        need_f_libs = 1
-                        break
-        elif need_f_opts:
-            build_flib = self.get_finalized_command('build_flib')
-
-        #self.announce('%s %s needs fortran libraries %s %s'%(\
-        #    ext.name,ext_name,need_f_libs,need_f_opts))
-        
-        if need_f_libs:
-            if build_flib.has_f_library(flib_name) and \
-               flib_name not in ext.libraries:
-                ext.libraries.insert(0,flib_name)
-            for lib_name in ext.libraries[:]:
-                ext.libraries.extend(build_flib.get_library_names(lib_name))
-                ext.library_dirs.extend(build_flib.get_library_dirs(lib_name))
-            d = build_flib.build_flib
-            if d not in ext.library_dirs:
-                ext.library_dirs.append(d)
-
-        if need_f_libs or need_f_opts:
-            moreargs = build_flib.fcompiler.get_extra_link_args()
-            if moreargs != []:
-                if ext.extra_link_args is None:
-                    ext.extra_link_args = moreargs
-                else:
-                    ext.extra_link_args += moreargs
-
-            runtime_dirs = build_flib.get_runtime_library_dirs()
-            ext.runtime_library_dirs.extend(runtime_dirs or [])
-
-            linker_so = build_flib.fcompiler.get_linker_so()
-
-            if linker_so is not None:
-                if linker_so is not save_linker_so:
-                    log.debug('replacing linker_so %r with %r',
-                              ' '.join(save_linker_so),
-                              ' '.join(linker_so))
-                    self.compiler.linker_so = linker_so
-                    l = build_flib.get_fcompiler_library_names()
-                    #l = self.compiler.libraries + l
-                    self.compiler.libraries = l
-                    l = ( self.compiler.library_dirs +
-                          build_flib.get_fcompiler_library_dirs() )
-                    self.compiler.library_dirs = l
-            else:
-                libs = build_flib.get_fcompiler_library_names()
-                for lib in libs:
-                    if lib not in self.compiler.libraries:
-                        self.compiler.libraries.append(lib)
-
-                lib_dirs = build_flib.get_fcompiler_library_dirs()
-                for lib_dir in lib_dirs:
-                    if lib_dir not in self.compiler.library_dirs:
-                        self.compiler.library_dirs.append(lib_dir)
-        # check for functions existence so that we can mix distutils
-        # extension with scipy_distutils functions without breakage
-        elif (hasattr(ext,'has_cxx_sources') and
-              ext.has_cxx_sources()):
-
-            if save_linker_so and save_linker_so[0]=='gcc':
-                #XXX: need similar hooks that are in weave.build_tools.py
-                #     Or more generally, implement cxx_compiler_class
-                #     hooks similar to fortran_compiler_class.
-                linker_so = ['g++'] + save_linker_so[1:]
-                self.compiler.linker_so = linker_so
-                log.debug('replacing linker_so %r with %r',
-                          ' '.join(save_linker_so),
-                          ' '.join(linker_so))
-
-        # end of fortran source support
-
-        res = old_build_ext.build_extension(self,ext)
-
-        if save_linker_so is not self.compiler.linker_so:
-            log.debug('restoring linker_so %r' % ' '.join(save_linker_so))
-            self.compiler.linker_so = save_linker_so
-            self.compiler.libraries = save_compiler_libs
-            self.compiler.library_dirs = save_compiler_libs_dirs
-
-        return res
-=======
+        sources = ext.sources
+        if sources is None or type(sources) not in (ListType, TupleType):
+            raise DistutilsSetupError, \
+                  ("in 'ext_modules' option (extension '%s'), " +
+                   "'sources' must be present and must be " +
+                   "a list of source filenames") % ext.name
+        sources = list(sources)
+
+        fullname = self.get_ext_fullname(ext.name)
+        if self.inplace:
+            modpath = string.split(fullname, '.')
+            package = string.join(modpath[0:-1], '.')
+            base = modpath[-1]
+
+            build_py = self.get_finalized_command('build_py')
+            package_dir = build_py.get_package_dir(package)
+            ext_filename = os.path.join(package_dir,
+                                        self.get_ext_filename(base))
+        else:
+            ext_filename = os.path.join(self.build_lib,
+                                        self.get_ext_filename(fullname))
+        depends = sources + ext.depends
+
+        if not (self.force or newer_group(depends, ext_filename, 'newer')):
+            log.debug("skipping '%s' extension (up-to-date)", ext.name)
+            return
+        else:
+            log.info("building '%s' extension", ext.name)
+
+        extra_args = ext.extra_compile_args or []
+        macros = ext.define_macros[:]
+        for undef in ext.undef_macros:
+            macros.append((undef,))
+
+        c_sources, cxx_sources, f_sources, fmodule_sources = filter_sources(ext.sources)
+
         if sys.version[:3]>='2.3':
             kws = {'depends':ext.depends}
         else:
@@ -322,19 +275,38 @@
 
         self.compiler.linker_so[0] = old_linker_so_0
         return
->>>>>>> ba685a61
 
     def get_source_files (self):
         self.check_extensions_list(self.extensions)
         filenames = []
-
+        def visit_func(filenames,dirname,names):
+            if os.path.basename(dirname)=='CVS':
+                return
+            for name in names:
+                fullname = os.path.join(dirname,name)
+                if os.path.isfile(fullname):
+                    filenames.append(fullname)
         # Get sources and any include files in the same directory.
         for ext in self.extensions:
-            if hasattr(ext,'get_sources'):
-                sources = ext.get_sources()
-            else:
-                sources = ext.sources
+            sources = filter(lambda s:type(s) is StringType,ext.sources)
             filenames.extend(sources)
             filenames.extend(get_headers(get_directories(sources)))
-
-        return filenames+            for d in ext.depends:
+                if is_local_src_dir(d):
+                    os.path.walk(d,visit_func,filenames)
+                elif os.path.isfile(d):
+                    filenames.append(d)
+        return filenames
+
+def is_local_src_dir(directory):
+    """ Return true if directory is local directory.
+    """
+    abs_dir = os.path.abspath(directory)
+    c = os.path.commonprefix([os.getcwd(),abs_dir])
+    new_dir = abs_dir[len(c):].split(os.sep)
+    if new_dir and not new_dir[0]:
+        new_dir = new_dir[1:]
+    if new_dir and new_dir[0]=='build':
+        return 0
+    new_dir = os.sep.join(new_dir)
+    return os.path.isdir(new_dir)