--- conflicted
+++ resolved
@@ -77,11 +77,7 @@
 
 
 [tool.cibuildwheel]
-<<<<<<< HEAD
-skip = "cp36-* cp37-* pp37-* pp38-macosx* *-manylinux_i686 *-musllinux_i686 *_ppc64le *_s390x"
-=======
-skip = "cp36-* cp37-* pp37-* *-manylinux_i686 *_ppc64le *_s390x *-musllinux*"
->>>>>>> 9ee47e0e
+skip = "cp36-* cp37-* pp37-* *-manylinux_i686 *_ppc64le *_s390x *-musllinux_i686"
 build-verbosity = "3"
 before-build = "bash {project}/tools/wheels/cibw_before_build.sh {project}"
 before-test = "pip install -r {project}/test_requirements.txt"
