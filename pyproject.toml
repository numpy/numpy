[build-system]
build-backend = "mesonpy"
requires = [
<<<<<<< HEAD
    # TODO: Point at an actual meson-python release.
    # "meson-python>=0.19.0",
    "meson-python @ git+https://github.com/mesonbuild/meson-python",
=======
    "meson-python>=0.18.0",
>>>>>>> 884aec97
    "Cython>=3.0.6",  # keep in sync with version check in meson.build
]

[project]
name = "numpy"
version = "2.4.0.dev0"
description = "Fundamental package for array computing in Python"
authors = [{name = "Travis E. Oliphant et al."}]
maintainers = [
    {name = "NumPy Developers", email="numpy-discussion@python.org"},
]
requires-python = ">=3.11"
readme = "README.md"
classifiers = [
    'Development Status :: 5 - Production/Stable',
    'Intended Audience :: Science/Research',
    'Intended Audience :: Developers',
    'Programming Language :: C',
    'Programming Language :: Python',
    'Programming Language :: Python :: 3',
    'Programming Language :: Python :: 3.11',
    'Programming Language :: Python :: 3.12',
    'Programming Language :: Python :: 3.13',
    'Programming Language :: Python :: 3.14',
    'Programming Language :: Python :: 3 :: Only',
    'Programming Language :: Python :: Implementation :: CPython',
    'Topic :: Software Development',
    'Topic :: Scientific/Engineering',
    'Typing :: Typed',
    'Operating System :: Microsoft :: Windows',
    'Operating System :: POSIX',
    'Operating System :: Unix',
    'Operating System :: MacOS',
]
# License info:
#   - The main NumPy project license is BSD-3-Clause.
#   - The SPDX license expression below reflects installed numpy packages when
#     built from source (e.g., with `python -m build --wheel`), with no vendoring.
#   - That SPDX expression is therefore incomplete for:
#     (a) sdists - see the comment below `license-files` for other licenses
#         included in the sdist
#     (b) wheels on PyPI - most wheels include vendored libraries with additional licenses:
#         - libopenblas : BSD-3-Clause AND BSD-3-Clause-Attribution (all except arm64 macOS>=14)
#         - libgfortran : GPL-3.0-with-GCC-exception                (all except arm64 macOS>=14)
#         - libquadmath : LGPL-2.1-or-later                         (all except arm64 macOS>=14 and Windows)
#         The licenses for these vendored components are dynamically included
#         in the build process for PyPI wheels.
license = 'BSD-3-Clause AND 0BSD AND MIT AND Zlib AND CC0-1.0'
license-files = [
    'LICENSE.txt',                                       # BSD-3-Clause
    'numpy/_core/include/numpy/libdivide/LICENSE.txt',   # Zlib
    'numpy/_core/src/common/pythoncapi-compat/COPYING',  # 0BSD
    'numpy/_core/src/highway/LICENSE-BSD3',              # BSD-3-Clause
    'numpy/_core/src/multiarray/dragon4_LICENSE.txt',    # MIT
    'numpy/_core/src/npysort/x86-simd-sort/LICENSE.md',  # BSD-3-Clause
    'numpy/_core/src/umath/svml/LICENSE',                # BSD-3-Clause
    'numpy/fft/pocketfft/LICENSE.md',                    # BSD-3-Clause
    'numpy/ma/LICENSE',                                  # BSD-3-Clause
    'numpy/linalg/lapack_lite/LICENSE.txt',              # BSD-3-Clause
    'numpy/random/LICENSE.md',                           # BSD-3-Clause
    'numpy/random/src/distributions/LICENSE.md',         # BSD-3-Clause AND MIT
    'numpy/random/src/mt19937/LICENSE.md',               # BSD-3-Clause AND MIT
    'numpy/random/src/pcg64/LICENSE.md',                 # MIT
    'numpy/random/src/philox/LICENSE.md',                # BSD-3-Clause
    'numpy/random/src/sfc64/LICENSE.md',                 # MIT
    'numpy/random/src/splitmix64/LICENSE.md',            # CC0-1.0
]
# The license files below apply only to files in the repo and sdist, not to
# installed `numpy` packages or wheels (build/doc tools don't affect the
# license of the installed package). We have to make a choice whether to add
# those to the SPDX expression above since PEP 639 is unclear on the
# differences; we choose to make the SPDX expression reflect *a wheel built
# from the sources*.
#    '.spin/LICENSE',                                    # BSD-3-Clause
#    'doc/source/_static/scipy-mathjax/LICENSE',         # Apache-2.0
#    'numpy/_build_utils/tempita/LICENSE.txt',           # BSD-3-Clause
#    'vendored-meson/meson/COPYING',                     # Apache-2.0
# Note that the commented out license files are still included in the sdist,
# just not in Core Metadata and in the .dist-info directory.


[project.scripts]
f2py = 'numpy.f2py.f2py2e:main'
numpy-config = 'numpy._configtool:main'

[project.entry-points.pkg_config]
numpy = 'numpy._core.lib.pkgconfig'

[project.entry-points.array_api]
numpy = 'numpy'

[project.entry-points.pyinstaller40]
hook-dirs = 'numpy:_pyinstaller_hooks_dir'

[project.urls]
homepage = "https://numpy.org"
documentation = "https://numpy.org/doc/"
source = "https://github.com/numpy/numpy"
download = "https://pypi.org/project/numpy/#files"
tracker = "https://github.com/numpy/numpy/issues"
"release notes" = "https://numpy.org/doc/stable/release"

[tool.towncrier]
    single_file = false
    filename = "doc/source/release/notes-towncrier.rst"
    directory = "doc/release/upcoming_changes/"
    issue_format = "`gh-{issue} <https://github.com/numpy/numpy/pull/{issue}>`__"
    template = "doc/release/upcoming_changes/template.rst"
    underlines = "~="
    all_bullets = false


    [[tool.towncrier.type]]
        directory = "highlight"
        name = "Highlights"
        showcontent = true

    [[tool.towncrier.type]]
        directory = "new_function"
        name = "New functions"
        showcontent = true

    [[tool.towncrier.type]]
        directory = "python_removal"
        name = "NumPy 2.0 Python API removals"
        showcontent = true

    [[tool.towncrier.type]]
        directory = "deprecation"
        name = "Deprecations"
        showcontent = true

    [[tool.towncrier.type]]
        directory = "future"
        name = "Future Changes"
        showcontent = true

    [[tool.towncrier.type]]
        directory = "expired"
        name = "Expired deprecations"
        showcontent = true

    [[tool.towncrier.type]]
        directory = "compatibility"
        name = "Compatibility notes"
        showcontent = true

    [[tool.towncrier.type]]
        directory = "c_api"
        name = "C API changes"
        showcontent = true

    [[tool.towncrier.type]]
        directory = "c_api_removal"
        name = "NumPy 2.0 C API removals"
        showcontent = true

    [[tool.towncrier.type]]
        directory = "new_feature"
        name = "New Features"
        showcontent = true

    [[tool.towncrier.type]]
        directory = "improvement"
        name = "Improvements"
        showcontent = true

    [[tool.towncrier.type]]
        directory = "performance"
        name = "Performance improvements and changes"
        showcontent = true

    [[tool.towncrier.type]]
        directory = "change"
        name = "Changes"
        showcontent = true


[tool.cibuildwheel]
# Note: the below skip command doesn't do much currently, the platforms to
# build wheels for in CI are controlled in `.github/workflows/wheels.yml`.
# universal2 wheels are not supported (see gh-21233), use `delocate-fuse` if you need them
skip = ["*_i686", "*_ppc64le", "*_s390x", "*_universal2"]
before-build = "bash {project}/tools/wheels/cibw_before_build.sh {project}"
before-test = "pip install -r {project}/requirements/test_requirements.txt"
test-command = "bash {project}/tools/wheels/cibw_test_command.sh {project}"
enable = ["cpython-freethreading", "pypy", "cpython-prerelease"]

# The build will use openblas64 everywhere, except on arm64 macOS >=14.0 (uses Accelerate)
[tool.cibuildwheel.config-settings]
setup-args = ["-Duse-ilp64=true", "-Dallow-noblas=false"]
build-dir = "build"

[tool.cibuildwheel.ios]
# The build will use Accelerate on iOS 16.4 or above; but fall back to non-BLAS
# for older iOS versions (because blas isn't available for iOS).
config-settings = "setup-args=-Duse-ilp64=true setup-args=-Dallow-noblas=true build-dir=build"
before-test = []
test-requires = [
    "hypothesis==6.81.1",
    "pytest==8.4.1",
    "tzdata",
]
test-sources = []
test-command = "python -m pytest --pyargs numpy -m 'not slow' -vv"
xbuild-tools = ["ninja"]

[tool.cibuildwheel.linux]
manylinux-x86_64-image = "manylinux_2_28"
manylinux-aarch64-image = "manylinux_2_28"
musllinux-x86_64-image = "musllinux_1_2"
musllinux-aarch64-image = "musllinux_1_2"

[tool.cibuildwheel.linux.environment]
# RUNNER_OS is a GitHub Actions specific env var; define it here so it's
# defined when running cibuildwheel locally
RUNNER_OS="Linux"
# /project will be the $PWD equivalent inside the docker used to build the wheel
PKG_CONFIG_PATH="/project/.openblas"

[tool.cibuildwheel.windows]
config-settings = {setup-args = ["--vsenv", "-Dallow-noblas=false"], build-dir="build"}
repair-wheel-command = "bash -el ./tools/wheels/repair_windows.sh {wheel} {dest_dir}"

[[tool.cibuildwheel.overrides]]
select = ["*-win32"]
config-settings = {setup-args = ["--vsenv", "-Dallow-noblas=true"], build-dir="build"}
repair-wheel-command = ""

[tool.cibuildwheel.pyodide]
before-test = "pip install -r {project}/requirements/emscripten_test_requirements.txt"
# Pyodide ensures that the wheels are already repaired by auditwheel-emscripten
repair-wheel-command = ""
test-command = "python -m pytest --pyargs numpy -m 'not slow'"

[tool.cibuildwheel.pyodide.config-settings]
build-dir = "build"
setup-args = ["--cross-file=$PWD/tools/ci/emscripten/emscripten.meson.cross", "-Dblas=none", "-Dlapack=none"]



[tool.meson-python]
meson = 'vendored-meson/meson/meson.py'

[tool.meson-python.args]
install = ['--tags=runtime,python-runtime,tests,devel']


[tool.spin]
package = 'numpy'

[tool.spin.meson]
cli = 'vendored-meson/meson/meson.py'

[tool.spin.commands]
"Build" = [
  ".spin/cmds.py:build",
  ".spin/cmds.py:test",
  ".spin/cmds.py:mypy",
  ".spin/cmds.py:stubtest",
  ".spin/cmds.py:config_openblas",
  ".spin/cmds.py:lint",
]
"Environments" = [
  "spin.cmds.meson.run",
  ".spin/cmds.py:ipython",
  ".spin/cmds.py:python",
  "spin.cmds.meson.gdb",
  "spin.cmds.meson.lldb"
]
"Documentation" = [
  ".spin/cmds.py:docs",
  ".spin/cmds.py:changelog",
  ".spin/cmds.py:notes",
  ".spin/cmds.py:check_docs",
  ".spin/cmds.py:check_tutorials",
]
"Metrics" = [".spin/cmds.py:bench"]<|MERGE_RESOLUTION|>--- conflicted
+++ resolved
@@ -1,13 +1,9 @@
 [build-system]
 build-backend = "mesonpy"
 requires = [
-<<<<<<< HEAD
     # TODO: Point at an actual meson-python release.
     # "meson-python>=0.19.0",
     "meson-python @ git+https://github.com/mesonbuild/meson-python",
-=======
-    "meson-python>=0.18.0",
->>>>>>> 884aec97
     "Cython>=3.0.6",  # keep in sync with version check in meson.build
 ]
 
