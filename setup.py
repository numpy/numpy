#!/usr/bin/env python3
""" NumPy is the fundamental package for array computing with Python.

It provides:

- a powerful N-dimensional array object
- sophisticated (broadcasting) functions
- tools for integrating C/C++ and Fortran code
- useful linear algebra, Fourier transform, and random number capabilities
- and much more

Besides its obvious scientific uses, NumPy can also be used as an efficient
multi-dimensional container of generic data. Arbitrary data-types can be
defined. This allows NumPy to seamlessly and speedily integrate with a wide
variety of databases.

All NumPy wheels distributed on PyPI are BSD licensed.

"""
DOCLINES = (__doc__ or '').split("\n")

import os
import sys
import subprocess
import textwrap
import warnings


if sys.version_info[:2] < (3, 7):
    raise RuntimeError("Python version >= 3.7 required.")

import builtins


CLASSIFIERS = """\
Development Status :: 5 - Production/Stable
Intended Audience :: Science/Research
Intended Audience :: Developers
License :: OSI Approved :: BSD License
Programming Language :: C
Programming Language :: Python
Programming Language :: Python :: 3
Programming Language :: Python :: 3.7
Programming Language :: Python :: 3.8
Programming Language :: Python :: 3.9
Programming Language :: Python :: 3 :: Only
Programming Language :: Python :: Implementation :: CPython
Topic :: Software Development
Topic :: Scientific/Engineering
Typing :: Typed
Operating System :: Microsoft :: Windows
Operating System :: POSIX
Operating System :: Unix
Operating System :: MacOS
"""

MAJOR               = 1
MINOR               = 20
<<<<<<< HEAD
MICRO               = 2
=======
MICRO               = 3
>>>>>>> 27b98cbe
ISRELEASED          = True
VERSION             = '%d.%d.%d' % (MAJOR, MINOR, MICRO)

# The first version not in the `Programming Language :: Python :: ...` classifiers above
if sys.version_info >= (3, 10):
    fmt = "NumPy {} may not yet support Python {}.{}."
    warnings.warn(
        fmt.format(VERSION, *sys.version_info[:2]),
        RuntimeWarning,
    )
    del fmt


# Return the git revision as a string
def git_version():
    def _minimal_ext_cmd(cmd):
        # construct minimal environment
        env = {}
        for k in ['SYSTEMROOT', 'PATH', 'HOME']:
            v = os.environ.get(k)
            if v is not None:
                env[k] = v
        # LANGUAGE is used on win32
        env['LANGUAGE'] = 'C'
        env['LANG'] = 'C'
        env['LC_ALL'] = 'C'
        out = subprocess.check_output(cmd, stderr=subprocess.STDOUT, env=env)
        return out

    try:
        out = _minimal_ext_cmd(['git', 'rev-parse', 'HEAD'])
        GIT_REVISION = out.strip().decode('ascii')
    except (subprocess.SubprocessError, OSError):
        GIT_REVISION = "Unknown"

    if not GIT_REVISION:
        # this shouldn't happen but apparently can (see gh-8512)
        GIT_REVISION = "Unknown"

    return GIT_REVISION


# BEFORE importing setuptools, remove MANIFEST. Otherwise it may not be
# properly updated when the contents of directories change (true for distutils,
# not sure about setuptools).
if os.path.exists('MANIFEST'):
    os.remove('MANIFEST')

# This is a bit hackish: we are setting a global variable so that the main
# numpy __init__ can detect if it is being loaded by the setup routine, to
# avoid attempting to load components that aren't built yet.  While ugly, it's
# a lot more robust than what was previously being used.
builtins.__NUMPY_SETUP__ = True


def get_version_info():
    # Adding the git rev number needs to be done inside write_version_py(),
    # otherwise the import of numpy.version messes up the build under Python 3.
    FULLVERSION = VERSION
    if os.path.exists('.git'):
        GIT_REVISION = git_version()
    elif os.path.exists('numpy/version.py'):
        # must be a source distribution, use existing version file
        try:
            from numpy.version import git_revision as GIT_REVISION
        except ImportError:
            raise ImportError("Unable to import git_revision. Try removing "
                              "numpy/version.py and the build directory "
                              "before building.")
    else:
        GIT_REVISION = "Unknown"

    if not ISRELEASED:
        FULLVERSION += '.dev0+' + GIT_REVISION[:7]

    return FULLVERSION, GIT_REVISION


def write_version_py(filename='numpy/version.py'):
    cnt = """
# THIS FILE IS GENERATED FROM NUMPY SETUP.PY
#
# To compare versions robustly, use `numpy.lib.NumpyVersion`
short_version: str = '%(version)s'
version: str = '%(version)s'
full_version: str = '%(full_version)s'
git_revision: str = '%(git_revision)s'
release: bool = %(isrelease)s

if not release:
    version = full_version
"""
    FULLVERSION, GIT_REVISION = get_version_info()

    a = open(filename, 'w')
    try:
        a.write(cnt % {'version': VERSION,
                       'full_version': FULLVERSION,
                       'git_revision': GIT_REVISION,
                       'isrelease': str(ISRELEASED)})
    finally:
        a.close()


def configuration(parent_package='', top_path=None):
    from numpy.distutils.misc_util import Configuration

    config = Configuration(None, parent_package, top_path)
    config.set_options(ignore_setup_xxx_py=True,
                       assume_default_configuration=True,
                       delegate_options_to_subpackages=True,
                       quiet=True)

    config.add_subpackage('numpy')
    config.add_data_files(('numpy', 'LICENSE.txt'))
    config.add_data_files(('numpy', 'numpy/*.pxd'))

    config.get_version('numpy/version.py')  # sets config.version

    return config


def check_submodules():
    """ verify that the submodules are checked out and clean
        use `git submodule update --init`; on failure
    """
    if not os.path.exists('.git'):
        return
    with open('.gitmodules') as f:
        for line in f:
            if 'path' in line:
                p = line.split('=')[-1].strip()
                if not os.path.exists(p):
                    raise ValueError('Submodule {} missing'.format(p))

    proc = subprocess.Popen(['git', 'submodule', 'status'],
                            stdout=subprocess.PIPE)
    status, _ = proc.communicate()
    status = status.decode("ascii", "replace")
    for line in status.splitlines():
        if line.startswith('-') or line.startswith('+'):
            raise ValueError('Submodule not clean: {}'.format(line))


class concat_license_files():
    """Merge LICENSE.txt and LICENSES_bundled.txt for sdist creation

    Done this way to keep LICENSE.txt in repo as exact BSD 3-clause (see
    gh-13447).  This makes GitHub state correctly how NumPy is licensed.
    """
    def __init__(self):
        self.f1 = 'LICENSE.txt'
        self.f2 = 'LICENSES_bundled.txt'

    def __enter__(self):
        """Concatenate files and remove LICENSES_bundled.txt"""
        with open(self.f1, 'r') as f1:
            self.bsd_text = f1.read()

        with open(self.f1, 'a') as f1:
            with open(self.f2, 'r') as f2:
                self.bundled_text = f2.read()
                f1.write('\n\n')
                f1.write(self.bundled_text)

    def __exit__(self, exception_type, exception_value, traceback):
        """Restore content of both files"""
        with open(self.f1, 'w') as f:
            f.write(self.bsd_text)


from distutils.command.sdist import sdist
class sdist_checked(sdist):
    """ check submodules on sdist to prevent incomplete tarballs """
    def run(self):
        check_submodules()
        with concat_license_files():
            sdist.run(self)


def get_build_overrides():
    """
    Custom build commands to add `-std=c99` to compilation
    """
    from numpy.distutils.command.build_clib import build_clib
    from numpy.distutils.command.build_ext import build_ext
    from distutils.version import LooseVersion

    def _needs_gcc_c99_flag(obj):
        if obj.compiler.compiler_type != 'unix':
            return False

        cc = obj.compiler.compiler[0]
        if "gcc" not in cc:
            return False

        # will print something like '4.2.1\n'
        out = subprocess.run([cc, '-dumpversion'], stdout=subprocess.PIPE,
                             stderr=subprocess.PIPE, universal_newlines=True)
        # -std=c99 is default from this version on
        if LooseVersion(out.stdout) >= LooseVersion('5.0'):
            return False
        return True

    class new_build_clib(build_clib):
        def build_a_library(self, build_info, lib_name, libraries):
            if _needs_gcc_c99_flag(self):
                args = build_info.get('extra_compiler_args') or []
                args.append('-std=c99')
                build_info['extra_compiler_args'] = args
            build_clib.build_a_library(self, build_info, lib_name, libraries)

    class new_build_ext(build_ext):
        def build_extension(self, ext):
            if _needs_gcc_c99_flag(self):
                if '-std=c99' not in ext.extra_compile_args:
                    ext.extra_compile_args.append('-std=c99')
            build_ext.build_extension(self, ext)
    return new_build_clib, new_build_ext


def generate_cython():
    cwd = os.path.abspath(os.path.dirname(__file__))
    print("Cythonizing sources")
    for d in ('random',):
        p = subprocess.call([sys.executable,
                             os.path.join(cwd, 'tools', 'cythonize.py'),
                             'numpy/{0}'.format(d)],
                            cwd=cwd)
        if p != 0:
            raise RuntimeError("Running cythonize failed!")


def parse_setuppy_commands():
    """Check the commands and respond appropriately.  Disable broken commands.

    Return a boolean value for whether or not to run the build or not (avoid
    parsing Cython and template files if False).
    """
    args = sys.argv[1:]

    if not args:
        # User forgot to give an argument probably, let setuptools handle that.
        return True

    info_commands = ['--help-commands', '--name', '--version', '-V',
                     '--fullname', '--author', '--author-email',
                     '--maintainer', '--maintainer-email', '--contact',
                     '--contact-email', '--url', '--license', '--description',
                     '--long-description', '--platforms', '--classifiers',
                     '--keywords', '--provides', '--requires', '--obsoletes']

    for command in info_commands:
        if command in args:
            return False

    # Note that 'alias', 'saveopts' and 'setopt' commands also seem to work
    # fine as they are, but are usually used together with one of the commands
    # below and not standalone.  Hence they're not added to good_commands.
    good_commands = ('develop', 'sdist', 'build', 'build_ext', 'build_py',
                     'build_clib', 'build_scripts', 'bdist_wheel', 'bdist_rpm',
                     'bdist_wininst', 'bdist_msi', 'bdist_mpkg', 'build_src')

    for command in good_commands:
        if command in args:
            return True

    # The following commands are supported, but we need to show more
    # useful messages to the user
    if 'install' in args:
        print(textwrap.dedent("""
            Note: if you need reliable uninstall behavior, then install
            with pip instead of using `setup.py install`:

              - `pip install .`       (from a git repo or downloaded source
                                       release)
              - `pip install numpy`   (last NumPy release on PyPi)

            """))
        return True

    if '--help' in args or '-h' in sys.argv[1]:
        print(textwrap.dedent("""
            NumPy-specific help
            -------------------

            To install NumPy from here with reliable uninstall, we recommend
            that you use `pip install .`. To install the latest NumPy release
            from PyPi, use `pip install numpy`.

            For help with build/installation issues, please ask on the
            numpy-discussion mailing list.  If you are sure that you have run
            into a bug, please report it at https://github.com/numpy/numpy/issues.

            Setuptools commands help
            ------------------------
            """))
        return False

    # The following commands aren't supported.  They can only be executed when
    # the user explicitly adds a --force command-line argument.
    bad_commands = dict(
        test="""
            `setup.py test` is not supported.  Use one of the following
            instead:

              - `python runtests.py`              (to build and test)
              - `python runtests.py --no-build`   (to test installed numpy)
              - `>>> numpy.test()`           (run tests for installed numpy
                                              from within an interpreter)
            """,
        upload="""
            `setup.py upload` is not supported, because it's insecure.
            Instead, build what you want to upload and upload those files
            with `twine upload -s <filenames>` instead.
            """,
        upload_docs="`setup.py upload_docs` is not supported",
        easy_install="`setup.py easy_install` is not supported",
        clean="""
            `setup.py clean` is not supported, use one of the following instead:

              - `git clean -xdf` (cleans all files)
              - `git clean -Xdf` (cleans all versioned files, doesn't touch
                                  files that aren't checked into the git repo)
            """,
        check="`setup.py check` is not supported",
        register="`setup.py register` is not supported",
        bdist_dumb="`setup.py bdist_dumb` is not supported",
        bdist="`setup.py bdist` is not supported",
        build_sphinx="""
            `setup.py build_sphinx` is not supported, use the
            Makefile under doc/""",
        flake8="`setup.py flake8` is not supported, use flake8 standalone",
        )
    bad_commands['nosetests'] = bad_commands['test']
    for command in ('upload_docs', 'easy_install', 'bdist', 'bdist_dumb',
                    'register', 'check', 'install_data', 'install_headers',
                    'install_lib', 'install_scripts', ):
        bad_commands[command] = "`setup.py %s` is not supported" % command

    for command in bad_commands.keys():
        if command in args:
            print(textwrap.dedent(bad_commands[command]) +
                  "\nAdd `--force` to your command to use it anyway if you "
                  "must (unsupported).\n")
            sys.exit(1)

    # Commands that do more than print info, but also don't need Cython and
    # template parsing.
    other_commands = ['egg_info', 'install_egg_info', 'rotate']
    for command in other_commands:
        if command in args:
            return False

    # If we got here, we didn't detect what setup.py command was given
    import warnings
    warnings.warn("Unrecognized setuptools command, proceeding with "
                  "generating Cython sources and expanding templates",
                  stacklevel=2)
    return True


def get_docs_url():
    if not ISRELEASED:
        return "https://numpy.org/devdocs"
    else:
        # For releases, this URL ends up on pypi.
        # By pinning the version, users looking at old PyPI releases can get
        # to the associated docs easily.
        return "https://numpy.org/doc/{}.{}".format(MAJOR, MINOR)


def setup_package():
    src_path = os.path.dirname(os.path.abspath(__file__))
    old_path = os.getcwd()
    os.chdir(src_path)
    sys.path.insert(0, src_path)

    # Rewrite the version file every time
    write_version_py()

    # The f2py scripts that will be installed
    if sys.platform == 'win32':
        f2py_cmds = [
            'f2py = numpy.f2py.f2py2e:main',
            ]
    else:
        f2py_cmds = [
            'f2py = numpy.f2py.f2py2e:main',
            'f2py%s = numpy.f2py.f2py2e:main' % sys.version_info[:1],
            'f2py%s.%s = numpy.f2py.f2py2e:main' % sys.version_info[:2],
            ]

    cmdclass = {"sdist": sdist_checked, }
    metadata = dict(
        name='numpy',
        maintainer="NumPy Developers",
        maintainer_email="numpy-discussion@python.org",
        description=DOCLINES[0],
        long_description="\n".join(DOCLINES[2:]),
        url="https://www.numpy.org",
        author="Travis E. Oliphant et al.",
        download_url="https://pypi.python.org/pypi/numpy",
        project_urls={
            "Bug Tracker": "https://github.com/numpy/numpy/issues",
            "Documentation": get_docs_url(),
            "Source Code": "https://github.com/numpy/numpy",
        },
        license='BSD',
        classifiers=[_f for _f in CLASSIFIERS.split('\n') if _f],
        platforms=["Windows", "Linux", "Solaris", "Mac OS-X", "Unix"],
        test_suite='pytest',
        cmdclass=cmdclass,
        python_requires='>=3.7',
        zip_safe=False,
        entry_points={
            'console_scripts': f2py_cmds
        },
    )

    if "--force" in sys.argv:
        run_build = True
        sys.argv.remove('--force')
    else:
        # Raise errors for unsupported commands, improve help output, etc.
        run_build = parse_setuppy_commands()

    if run_build:
        # patches distutils, even though we don't use it
        import setuptools  # noqa: F401
        from numpy.distutils.core import setup
        if 'sdist' not in sys.argv:
            # Generate Cython sources, unless we're generating an sdist
            generate_cython()

        metadata['configuration'] = configuration
        # Customize extension building
        cmdclass['build_clib'], cmdclass['build_ext'] = get_build_overrides()
    else:
        from setuptools import setup
        # Version number is added to metadata inside configuration() if build
        # is run.
        metadata['version'] = get_version_info()[0]

    try:
        setup(**metadata)
    finally:
        del sys.path[0]
        os.chdir(old_path)
    return


if __name__ == '__main__':
    setup_package()
    # This may avoid problems where numpy is installed via ``*_requires`` by
    # setuptools, the global namespace isn't reset properly, and then numpy is
    # imported later (which will then fail to load numpy extension modules).
    # See gh-7956 for details
    del builtins.__NUMPY_SETUP__<|MERGE_RESOLUTION|>--- conflicted
+++ resolved
@@ -56,11 +56,7 @@
 
 MAJOR               = 1
 MINOR               = 20
-<<<<<<< HEAD
-MICRO               = 2
-=======
 MICRO               = 3
->>>>>>> 27b98cbe
 ISRELEASED          = True
 VERSION             = '%d.%d.%d' % (MAJOR, MINOR, MICRO)
 
