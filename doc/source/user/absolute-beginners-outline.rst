****************************************
NumPy: The Absolute Basics for Beginners
****************************************

This is a working outline for a future section introducing NumPy to absolute beginners. If you have comments or suggestions, please don’t hesitate to reach out!



- How to install NumPy
  
  - various operating systems 

  - If you don't have Python yet, consider using Anaconda as the easiest way to get started

    - The good thing about getting this Python distribution is is the fact that you don’t need to worry too much about separately installing NumPy or any of the major packages that you’ll be using for your data analyses, such as pandas, Scikit-Learn, etc.
    
    - If you do have Python, you can install NumPy with `conda install numpy` or `pip install numpy`
    
    - For more details, see the `Installation` section

- How to import NumPy

::

  import numpy as np 

(We shorten "numpy" to "np" in order to save time and also so that code is standardized so that anyone working with your code can easily understand and run it.)

- What is an array?

  - An array is a central data structure of the NumPy library. It's a grid of values and it contains information about the raw data, how to locate an element, and how to interpret an element. It has a grid of elements that can be indexed in `various ways <https://numpy.org/devdocs/user/quickstart.html#indexing-slicing-and-iterating>`_. The elements are all of the same type, referred to as the array `dtype`. 

  All of the values in an array should be the same type. An array can be indexed by a tuple of nonnegative integers, by booleans, by another array, or by integers. The **rank** of the array is the number of dimensions. The **shape** of the array is a tuple of integers giving the size of the array along each dimension.

  - One way we can initialize NumPy arrays is from nested Python lists. 

  - We can access the elements in the array using square brackets.

    - When you're accessing elements, remember that indexing starts at 0. That means that, if you want to access the first element in your array, you'll be accessing element "0".
<<<<<<< HEAD

- How to create an array (ndarray object)
- How to create a basic array


  - To create a NumPy array, you can use the function `np.array()`

  - All you need to do to create a simple array is pass a list to it. If you choose to, you can also specify the type of data in your list. You can find more information about data types `here <https://numpy.org/devdocs/user/quickstart.html#arrays-dtypes>`_.

=======

- To make a NumPy array, you can use the function `np.array()`

  - All you need to do to create a simple array is pass a list to it. If you choose to, you can also specify the type of data in your list. You can find more information about data types `here <https://numpy.org/devdocs/user/quickstart.html#arrays-dtypes>`_.

>>>>>>> eebb65ef9af0b8c919a7dface166bfbc429cc168
::

    import numpy as np

    # create a 1-D array
    a = np.array([1,2,3])

<<<<<<< HEAD
You can visualize your array this way:

.. image:: images/np_array.png

- More information about arrays

  - What else might it be called?

    - You might occasionally hear an array referred to as an "ndarray," which is shorthand for "N-dimensional array." You might also hear **1-D**, or one-dimensional array, **2-D**, or two-dimensional array, and so on. The numpy `ndarray` class is used to represent both matrices and vectors. A vector is an array with a single column, while a matrix referrs to an array with multiple columns.

  - What are the attributes of an array?

- What’s the difference between a Python List and a NumPy array? 
  
  - While a Python list can contain different data types within a single list, all of the elements in a NumPy array should be homogenous. The mathematicl operations that are meant to be performed on arrays wouldn't be possible if the arrays weren't homogenous. 

  - Why use NumPy?

    - NumPy arrays are faster and more compact than Python lists. An array consumes less memory and is convenient to use. NumPy uses much less memory to store data and it provides a mechanism of specifying the data types, which allow the code to be optimisted even further. 
=======
    # print the first element of the array
    print(a[0])
    # this will print 1
 
- More information about arrays

  - What else might it be called?

    - You might occasionally hear an array referred to as an "ndarray," which is shorthand for "N-dimensional array." You might also hear **1-D**, or one-dimensional array, **2-D**, or two-dimensional array, and so on. The numpy `ndarray` class is used to represent both matrices and vectors. A vector is an array with a single column, while a matrix referrs to an array with multiple columns.
>>>>>>> eebb65ef9af0b8c919a7dface166bfbc429cc168

- How do you know the shape and size of an array?

<<<<<<< HEAD
  - **ndarray.ndim** will tell you the number of axes, or dimensions, of the array.

  - **ndarray.shape** will display a tuple of integers that indicate the number of elements stored along each dimension of the array. If, for example, you have a 2D-array with 2 rows and 3 columns, the shape of your array is (2,3).

  - **ndarray.size** will tell you the total number of elements of the array. This is, in other words, the product of the elements of the array's shape.

  - For example:
=======
  - How do you know the shape and size of an array?

    - **ndarray.ndim** will tell you the number of axes, or dimensions, of the array.

    - **ndarray.shape** will display a tuple of integers that indicate the number of elements stored along each dimension of the array. If, for example, you have a 2D-array with 2 rows and 3 columns, the shape of your array is (2,3).

    - **ndarray.size** will tell you the total number of elements of the array. This is, in other words, the product of the elements of the array's shape.

    - For example:
>>>>>>> eebb65ef9af0b8c919a7dface166bfbc429cc168

::

      import numpy as np
      array_example = np.array([[[0, 1, 2, 3]
                                 [4, 5, 6, 7]],

                                 [[0, 1, 2, 3]
                                  [4, 5, 6, 7]],

                                  [0 ,1 ,2, 3]
                                  [4, 5, 6, 7]]])
<<<<<<< HEAD
      array_example.ndim
      # will return 3
      
      array_example.shape
      # will return (3,2,4)
      
      array_example.size
      # will return 24

- Can you reshape an array?
<<<<<<< HEAD
=======

  array_example.ndim
  array_example.size
  array_example.shape

**Output:**

::

  3
  24
  (3,2,4)

- **Can you reshape an array?**
>>>>>>> 714b2bfe
  
  - You can! 

::

  numpy.reshape() 

will give a new shape to an array without changing the data. Just remember that when you use the reshape method, the array you want to produce needs to have the same number of elements as the original array. If you start with an array with 12 elements, you'll need to make sure that your new array also has a total of 12 elements.

For example:

::

  a = np.arange(6)
  print('Original array:')
  print(a)
  print('\n')

  b = a.reshape(3,2)
  print('Modified array:')
  print(b)

**Output:**

::

  Original array:
  [0 1 2 3 4 5]

  Modified array:
  [[0 1]
   [2 3]
   [4 5]]

Optional parameters you can specify are:

::

  numpy.reshape(a, newshape, order)

- **a** is the array to be reshaped.

- **newshape** is the new shape you want. You can specify an integer or a tuple of integers. If you specify an integer, the result wil be an array of that length. The shape should be compatible with the original shape.

- **order** 'C' means to read/write the elements using C-like index order,  ‘F’ means to read / write the elements using Fortran-like index order, ‘A’ means to read / write the elements in Fortran-like index order if a is Fortran contiguous in memory, C-like order otherwise.
=======

- What’s the difference between a Python List and a NumPy array? 

  - Why use NumPy?

- Broadcasting example
>>>>>>> eebb65ef9af0b8c919a7dface166bfbc429cc168

- **How to create an array from existing data**

  - reading in a CSV

::

  import pandas as pd

  # If all oof your columns are the same type:
  x = pd.read_csv('music.csv').values

  # You can also simply select the columns you need:
  x = pd.read_csv('music.csv', columns=['float_colname_1', ...]).values

.. image:: images/np_pandas.png

- **How to create a new array from an existing array**
- **How to specify the datatype**
  
  - Examples of commonly used NumPy dtypes

- **Indexing and Slicing**

::

   # create a 1-D array
    a = np.array([1,2,3])

    # print the first element of the array
    print(a[0])

**Output:**

::

    1

- We can index and slice NumPy arrays in the same ways we can slice Python lists:

.. image:: images/np_indexing.png

- **Basic array operations(np.sum, np.dot)**

  - Operations on a single array

  - Unary operators

  - Binary operators

  - Once you've created your arrays, you can start to work with them. Let's say, for example, that you've created two arrays, one called "data" and one called "ones": 

.. image:: images/np_array_dataones.png

You can easily add them together with the plus sign.

::

  data + ones

.. image:: images/np_data_plus_ones.png

Of course, you can do more than just addition!

::

  data - ones
  data * data
  data / data

.. image:: images/np_sub_mult_divide.png

- **Broadcasting**

  - There are times when you might want to carry out an operation between an array and a single number (also called *an operation between a vector and a scalar*). Your  "data" array might, for example, contain information about distance in miles but you want to convert the information to kilometers. You can perform this operation with 

::

  data * 1.6

.. image:: images/np_multiply_broadcasting.png

NumPy understands that the multiplication should happen with each cell. That concept is called **broadcasting**.

- How to compute mean, median, minimum, maximum, std, var

  - NumPy also performs aggregation functions. In addition to `min`,  `max`, and `sum`, you can easily run `mean` to get the average, `prod` to get the result of multiplying the elements together, `std` to get the standard deviation, and more.

::

  data.max()
  data.min()
  data.sum()

.. image:: images/np_aggregation.png
  
- (include row-wise and column-wise compute)

  - It's very common to want to aggregate along a row or column. By default, every NumPy aggregation function will return the aggregate of the entire array:

::

  A = np.random.random((3, 4))
  print(A)

  # Result
 [[0.45053314 0.17296777 0.34376245 0.5510652 ]
 [0.54627315 0.05093587 0.40067661 0.55645993]
 [0.12697628 0.82485143 0.26590556 0.56917101]]

  A.sum()

  A.min()

**Output:**

::

  # Sum
  4.8595783866706

  # Minimum
  0.050935870838424435

You can easily specify which axis you want the aggregation function to be computed. For example, you can find the minimum value within each column by specifying `axis=0`.

::

  A.min(axis=0)

**Output:**

::

  array([0.12697628, 0.05093587, 0.26590556, 0.5510652 ])

The four values listed above correspond to the number of columns in your array. With a four-column array, you can expect to get four values as your result.

- **How to inspect the size and shape of a NumPy array**

You can get the dimensions of a NumPy array any time using ndarray.shape and NumPy will return the dimensions of the array as a tuple.

For example, if you created this array:

::

  np_arr = np.array([[1 , 2, 3, 4], [5, 6, 7, 8], [9, 10, 11, 12]])
 
  print(np_arr)

**Output:**

::

  [[ 1  2  3  4]
  [ 5  6  7  8]
  [ 9 10 11 12]]

Use `.shape` if you want to quickly find the shape of your array:

::

  np_arr.shape

**Output**

::

  (3, 4)

You can find the number of rows with:

::

  # np_arr.shape[0]

  num_of_rows = np_arr.shape[0]
 
  print('Number of Rows : ', num_of_rows)

**Output:**

::

  Number of Rows :  3

Or the number of columns:

::

  # np_arr.shape[1]

  num_of_columns = np_arr.shape[1]
 
  print('Number of Columns : ', num_of_columns) 

**Output:**

::
  
  Number of Columns :  4

It's also easy to find the total number of elements in your array:

::

  # np_arr.shape[0] * np_arr.shape[1]

  print('Total number of elements in array : ', np_arr.shape[0] * np_arr.shape[1])

**Output:**

::

  Total number of elements in array:  12

You can also use np.shape() with a 1D array, of course.

::

  # Create an array
  arr = np.array([1, 2, 3, 4, 5, 6, 7, 8])

  print('Shape of 1D array: ', arr.shape)
  print('Length of 1D array: ', arr.shape[0])

**Output:**

::

  Shape of 1D array:  (8,)
  Length of 1D array:  8


You can get the dimensions of an array using np.size()

::

  # get number of rows in array
  num_of_rows2 = np.size(np_arr, 0)
 
  # get number of columns in 2D numpy array
  num_of_columns2 = np.size(np_arr, 1)
 
  print('Number of Rows : ', num_of_rows2)
  print('Number of Columns : ', num_of_columns2)

**Output:**

::

  Number of Rows :  3
  Number of Columns: 4

  You can print the total number of elements as well:

::
  
  print('Total number of elements in  array : ', np.size(np_arr))

**Output:**

::

  Total number of elements in  array :  12

This also works for 3D arrays:

::

  arr3D = np.array([ [[1, 1, 1, 1], [2, 2, 2, 2], [3, 3, 3, 3]],
                 [[4, 4, 4, 4], [5, 5, 5, 5], [6, 6, 6, 6]] ])
 
  print(arr3D)

**Output:**

::

  [[[1 1 1 1]
    [2 2 2 2]
    [3 3 3 3]]

  [[4 4 4 4]
    [5 5 5 5]
    [6 6 6 6]]]

You can easily print the size of the axis:

::

  print('Axis 0 size : ', np.size(arr3D, 0))
  print('Axis 1 size : ', np.size(arr3D, 1))
  print('Axis 2 size : ', np.size(arr3D, 2))

**Output:**

::

  Axis 0 size :  2
  Axis 1 size :  3
  Axis 2 size :  4

You can print the total number of elements:

::

  print('Total number of elements in 3D Numpy array : ', np.size(arr3D))

**Output:**

::

  Total number of elements in 3D Numpy array :  24

You can also use np.size() with 1D arrays:

::

  # Create a 1D array
  arr = np.array([1, 2, 3, 4, 5, 6, 7, 8])

  # Determine the length
  print('Length of 1D numpy array : ', np.size(arr))

**Output:**

::

  Length of 1D numpy array :  8

- **How to check whether a list is empty or not**
- **How to represent missing values and infinite values**

- **Sorting an array**

- **How to concatenate two arrays**
  
  - column-wise

  - row-wise

  - np.concatenate, np.stack, np.vstack, np.hstack

- **How to sort an array**
  
  - based on one (or more) columns
    
    - np.sort
    
    - np.argsort

    - np.argmin

    - np.argsort

  - based on two or more columns
    
    - np.lexsort


- **Creating Matrices**

  - You can pass Python lists of lists to create a matrix to represent them in NumPy.

::

  np.array([[1,2],[3,4]])

.. image:: images/np_create_matrix.png

- Indexing and slicing operations can be useful when you're manipulating matrices:

::

  data[0,1]
  data[1:3]
  data[0:2,0]

.. image:: images/np_matrix_indexing.png

- You can aggregate matrices the same way you aggregated vectors:

::

  data.max()
  data.min()
  data.sum()

.. image:: images/np_matrix_aggregation.png

- You can aggregate all the values in a matrix and you can aggregate them across columns or rows using the `axis` parameter:

::
  
  data.max(axis=0)
  data.max(axis=1)


.. image:: images/np_matrix_aggregation_row.png

- Once you've created your matrices, you can add and multiply them using arithmetic operators if you have two matrices that are the same size.

::

  data + ones

.. image:: images/np_matrix_arithmetic.png

- You can do these arithmetic operations on matrices of different sizes, but only if the different matrix has only one column or onw row. In this case, NumPy will use its broadcast rules for the operation.

::

  data + ones_row

.. image:: images/np_matrix_broadcasting.png

- How to extract specific items from an array
- How to create sequences, repetitions, and random numbers
- NumPy can do everything we've mentioned in any number of dimensions, that's why it's called an N-Dimensional array.

Be aware that when NumPy prints N-Dimensional arrays, the last axis is looped over the fastest while the first axis is the slowest. That means that 

::

  np.ones((4,3,2))

**Output:**

::

  array([[[1., 1.],
        [1., 1.],
        [1., 1.]],

       [[1., 1.],
        [1., 1.],
        [1., 1.]],

       [[1., 1.],
        [1., 1.],
        [1., 1.]],

       [[1., 1.],
        [1., 1.],
        [1., 1.]]])

 
- There are often instances where we want NumPy to initialize the values of an array. NumPy offers methods like ones(), zeros() and random.random() for these instances. All you need to do is pass in the number of elements you want it to generate.

::

  np.ones(3)
  mp.zeros(3)
  np.random.random((3)
  
.. image:: images/np_ones_zeros_random.png

- np.linspace
  
- np.logspace

- np.tile
  
- np.zeros

- np.ones

- Random Number Generation (update below to numpy.random.Generator)

  - np.random.randn
  
  - np.random.randint
  
  - np.random.random
  
  - np.random.choice
  
  - np.random.RandomState, np.random.seed

  - You can also use the `ones()`, `zeros()`, and `random()` methods to create a matrix if you give them a tuple describing the deminsions of the matrix.

::

  np.ones(3,2)
  mp.zeros(3,2)
  np.random.random((3,2)

.. image:: images/np_ones_zeros_matrix.png

- How to get the unique items and the counts
- How to get index locations that satisfy a given condition 
- It's common to need to rotate your matrices. NumPy arrays have the property `T` that allows you to transpose a matrix.

.. image:: images/np_transposing_reshaping.png

- You may need to switch the dimensions of a matrix. This can happen when, for example you have a model that expects a certain input shape that might be different from your dataset. This is where the `reshape` method can be useful. You pass in the new dimensions that you want for the matrix.

::

  data.reshape(2,3)
  data.reshape(3,2)

.. image:: images/np_reshape.png

- How to reverse
 
  - How to reverse the rows
 
  - How to reverse the whole array

- Reshaping and Flattening multidimensional arrays
  
  - flatten vs ravel

- How to import and export data as a CSV
- How to save and load NumPy objects
- How to apply a function column-wise or row-wise
- How to convert a 1D array into a 2D array (how to add a new axis)
- How to plot arrays, very basic with Matplotlib
- How to read a docstring with `?` and source code with `??` in IPython/Jupyter

**Formulas:**
Implementing mathematical formulas that work on matrices and vectors is one of the things that make NumPy so highly regarded in the scientific Python community. 

For example, this is the mean square error formula (a central formula used in supervised machine learning models that deal with regression):

.. image:: images/np_MSE_formula.png

Implementing this formula is simple and straightforward in NumPy:

.. image:: images/np_MSE_implementation.png

What makes this work so well is that `predictions` and `labels` can contain one or a thousand values. They only need to be the same size. 

You can visualize it this way:

.. image:: images/np_mse_viz1.png

In this example, both the predictions and labels vectors contain three values, meaning `n` has a value of three. After we carry out subtractions the values in the vector are squared. Then NumPy sums the values, and your result is the error value for that prediction and a score for the quality of the model.

.. image:: images/np_mse_viz2.png

.. image:: images/np_MSE_explanation2.png

- **How to plot arrays, very basic with Matplotlib**
- **How to read a docstring with `?` and source code with `??` in IPython/Jupyter**

- **More useful functions:**

  - np.clip
  
  - np.digitize
  
  - np.bincount
  
  - np.histogram

<<<<<<< HEAD




-------------------------------------------------------

*Image credits: Jay Alammar http://jalammar.github.io/*
=======
>>>>>>> eebb65ef9af0b8c919a7dface166bfbc429cc168<|MERGE_RESOLUTION|>--- conflicted
+++ resolved
@@ -37,7 +37,6 @@
   - We can access the elements in the array using square brackets.
 
     - When you're accessing elements, remember that indexing starts at 0. That means that, if you want to access the first element in your array, you'll be accessing element "0".
-<<<<<<< HEAD
 
 - How to create an array (ndarray object)
 - How to create a basic array
@@ -47,13 +46,6 @@
 
   - All you need to do to create a simple array is pass a list to it. If you choose to, you can also specify the type of data in your list. You can find more information about data types `here <https://numpy.org/devdocs/user/quickstart.html#arrays-dtypes>`_.
 
-=======
-
-- To make a NumPy array, you can use the function `np.array()`
-
-  - All you need to do to create a simple array is pass a list to it. If you choose to, you can also specify the type of data in your list. You can find more information about data types `here <https://numpy.org/devdocs/user/quickstart.html#arrays-dtypes>`_.
-
->>>>>>> eebb65ef9af0b8c919a7dface166bfbc429cc168
 ::
 
     import numpy as np
@@ -61,7 +53,6 @@
     # create a 1-D array
     a = np.array([1,2,3])
 
-<<<<<<< HEAD
 You can visualize your array this way:
 
 .. image:: images/np_array.png
@@ -81,21 +72,9 @@
   - Why use NumPy?
 
     - NumPy arrays are faster and more compact than Python lists. An array consumes less memory and is convenient to use. NumPy uses much less memory to store data and it provides a mechanism of specifying the data types, which allow the code to be optimisted even further. 
-=======
-    # print the first element of the array
-    print(a[0])
-    # this will print 1
- 
-- More information about arrays
-
-  - What else might it be called?
-
-    - You might occasionally hear an array referred to as an "ndarray," which is shorthand for "N-dimensional array." You might also hear **1-D**, or one-dimensional array, **2-D**, or two-dimensional array, and so on. The numpy `ndarray` class is used to represent both matrices and vectors. A vector is an array with a single column, while a matrix referrs to an array with multiple columns.
->>>>>>> eebb65ef9af0b8c919a7dface166bfbc429cc168
 
 - How do you know the shape and size of an array?
 
-<<<<<<< HEAD
   - **ndarray.ndim** will tell you the number of axes, or dimensions, of the array.
 
   - **ndarray.shape** will display a tuple of integers that indicate the number of elements stored along each dimension of the array. If, for example, you have a 2D-array with 2 rows and 3 columns, the shape of your array is (2,3).
@@ -103,17 +82,6 @@
   - **ndarray.size** will tell you the total number of elements of the array. This is, in other words, the product of the elements of the array's shape.
 
   - For example:
-=======
-  - How do you know the shape and size of an array?
-
-    - **ndarray.ndim** will tell you the number of axes, or dimensions, of the array.
-
-    - **ndarray.shape** will display a tuple of integers that indicate the number of elements stored along each dimension of the array. If, for example, you have a 2D-array with 2 rows and 3 columns, the shape of your array is (2,3).
-
-    - **ndarray.size** will tell you the total number of elements of the array. This is, in other words, the product of the elements of the array's shape.
-
-    - For example:
->>>>>>> eebb65ef9af0b8c919a7dface166bfbc429cc168
 
 ::
 
@@ -126,19 +94,6 @@
 
                                   [0 ,1 ,2, 3]
                                   [4, 5, 6, 7]]])
-<<<<<<< HEAD
-      array_example.ndim
-      # will return 3
-      
-      array_example.shape
-      # will return (3,2,4)
-      
-      array_example.size
-      # will return 24
-
-- Can you reshape an array?
-<<<<<<< HEAD
-=======
 
   array_example.ndim
   array_example.size
@@ -153,7 +108,6 @@
   (3,2,4)
 
 - **Can you reshape an array?**
->>>>>>> 714b2bfe
   
   - You can! 
 
@@ -199,14 +153,6 @@
 - **newshape** is the new shape you want. You can specify an integer or a tuple of integers. If you specify an integer, the result wil be an array of that length. The shape should be compatible with the original shape.
 
 - **order** 'C' means to read/write the elements using C-like index order,  ‘F’ means to read / write the elements using Fortran-like index order, ‘A’ means to read / write the elements in Fortran-like index order if a is Fortran contiguous in memory, C-like order otherwise.
-=======
-
-- What’s the difference between a Python List and a NumPy array? 
-
-  - Why use NumPy?
-
-- Broadcasting example
->>>>>>> eebb65ef9af0b8c919a7dface166bfbc429cc168
 
 - **How to create an array from existing data**
 
@@ -461,7 +407,7 @@
   Number of Rows :  3
   Number of Columns: 4
 
-  You can print the total number of elements as well:
+You can print the total number of elements as well:
 
 ::
   
@@ -726,8 +672,6 @@
 - How to save and load NumPy objects
 - How to apply a function column-wise or row-wise
 - How to convert a 1D array into a 2D array (how to add a new axis)
-- How to plot arrays, very basic with Matplotlib
-- How to read a docstring with `?` and source code with `??` in IPython/Jupyter
 
 **Formulas:**
 Implementing mathematical formulas that work on matrices and vectors is one of the things that make NumPy so highly regarded in the scientific Python community. 
@@ -765,13 +709,10 @@
   
   - np.histogram
 
-<<<<<<< HEAD
 
 
 
 
 -------------------------------------------------------
 
-*Image credits: Jay Alammar http://jalammar.github.io/*
-=======
->>>>>>> eebb65ef9af0b8c919a7dface166bfbc429cc168+*Image credits: Jay Alammar http://jalammar.github.io/*