import os
import re
import sys
import importlib
from docutils import nodes
from docutils.parsers.rst import Directive
from datetime import datetime

# Minimum version, enforced by sphinx
needs_sphinx = '4.3'


# This is a nasty hack to use platform-agnostic names for types in the
# documentation.

# must be kept alive to hold the patched names
_name_cache = {}

def replace_scalar_type_names():
    """ Rename numpy types to use the canonical names to make sphinx behave """
    import ctypes

    Py_ssize_t = ctypes.c_int64 if ctypes.sizeof(ctypes.c_void_p) == 8 else ctypes.c_int32

    class PyObject(ctypes.Structure):
        pass

    class PyTypeObject(ctypes.Structure):
        pass

    PyObject._fields_ = [
        ('ob_refcnt', Py_ssize_t),
        ('ob_type', ctypes.POINTER(PyTypeObject)),
    ]

    PyTypeObject._fields_ = [
        # varhead
        ('ob_base', PyObject),
        ('ob_size', Py_ssize_t),
        # declaration
        ('tp_name', ctypes.c_char_p),
    ]

    import numpy

    # change the __name__ of the scalar types
    for name in [
        'byte', 'short', 'intc', 'int_', 'longlong',
        'ubyte', 'ushort', 'uintc', 'uint', 'ulonglong',
        'half', 'single', 'double', 'longdouble',
        'half', 'csingle', 'cdouble', 'clongdouble',
    ]:
        typ = getattr(numpy, name)
        c_typ = PyTypeObject.from_address(id(typ))
        c_typ.tp_name = _name_cache[typ] = b"numpy." + name.encode('utf8')


replace_scalar_type_names()


# As of NumPy 1.25, a deprecation of `str`/`bytes` attributes happens.
# For some reasons, the doc build accesses these, so ignore them.
import warnings
warnings.filterwarnings("ignore", "In the future.*NumPy scalar", FutureWarning)


# -----------------------------------------------------------------------------
# General configuration
# -----------------------------------------------------------------------------

# Add any Sphinx extension module names here, as strings. They can be extensions
# coming with Sphinx (named 'sphinx.ext.*') or your custom ones.

sys.path.insert(0, os.path.abspath('../sphinxext'))

extensions = [
    'sphinx.ext.autodoc',
    'numpydoc',
    'sphinx.ext.intersphinx',
    'sphinx.ext.coverage',
    'sphinx.ext.doctest',
    'sphinx.ext.autosummary',
    'sphinx.ext.graphviz',
    'sphinx.ext.ifconfig',
    'matplotlib.sphinxext.plot_directive',
    'IPython.sphinxext.ipython_console_highlighting',
    'IPython.sphinxext.ipython_directive',
    'sphinx.ext.mathjax',
    'sphinx_copybutton',
    'sphinx_design',
<<<<<<< HEAD
    'jupyterlite_sphinx',
=======
    'sphinx.ext.imgconverter',
>>>>>>> 5fe9962f
]

skippable_extensions = [
    ('breathe', 'skip generating C/C++ API from comment blocks.'),
]
for ext, warn in skippable_extensions:
    ext_exist = importlib.util.find_spec(ext) is not None
    if ext_exist:
        extensions.append(ext)
    else:
        print(f"Unable to find Sphinx extension '{ext}', {warn}.")

# Add any paths that contain templates here, relative to this directory.
templates_path = ['_templates']

# The suffix of source filenames.
source_suffix = '.rst'

# General substitutions.
project = 'NumPy'
year = datetime.now().year
copyright = f'2008-{year}, NumPy Developers'

# The default replacements for |version| and |release|, also used in various
# other places throughout the built documents.
#
import numpy
# The short X.Y version (including .devXXXX, rcX, b1 suffixes if present)
version = re.sub(r'(\d+\.\d+)\.\d+(.*)', r'\1\2', numpy.__version__)
version = re.sub(r'(\.dev\d+).*?$', r'\1', version)
# The full version, including alpha/beta/rc tags.
release = numpy.__version__
print("%s %s" % (version, release))

# There are two options for replacing |today|: either, you set today to some
# non-false value, then it is used:
#today = ''
# Else, today_fmt is used as the format for a strftime call.
today_fmt = '%B %d, %Y'

# List of documents that shouldn't be included in the build.
#unused_docs = []

# The reST default role (used for this markup: `text`) to use for all documents.
default_role = "autolink"

# List of directories, relative to source directories, that shouldn't be searched
# for source files.
exclude_dirs = []

exclude_patterns = []
if sys.version_info[:2] >= (3, 12):
    exclude_patterns += ["reference/distutils.rst"]

# If true, '()' will be appended to :func: etc. cross-reference text.
add_function_parentheses = False

# If true, the current module name will be prepended to all description
# unit titles (such as .. function::).
#add_module_names = True

# If true, sectionauthor and moduleauthor directives will be shown in the
# output. They are ignored by default.
#show_authors = False

class LegacyDirective(Directive):
    """
    Adapted from docutils/parsers/rst/directives/admonitions.py

    Uses a default text if the directive does not have contents. If it does,
    the default text is concatenated to the contents.

    See also the same implementation in SciPy's conf.py.
    """
    has_content = True
    node_class = nodes.admonition
    optional_arguments = 1

    def run(self):
        try:
            obj = self.arguments[0]
        except IndexError:
            # Argument is empty; use default text
            obj = "submodule"
        text = (f"This {obj} is considered legacy and will no longer receive "
                "updates. This could also mean it will be removed in future "
                "NumPy versions.")

        try:
            self.content[0] = text + " " + self.content[0]
        except IndexError:
            # Content is empty; use the default text
            source, lineno = self.state_machine.get_source_and_line(
                self.lineno
            )
            self.content.append(
                text,
                source=source,
                offset=lineno
            )
        text = '\n'.join(self.content)
        # Create the admonition node, to be populated by `nested_parse`
        admonition_node = self.node_class(rawsource=text)
        # Set custom title
        title_text = "Legacy"
        textnodes, _ = self.state.inline_text(title_text, self.lineno)
        title = nodes.title(title_text, '', *textnodes)
        # Set up admonition node
        admonition_node += title
        # Select custom class for CSS styling
        admonition_node['classes'] = ['admonition-legacy']
        # Parse the directive contents
        self.state.nested_parse(self.content, self.content_offset,
                                admonition_node)
        return [admonition_node]


def setup(app):
    # add a config value for `ifconfig` directives
    app.add_config_value('python_version_major', str(sys.version_info.major), 'env')
    app.add_lexer('NumPyC', NumPyLexer)
    app.add_directive("legacy", LegacyDirective)


# While these objects do have type `module`, the names are aliases for modules
# elsewhere. Sphinx does not support referring to modules by an aliases name,
# so we make the alias look like a "real" module for it.
# If we deemed it desirable, we could in future make these real modules, which
# would make `from numpy.char import split` work.
sys.modules['numpy.char'] = numpy.char

# -----------------------------------------------------------------------------
# HTML output
# -----------------------------------------------------------------------------

html_theme = 'pydata_sphinx_theme'

html_favicon = '_static/favicon/favicon.ico'

# Set up the version switcher.  The versions.json is stored in the doc repo.
if os.environ.get('CIRCLE_JOB', False) and \
        os.environ.get('CIRCLE_BRANCH', '') != 'main':
    # For PR, name is set to its ref
    switcher_version = os.environ['CIRCLE_BRANCH']
elif ".dev" in version:
    switcher_version = "devdocs"
else:
    switcher_version = f"{version}"

html_theme_options = {
    "logo": {
        "image_light": "_static/numpylogo.svg",
        "image_dark": "_static/numpylogo_dark.svg",
    },
    "github_url": "https://github.com/numpy/numpy",
    "collapse_navigation": True,
    "external_links": [
        {"name": "Learn", "url": "https://numpy.org/numpy-tutorials/"},
        {"name": "NEPs", "url": "https://numpy.org/neps"},
    ],
    "header_links_before_dropdown": 6,
    # Add light/dark mode and documentation version switcher:
    "navbar_end": [
        "search-button",
        "theme-switcher",
        "version-switcher",
        "navbar-icon-links"
    ],
    "navbar_persistent": [],
    "switcher": {
        "version_match": switcher_version,
        "json_url": "https://numpy.org/doc/_static/versions.json",
    },
    "show_version_warning_banner": True,
}

html_title = "%s v%s Manual" % (project, version)
html_static_path = ['_static']
html_last_updated_fmt = '%b %d, %Y'
html_css_files = ["numpy.css"]
html_context = {"default_mode": "light"}
html_use_modindex = True
html_copy_source = False
html_domain_indices = False
html_file_suffix = '.html'

htmlhelp_basename = 'numpy'

if 'sphinx.ext.pngmath' in extensions:
    pngmath_use_preview = True
    pngmath_dvipng_args = ['-gamma', '1.5', '-D', '96', '-bg', 'Transparent']

mathjax_path = "scipy-mathjax/MathJax.js?config=scipy-mathjax"

plot_html_show_formats = False
plot_html_show_source_link = False

# sphinx-copybutton configurations
copybutton_prompt_text = r">>> |\.\.\. |\$ |In \[\d*\]: | {2,5}\.\.\.: | {5,8}: "
copybutton_prompt_is_regexp = True
# -----------------------------------------------------------------------------
# LaTeX output
# -----------------------------------------------------------------------------

# The paper size ('letter' or 'a4').
#latex_paper_size = 'letter'

# The font size ('10pt', '11pt' or '12pt').
#latex_font_size = '10pt'

# XeLaTeX for better support of unicode characters
latex_engine = 'xelatex'

# Grouping the document tree into LaTeX files. List of tuples
# (source start file, target name, title, author, document class [howto/manual]).
_stdauthor = 'Written by the NumPy community'
latex_documents = [
  ('reference/index', 'numpy-ref.tex', 'NumPy Reference',
   _stdauthor, 'manual'),
  ('user/index', 'numpy-user.tex', 'NumPy User Guide',
   _stdauthor, 'manual'),
]

# The name of an image file (relative to this directory) to place at the top of
# the title page.
#latex_logo = None

# For "manual" documents, if this is true, then toplevel headings are parts,
# not chapters.
#latex_use_parts = False

latex_elements = {
}

# Additional stuff for the LaTeX preamble.
latex_elements['preamble'] = r'''
\newfontfamily\FontForChinese{FandolSong-Regular}[Extension=.otf]
\catcode`琴\active\protected\def琴{{\FontForChinese\string琴}}
\catcode`春\active\protected\def春{{\FontForChinese\string春}}
\catcode`鈴\active\protected\def鈴{{\FontForChinese\string鈴}}
\catcode`猫\active\protected\def猫{{\FontForChinese\string猫}}
\catcode`傅\active\protected\def傅{{\FontForChinese\string傅}}
\catcode`立\active\protected\def立{{\FontForChinese\string立}}
\catcode`业\active\protected\def业{{\FontForChinese\string业}}
\catcode`（\active\protected\def（{{\FontForChinese\string（}}
\catcode`）\active\protected\def）{{\FontForChinese\string）}}

% In the parameters section, place a newline after the Parameters
% header.  This is default with Sphinx 5.0.0+, so no need for
% the old hack then.
% Unfortunately sphinx.sty 5.0.0 did not bump its version date
% so we check rather sphinxpackagefootnote.sty (which exists
% since Sphinx 4.0.0).
\makeatletter
\@ifpackagelater{sphinxpackagefootnote}{2022/02/12}
    {}% Sphinx >= 5.0.0, nothing to do
    {%
\usepackage{expdlist}
\let\latexdescription=\description
\def\description{\latexdescription{}{} \breaklabel}
% but expdlist old LaTeX package requires fixes:
% 1) remove extra space
\usepackage{etoolbox}
\patchcmd\@item{{\@breaklabel} }{{\@breaklabel}}{}{}
% 2) fix bug in expdlist's way of breaking the line after long item label
\def\breaklabel{%
    \def\@breaklabel{%
        \leavevmode\par
        % now a hack because Sphinx inserts \leavevmode after term node
        \def\leavevmode{\def\leavevmode{\unhbox\voidb@x}}%
    }%
}
    }% Sphinx < 5.0.0 (and assumed >= 4.0.0)
\makeatother

% Make Examples/etc section headers smaller and more compact
\makeatletter
\titleformat{\paragraph}{\normalsize\py@HeaderFamily}%
            {\py@TitleColor}{0em}{\py@TitleColor}{\py@NormalColor}
\titlespacing*{\paragraph}{0pt}{1ex}{0pt}
\makeatother

% Fix footer/header
\renewcommand{\chaptermark}[1]{\markboth{\MakeUppercase{\thechapter.\ #1}}{}}
\renewcommand{\sectionmark}[1]{\markright{\MakeUppercase{\thesection.\ #1}}}
'''

# Documents to append as an appendix to all manuals.
#latex_appendices = []

# If false, no module index is generated.
latex_use_modindex = False


# -----------------------------------------------------------------------------
# Texinfo output
# -----------------------------------------------------------------------------

texinfo_documents = [
  ("index", 'numpy', 'NumPy Documentation', _stdauthor, 'NumPy',
   "NumPy: array processing for numbers, strings, records, and objects.",
   'Programming',
   1),
]


# -----------------------------------------------------------------------------
# Intersphinx configuration
# -----------------------------------------------------------------------------
intersphinx_mapping = {
    'neps': ('https://numpy.org/neps', None),
    'python': ('https://docs.python.org/3', None),
    'scipy': ('https://docs.scipy.org/doc/scipy', None),
    'matplotlib': ('https://matplotlib.org/stable', None),
    'imageio': ('https://imageio.readthedocs.io/en/stable', None),
    'skimage': ('https://scikit-image.org/docs/stable', None),
    'pandas': ('https://pandas.pydata.org/pandas-docs/stable', None),
    'scipy-lecture-notes': ('https://scipy-lectures.org', None),
    'pytest': ('https://docs.pytest.org/en/stable', None),
    'numpy-tutorials': ('https://numpy.org/numpy-tutorials', None),
    'numpydoc': ('https://numpydoc.readthedocs.io/en/latest', None),
    'dlpack': ('https://dmlc.github.io/dlpack/latest', None)
}


# -----------------------------------------------------------------------------
# NumPy extensions
# -----------------------------------------------------------------------------

# If we want to do a phantom import from an XML file for all autodocs
phantom_import_file = 'dump.xml'

# Make numpydoc to generate plots for example sections
numpydoc_use_plots = True

# -----------------------------------------------------------------------------
# Autosummary
# -----------------------------------------------------------------------------

autosummary_generate = True

# -----------------------------------------------------------------------------
# Coverage checker
# -----------------------------------------------------------------------------
coverage_ignore_modules = []
coverage_ignore_functions = [
	'test($|_)', '(some|all)true', 'bitwise_not', 'cumproduct', 'pkgload', 'generic\\.'
]
coverage_ignore_classes = []

coverage_c_path = []
coverage_c_regexes = {}
coverage_ignore_c_items = {}


# -----------------------------------------------------------------------------
# Plots
# -----------------------------------------------------------------------------
plot_pre_code = """
import numpy as np
np.random.seed(0)
"""
plot_include_source = True
plot_formats = [('png', 100), 'pdf']

import math
phi = (math.sqrt(5) + 1) / 2

plot_rcparams = {
    'font.size': 8,
    'axes.titlesize': 8,
    'axes.labelsize': 8,
    'xtick.labelsize': 8,
    'ytick.labelsize': 8,
    'legend.fontsize': 8,
    'figure.figsize': (3 * phi, 3),
    'figure.subplot.bottom': 0.2,
    'figure.subplot.left': 0.2,
    'figure.subplot.right': 0.9,
    'figure.subplot.top': 0.85,
    'figure.subplot.wspace': 0.4,
    'text.usetex': False,
}


# -----------------------------------------------------------------------------
# Source code links
# -----------------------------------------------------------------------------

import inspect
from os.path import relpath, dirname

for name in ['sphinx.ext.linkcode', 'numpydoc.linkcode']:
    try:
        __import__(name)
        extensions.append(name)
        break
    except ImportError:
        pass
else:
    print("NOTE: linkcode extension not found -- no links to source generated")


def _get_c_source_file(obj):
    if issubclass(obj, numpy.generic):
        return r"_core/src/multiarray/scalartypes.c.src"
    elif obj is numpy.ndarray:
        return r"_core/src/multiarray/arrayobject.c"
    else:
        # todo: come up with a better way to generate these
        return None


def linkcode_resolve(domain, info):
    """
    Determine the URL corresponding to Python object
    """
    if domain != 'py':
        return None

    modname = info['module']
    fullname = info['fullname']

    submod = sys.modules.get(modname)
    if submod is None:
        return None

    obj = submod
    for part in fullname.split('.'):
        try:
            obj = getattr(obj, part)
        except Exception:
            return None

    # strip decorators, which would resolve to the source of the decorator
    # possibly an upstream bug in getsourcefile, bpo-1764286
    try:
        unwrap = inspect.unwrap
    except AttributeError:
        pass
    else:
        obj = unwrap(obj)

    fn = None
    lineno = None

    # Make a poor effort at linking C extension types
    if isinstance(obj, type) and obj.__module__ == 'numpy':
        fn = _get_c_source_file(obj)

    if fn is None:
        try:
            fn = inspect.getsourcefile(obj)
        except Exception:
            fn = None
        if not fn:
            return None

        # Ignore re-exports as their source files are not within the numpy repo
        module = inspect.getmodule(obj)
        if module is not None and not module.__name__.startswith("numpy"):
            return None

        try:
            source, lineno = inspect.getsourcelines(obj)
        except Exception:
            lineno = None

        fn = relpath(fn, start=dirname(numpy.__file__))

    if lineno:
        linespec = "#L%d-L%d" % (lineno, lineno + len(source) - 1)
    else:
        linespec = ""

    if 'dev' in numpy.__version__:
        return "https://github.com/numpy/numpy/blob/main/numpy/%s%s" % (
           fn, linespec)
    else:
        return "https://github.com/numpy/numpy/blob/v%s/numpy/%s%s" % (
           numpy.__version__, fn, linespec)


from pygments.lexers import CLexer
from pygments.lexer import inherit
from pygments.token import Comment

class NumPyLexer(CLexer):
    name = 'NUMPYLEXER'

    tokens = {
        'statements': [
            (r'@[a-zA-Z_]*@', Comment.Preproc, 'macro'),
            inherit,
        ],
    }


# -----------------------------------------------------------------------------
# Breathe & Doxygen
# -----------------------------------------------------------------------------
breathe_projects = {'numpy': os.path.join("..", "build", "doxygen", "xml")}
breathe_default_project = "numpy"
breathe_default_members = ("members", "undoc-members", "protected-members")

# See https://github.com/breathe-doc/breathe/issues/696
nitpick_ignore = [
    ('c:identifier', 'FILE'),
    ('c:identifier', 'size_t'),
    ('c:identifier', 'PyHeapTypeObject'),
]

# -----------------------------------------------------------------------------
# Interactive documentation examples via JupyterLite
# -----------------------------------------------------------------------------

global_enable_try_examples = True
try_examples_global_button_text = "Try it in your browser!"
try_examples_global_warning_text = (
    "NumPy's interactive examples are experimental and may not always work"
    " as expected, with high load times especially on low-resource platforms,"
    " and the version of NumPy might not be in sync with the one you are"
    " browsing the documentation for. If you encounter any issues, please"
    " report them on the"
    " [NumPy issue tracker](https://github.com/numpy/numpy/issues)."
)<|MERGE_RESOLUTION|>--- conflicted
+++ resolved
@@ -88,11 +88,8 @@
     'sphinx.ext.mathjax',
     'sphinx_copybutton',
     'sphinx_design',
-<<<<<<< HEAD
+    'sphinx.ext.imgconverter',
     'jupyterlite_sphinx',
-=======
-    'sphinx.ext.imgconverter',
->>>>>>> 5fe9962f
 ]
 
 skippable_extensions = [
