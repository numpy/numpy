--- conflicted
+++ resolved
@@ -253,15 +253,8 @@
         return []
 
     def runtime_library_dir_option(self, dir):
-<<<<<<< HEAD
-        if (
-                sys.platform[:3] == 'aix' or sys.platform == 'win32' or sys.platform == 'cygwin'
-        ):
-            # Linux/Solaris/Unix support RPATH, Windows and AIX do not
-=======
-        if sys.platform == 'win32':
+        if sys.platform == 'win32' or sys.platform == 'cygwin':
             # Linux/Solaris/Unix support RPATH, Windows does not
->>>>>>> 86fcce61
             raise NotImplementedError
 
         # TODO: could use -Xlinker here, if it's supported
