"""
This is only meant to add docs to objects defined in C-extension modules.
The purpose is to allow easier editing of the docstrings without
requiring a re-compile.

NOTE: Many of the methods of ndarray have corresponding functions.
      If you update these docstrings, please keep also the ones in
      core/fromnumeric.py, core/defmatrix.py up-to-date.

"""
from __future__ import division, absolute_import, print_function

from numpy.lib import add_newdoc

###############################################################################
#
# flatiter
#
# flatiter needs a toplevel description
#
###############################################################################

add_newdoc('numpy.core', 'flatiter',
    """
    Flat iterator object to iterate over arrays.

    A `flatiter` iterator is returned by ``x.flat`` for any array `x`.
    It allows iterating over the array as if it were a 1-D array,
    either in a for-loop or by calling its `next` method.

    Iteration is done in row-major, C-style order (the last
    index varying the fastest). The iterator can also be indexed using
    basic slicing or advanced indexing.

    See Also
    --------
    ndarray.flat : Return a flat iterator over an array.
    ndarray.flatten : Returns a flattened copy of an array.

    Notes
    -----
    A `flatiter` iterator can not be constructed directly from Python code
    by calling the `flatiter` constructor.

    Examples
    --------
    >>> x = np.arange(6).reshape(2, 3)
    >>> fl = x.flat
    >>> type(fl)
    <type 'numpy.flatiter'>
    >>> for item in fl:
    ...     print(item)
    ...
    0
    1
    2
    3
    4
    5

    >>> fl[2:4]
    array([2, 3])

    """)

# flatiter attributes

add_newdoc('numpy.core', 'flatiter', ('base',
    """
    A reference to the array that is iterated over.

    Examples
    --------
    >>> x = np.arange(5)
    >>> fl = x.flat
    >>> fl.base is x
    True

    """))



add_newdoc('numpy.core', 'flatiter', ('coords',
    """
    An N-dimensional tuple of current coordinates.

    Examples
    --------
    >>> x = np.arange(6).reshape(2, 3)
    >>> fl = x.flat
    >>> fl.coords
    (0, 0)
    >>> fl.next()
    0
    >>> fl.coords
    (0, 1)

    """))



add_newdoc('numpy.core', 'flatiter', ('index',
    """
    Current flat index into the array.

    Examples
    --------
    >>> x = np.arange(6).reshape(2, 3)
    >>> fl = x.flat
    >>> fl.index
    0
    >>> fl.next()
    0
    >>> fl.index
    1

    """))

# flatiter functions

add_newdoc('numpy.core', 'flatiter', ('__array__',
    """__array__(type=None) Get array from iterator

    """))


add_newdoc('numpy.core', 'flatiter', ('copy',
    """
    copy()

    Get a copy of the iterator as a 1-D array.

    Examples
    --------
    >>> x = np.arange(6).reshape(2, 3)
    >>> x
    array([[0, 1, 2],
           [3, 4, 5]])
    >>> fl = x.flat
    >>> fl.copy()
    array([0, 1, 2, 3, 4, 5])

    """))


###############################################################################
#
# nditer
#
###############################################################################

add_newdoc('numpy.core', 'nditer',
    """
    Efficient multi-dimensional iterator object to iterate over arrays.
    To get started using this object, see the
    :ref:`introductory guide to array iteration <arrays.nditer>`.

    Parameters
    ----------
    op : ndarray or sequence of array_like
        The array(s) to iterate over.
    flags : sequence of str, optional
        Flags to control the behavior of the iterator.

          * "buffered" enables buffering when required.
          * "c_index" causes a C-order index to be tracked.
          * "f_index" causes a Fortran-order index to be tracked.
          * "multi_index" causes a multi-index, or a tuple of indices
            with one per iteration dimension, to be tracked.
          * "common_dtype" causes all the operands to be converted to
            a common data type, with copying or buffering as necessary.
          * "copy_if_overlap" causes the iterator to determine if read
            operands have overlap with write operands, and make temporary
            copies as necessary to avoid overlap. False positives (needless
            copying) are possible in some cases.
          * "delay_bufalloc" delays allocation of the buffers until
            a reset() call is made. Allows "allocate" operands to
            be initialized before their values are copied into the buffers.
          * "external_loop" causes the `values` given to be
            one-dimensional arrays with multiple values instead of
            zero-dimensional arrays.
          * "grow_inner" allows the `value` array sizes to be made
            larger than the buffer size when both "buffered" and
            "external_loop" is used.
          * "ranged" allows the iterator to be restricted to a sub-range
            of the iterindex values.
          * "refs_ok" enables iteration of reference types, such as
            object arrays.
          * "reduce_ok" enables iteration of "readwrite" operands
            which are broadcasted, also known as reduction operands.
          * "zerosize_ok" allows `itersize` to be zero.
    op_flags : list of list of str, optional
        This is a list of flags for each operand. At minimum, one of
        "readonly", "readwrite", or "writeonly" must be specified.

          * "readonly" indicates the operand will only be read from.
          * "readwrite" indicates the operand will be read from and written to.
          * "writeonly" indicates the operand will only be written to.
          * "no_broadcast" prevents the operand from being broadcasted.
          * "contig" forces the operand data to be contiguous.
          * "aligned" forces the operand data to be aligned.
          * "nbo" forces the operand data to be in native byte order.
          * "copy" allows a temporary read-only copy if required.
          * "updateifcopy" allows a temporary read-write copy if required.
          * "allocate" causes the array to be allocated if it is None
            in the `op` parameter.
          * "no_subtype" prevents an "allocate" operand from using a subtype.
          * "arraymask" indicates that this operand is the mask to use
            for selecting elements when writing to operands with the
            'writemasked' flag set. The iterator does not enforce this,
            but when writing from a buffer back to the array, it only
            copies those elements indicated by this mask.
          * 'writemasked' indicates that only elements where the chosen
            'arraymask' operand is True will be written to.
          * "overlap_assume_elementwise" can be used to mark operands that are
            accessed only in the iterator order, to allow less conservative
            copying when "copy_if_overlap" is present.
    op_dtypes : dtype or tuple of dtype(s), optional
        The required data type(s) of the operands. If copying or buffering
        is enabled, the data will be converted to/from their original types.
    order : {'C', 'F', 'A', 'K'}, optional
        Controls the iteration order. 'C' means C order, 'F' means
        Fortran order, 'A' means 'F' order if all the arrays are Fortran
        contiguous, 'C' order otherwise, and 'K' means as close to the
        order the array elements appear in memory as possible. This also
        affects the element memory order of "allocate" operands, as they
        are allocated to be compatible with iteration order.
        Default is 'K'.
    casting : {'no', 'equiv', 'safe', 'same_kind', 'unsafe'}, optional
        Controls what kind of data casting may occur when making a copy
        or buffering.  Setting this to 'unsafe' is not recommended,
        as it can adversely affect accumulations.

          * 'no' means the data types should not be cast at all.
          * 'equiv' means only byte-order changes are allowed.
          * 'safe' means only casts which can preserve values are allowed.
          * 'same_kind' means only safe casts or casts within a kind,
            like float64 to float32, are allowed.
          * 'unsafe' means any data conversions may be done.
    op_axes : list of list of ints, optional
        If provided, is a list of ints or None for each operands.
        The list of axes for an operand is a mapping from the dimensions
        of the iterator to the dimensions of the operand. A value of
        -1 can be placed for entries, causing that dimension to be
        treated as "newaxis".
    itershape : tuple of ints, optional
        The desired shape of the iterator. This allows "allocate" operands
        with a dimension mapped by op_axes not corresponding to a dimension
        of a different operand to get a value not equal to 1 for that
        dimension.
    buffersize : int, optional
        When buffering is enabled, controls the size of the temporary
        buffers. Set to 0 for the default value.

    Attributes
    ----------
    dtypes : tuple of dtype(s)
        The data types of the values provided in `value`. This may be
        different from the operand data types if buffering is enabled.
    finished : bool
        Whether the iteration over the operands is finished or not.
    has_delayed_bufalloc : bool
        If True, the iterator was created with the "delay_bufalloc" flag,
        and no reset() function was called on it yet.
    has_index : bool
        If True, the iterator was created with either the "c_index" or
        the "f_index" flag, and the property `index` can be used to
        retrieve it.
    has_multi_index : bool
        If True, the iterator was created with the "multi_index" flag,
        and the property `multi_index` can be used to retrieve it.
    index
        When the "c_index" or "f_index" flag was used, this property
        provides access to the index. Raises a ValueError if accessed
        and `has_index` is False.
    iterationneedsapi : bool
        Whether iteration requires access to the Python API, for example
        if one of the operands is an object array.
    iterindex : int
        An index which matches the order of iteration.
    itersize : int
        Size of the iterator.
    itviews
        Structured view(s) of `operands` in memory, matching the reordered
        and optimized iterator access pattern.
    multi_index
        When the "multi_index" flag was used, this property
        provides access to the index. Raises a ValueError if accessed
        accessed and `has_multi_index` is False.
    ndim : int
        The iterator's dimension.
    nop : int
        The number of iterator operands.
    operands : tuple of operand(s)
        The array(s) to be iterated over.
    shape : tuple of ints
        Shape tuple, the shape of the iterator.
    value
        Value of `operands` at current iteration. Normally, this is a
        tuple of array scalars, but if the flag "external_loop" is used,
        it is a tuple of one dimensional arrays.

    Notes
    -----
    `nditer` supersedes `flatiter`.  The iterator implementation behind
    `nditer` is also exposed by the NumPy C API.

    The Python exposure supplies two iteration interfaces, one which follows
    the Python iterator protocol, and another which mirrors the C-style
    do-while pattern.  The native Python approach is better in most cases, but
    if you need the iterator's coordinates or index, use the C-style pattern.

    If operand flags `"writeonly"` or `"readwrite"` are used, the operands may
    be views into the original data with the NP_ARRAY_WRITEBACKIFCOPY flag
    (known as "writeback semantics"). In this case the helper function
    ``close`` will force resolution of the temporary data::

        >>> a = np.arange(6, dtype='i4')[::-2]
        >>> it = nditer(a, [], [['writeonly', 'updateifcopy']],
        ...        casting='unsafe',op_dtypes=[np.dtype('f4')])
        >>> x = it.operands[0][:] = [-1, -2, -3]
        >>> it.close()
        >>> a
        array([5, 3, 1])

    Once the iterator is closed, methods and attribute access will raise.
    References (like `x` in the example) share data with the original array
    `a`.  If writeback semantics were active, then closing the iterator will
    sever the connection between `x` and `a`, and `x` will be made read-only.
    Since it is not always clear if writeback semantics will be triggered, best
    practice is always to use ``it.close()`` when done with the iterator.

    Examples
    --------
    Here is how we might write an ``iter_add`` function, using the
    Python iterator protocol::

        def iter_add_py(x, y, out=None):
            addop = np.add
            it = np.nditer([x, y, out], [],
                        [['readonly'], ['readonly'], ['writeonly','allocate']])
            for (a, b, c) in it:
                addop(a, b, out=c)
            it.close()
            return it.operands[2]

    Here is the same function, but following the C-style pattern::

        def iter_add(x, y, out=None):
            addop = np.add

            it = np.nditer([x, y, out], [],
                        [['readonly'], ['readonly'], ['writeonly','allocate']])

            while not it.finished:
                addop(it[0], it[1], out=it[2])
                it.iternext()

            it.close()
            return it.operands[2]

    Here is an example outer product function::

        def outer_it(x, y, out=None):
            mulop = np.multiply

            it = np.nditer([x, y, out], ['external_loop'],
                    [['readonly'], ['readonly'], ['writeonly', 'allocate']],
                    op_axes=[range(x.ndim)+[-1]*y.ndim,
                             [-1]*x.ndim+range(y.ndim),
                             None])

            for (a, b, c) in it:
                mulop(a, b, out=c)

            it.close()
            return it.operands[2]

        >>> a = np.arange(2)+1
        >>> b = np.arange(3)+1
        >>> outer_it(a,b)
        array([[1, 2, 3],
               [2, 4, 6]])

    Here is an example function which operates like a "lambda" ufunc::

        def luf(lamdaexpr, *args, **kwargs):
            "luf(lambdaexpr, op1, ..., opn, out=None, order='K', casting='safe', buffersize=0)"
            nargs = len(args)
            op = (kwargs.get('out',None),) + args
            it = np.nditer(op, ['buffered','external_loop'],
                    [['writeonly','allocate','no_broadcast']] +
                                    [['readonly','nbo','aligned']]*nargs,
                    order=kwargs.get('order','K'),
                    casting=kwargs.get('casting','safe'),
                    buffersize=kwargs.get('buffersize',0))
            while not it.finished:
                it[0] = lamdaexpr(*it[1:])
                it.iternext()
            it.close()
            return it.operands[0]

        >>> a = np.arange(5)
        >>> b = np.ones(5)
        >>> luf(lambda i,j:i*i + j/2, a, b)
        array([  0.5,   1.5,   4.5,   9.5,  16.5])
    """)

# nditer methods

add_newdoc('numpy.core', 'nditer', ('copy',
    """
    copy()

    Get a copy of the iterator in its current state.

    Examples
    --------
    >>> x = np.arange(10)
    >>> y = x + 1
    >>> it = np.nditer([x, y])
    >>> it.next()
    (array(0), array(1))
    >>> it2 = it.copy()
    >>> it2.next()
    (array(1), array(2))

    """))

add_newdoc('numpy.core', 'nditer', ('debug_print',
    """
    debug_print()

    Print the current state of the `nditer` instance and debug info to stdout.

    """))

add_newdoc('numpy.core', 'nditer', ('enable_external_loop',
    """
    enable_external_loop()

    When the "external_loop" was not used during construction, but
    is desired, this modifies the iterator to behave as if the flag
    was specified.

    """))

add_newdoc('numpy.core', 'nditer', ('iternext',
    """
    iternext()

    Check whether iterations are left, and perform a single internal iteration
    without returning the result.  Used in the C-style pattern do-while
    pattern.  For an example, see `nditer`.

    Returns
    -------
    iternext : bool
        Whether or not there are iterations left.

    """))

add_newdoc('numpy.core', 'nditer', ('remove_axis',
    """
    remove_axis(i)

    Removes axis `i` from the iterator. Requires that the flag "multi_index"
    be enabled.

    """))

add_newdoc('numpy.core', 'nditer', ('remove_multi_index',
    """
    remove_multi_index()

    When the "multi_index" flag was specified, this removes it, allowing
    the internal iteration structure to be optimized further.

    """))

add_newdoc('numpy.core', 'nditer', ('reset',
    """
    reset()

    Reset the iterator to its initial state.

    """))

<<<<<<< HEAD
add_newdoc('numpy.core', 'nditer', ('close',
    """
    close()

    Resolve all writeback semantics in operands, and make any dangling
    references to such operands read-only
    """))
=======
add_newdoc('numpy.core', 'nested_iters',
    """
    Create nditers for use in nested loops

    Create a tuple of `nditer` objects which iterate in nested loops over
    different axes of the op argument. The first iterator is used in the
    outermost loop, the last in the innermost loop. Advancing one will change
    the subsequent iterators to point at its new element.

    Parameters
    ----------
    op : ndarray or sequence of array_like
        The array(s) to iterate over.

    axes : list of list of int
        Each item is used as an "op_axes" argument to an nditer

    flags, op_flags, op_dtypes, order, casting, buffersize (optional)
        See `nditer` parameters of the same name

    Returns
    -------
    iters : tuple of nditer
        An nditer for each item in `axes`, outermost first

    See Also
    --------
    nditer

    Examples
    --------

    Basic usage. Note how y is the "flattened" version of
    [a[:, 0, :], a[:, 1, 0], a[:, 2, :]] since we specified
    the first iter's axes as [1]

    >>> a = np.arange(12).reshape(2, 3, 2)
    >>> i, j = np.nested_iters(a, [[1], [0, 2]], flags=["multi_index"])
    >>> for x in i:
    ...      print(i.multi_index)
    ...      for y in j:
    ...          print('', j.multi_index, y)

    (0,)
     (0, 0) 0
     (0, 1) 1
     (1, 0) 6
     (1, 1) 7
    (1,)
     (0, 0) 2
     (0, 1) 3
     (1, 0) 8
     (1, 1) 9
    (2,)
     (0, 0) 4
     (0, 1) 5
     (1, 0) 10
     (1, 1) 11

    """)
>>>>>>> 0225771c



###############################################################################
#
# broadcast
#
###############################################################################

add_newdoc('numpy.core', 'broadcast',
    """
    Produce an object that mimics broadcasting.

    Parameters
    ----------
    in1, in2, ... : array_like
        Input parameters.

    Returns
    -------
    b : broadcast object
        Broadcast the input parameters against one another, and
        return an object that encapsulates the result.
        Amongst others, it has ``shape`` and ``nd`` properties, and
        may be used as an iterator.

    See Also
    --------
    broadcast_arrays
    broadcast_to

    Examples
    --------
    Manually adding two vectors, using broadcasting:

    >>> x = np.array([[1], [2], [3]])
    >>> y = np.array([4, 5, 6])
    >>> b = np.broadcast(x, y)

    >>> out = np.empty(b.shape)
    >>> out.flat = [u+v for (u,v) in b]
    >>> out
    array([[ 5.,  6.,  7.],
           [ 6.,  7.,  8.],
           [ 7.,  8.,  9.]])

    Compare against built-in broadcasting:

    >>> x + y
    array([[5, 6, 7],
           [6, 7, 8],
           [7, 8, 9]])

    """)

# attributes

add_newdoc('numpy.core', 'broadcast', ('index',
    """
    current index in broadcasted result

    Examples
    --------
    >>> x = np.array([[1], [2], [3]])
    >>> y = np.array([4, 5, 6])
    >>> b = np.broadcast(x, y)
    >>> b.index
    0
    >>> b.next(), b.next(), b.next()
    ((1, 4), (1, 5), (1, 6))
    >>> b.index
    3

    """))

add_newdoc('numpy.core', 'broadcast', ('iters',
    """
    tuple of iterators along ``self``'s "components."

    Returns a tuple of `numpy.flatiter` objects, one for each "component"
    of ``self``.

    See Also
    --------
    numpy.flatiter

    Examples
    --------
    >>> x = np.array([1, 2, 3])
    >>> y = np.array([[4], [5], [6]])
    >>> b = np.broadcast(x, y)
    >>> row, col = b.iters
    >>> row.next(), col.next()
    (1, 4)

    """))

add_newdoc('numpy.core', 'broadcast', ('ndim',
    """
    Number of dimensions of broadcasted result. Alias for `nd`.

    .. versionadded:: 1.12.0

    Examples
    --------
    >>> x = np.array([1, 2, 3])
    >>> y = np.array([[4], [5], [6]])
    >>> b = np.broadcast(x, y)
    >>> b.ndim
    2

    """))

add_newdoc('numpy.core', 'broadcast', ('nd',
    """
    Number of dimensions of broadcasted result. For code intended for NumPy
    1.12.0 and later the more consistent `ndim` is preferred.

    Examples
    --------
    >>> x = np.array([1, 2, 3])
    >>> y = np.array([[4], [5], [6]])
    >>> b = np.broadcast(x, y)
    >>> b.nd
    2

    """))

add_newdoc('numpy.core', 'broadcast', ('numiter',
    """
    Number of iterators possessed by the broadcasted result.

    Examples
    --------
    >>> x = np.array([1, 2, 3])
    >>> y = np.array([[4], [5], [6]])
    >>> b = np.broadcast(x, y)
    >>> b.numiter
    2

    """))

add_newdoc('numpy.core', 'broadcast', ('shape',
    """
    Shape of broadcasted result.

    Examples
    --------
    >>> x = np.array([1, 2, 3])
    >>> y = np.array([[4], [5], [6]])
    >>> b = np.broadcast(x, y)
    >>> b.shape
    (3, 3)

    """))

add_newdoc('numpy.core', 'broadcast', ('size',
    """
    Total size of broadcasted result.

    Examples
    --------
    >>> x = np.array([1, 2, 3])
    >>> y = np.array([[4], [5], [6]])
    >>> b = np.broadcast(x, y)
    >>> b.size
    9

    """))

add_newdoc('numpy.core', 'broadcast', ('reset',
    """
    reset()

    Reset the broadcasted result's iterator(s).

    Parameters
    ----------
    None

    Returns
    -------
    None

    Examples
    --------
    >>> x = np.array([1, 2, 3])
    >>> y = np.array([[4], [5], [6]]
    >>> b = np.broadcast(x, y)
    >>> b.index
    0
    >>> b.next(), b.next(), b.next()
    ((1, 4), (2, 4), (3, 4))
    >>> b.index
    3
    >>> b.reset()
    >>> b.index
    0

    """))

###############################################################################
#
# numpy functions
#
###############################################################################

add_newdoc('numpy.core.multiarray', 'array',
    """
    array(object, dtype=None, copy=True, order='K', subok=False, ndmin=0)

    Create an array.

    Parameters
    ----------
    object : array_like
        An array, any object exposing the array interface, an object whose
        __array__ method returns an array, or any (nested) sequence.
    dtype : data-type, optional
        The desired data-type for the array.  If not given, then the type will
        be determined as the minimum type required to hold the objects in the
        sequence.  This argument can only be used to 'upcast' the array.  For
        downcasting, use the .astype(t) method.
    copy : bool, optional
        If true (default), then the object is copied.  Otherwise, a copy will
        only be made if __array__ returns a copy, if obj is a nested sequence,
        or if a copy is needed to satisfy any of the other requirements
        (`dtype`, `order`, etc.).
    order : {'K', 'A', 'C', 'F'}, optional
        Specify the memory layout of the array. If object is not an array, the
        newly created array will be in C order (row major) unless 'F' is
        specified, in which case it will be in Fortran order (column major).
        If object is an array the following holds.

        ===== ========= ===================================================
        order  no copy                     copy=True
        ===== ========= ===================================================
        'K'   unchanged F & C order preserved, otherwise most similar order
        'A'   unchanged F order if input is F and not C, otherwise C order
        'C'   C order   C order
        'F'   F order   F order
        ===== ========= ===================================================

        When ``copy=False`` and a copy is made for other reasons, the result is
        the same as if ``copy=True``, with some exceptions for `A`, see the
        Notes section. The default order is 'K'.
    subok : bool, optional
        If True, then sub-classes will be passed-through, otherwise
        the returned array will be forced to be a base-class array (default).
    ndmin : int, optional
        Specifies the minimum number of dimensions that the resulting
        array should have.  Ones will be pre-pended to the shape as
        needed to meet this requirement.

    Returns
    -------
    out : ndarray
        An array object satisfying the specified requirements.

    See Also
    --------
    empty, empty_like, zeros, zeros_like, ones, ones_like, full, full_like

    Notes
    -----
    When order is 'A' and `object` is an array in neither 'C' nor 'F' order,
    and a copy is forced by a change in dtype, then the order of the result is
    not necessarily 'C' as expected. This is likely a bug.

    Examples
    --------
    >>> np.array([1, 2, 3])
    array([1, 2, 3])

    Upcasting:

    >>> np.array([1, 2, 3.0])
    array([ 1.,  2.,  3.])

    More than one dimension:

    >>> np.array([[1, 2], [3, 4]])
    array([[1, 2],
           [3, 4]])

    Minimum dimensions 2:

    >>> np.array([1, 2, 3], ndmin=2)
    array([[1, 2, 3]])

    Type provided:

    >>> np.array([1, 2, 3], dtype=complex)
    array([ 1.+0.j,  2.+0.j,  3.+0.j])

    Data-type consisting of more than one element:

    >>> x = np.array([(1,2),(3,4)],dtype=[('a','<i4'),('b','<i4')])
    >>> x['a']
    array([1, 3])

    Creating an array from sub-classes:

    >>> np.array(np.mat('1 2; 3 4'))
    array([[1, 2],
           [3, 4]])

    >>> np.array(np.mat('1 2; 3 4'), subok=True)
    matrix([[1, 2],
            [3, 4]])

    """)

add_newdoc('numpy.core.multiarray', 'empty',
    """
    empty(shape, dtype=float, order='C')

    Return a new array of given shape and type, without initializing entries.

    Parameters
    ----------
    shape : int or tuple of int
        Shape of the empty array
    dtype : data-type, optional
        Desired output data-type.
    order : {'C', 'F'}, optional
        Whether to store multi-dimensional data in row-major
        (C-style) or column-major (Fortran-style) order in
        memory.

    Returns
    -------
    out : ndarray
        Array of uninitialized (arbitrary) data of the given shape, dtype, and
        order.  Object arrays will be initialized to None.

    See Also
    --------
    empty_like, zeros, ones

    Notes
    -----
    `empty`, unlike `zeros`, does not set the array values to zero,
    and may therefore be marginally faster.  On the other hand, it requires
    the user to manually set all the values in the array, and should be
    used with caution.

    Examples
    --------
    >>> np.empty([2, 2])
    array([[ -9.74499359e+001,   6.69583040e-309],
           [  2.13182611e-314,   3.06959433e-309]])         #random

    >>> np.empty([2, 2], dtype=int)
    array([[-1073741821, -1067949133],
           [  496041986,    19249760]])                     #random

    """)

add_newdoc('numpy.core.multiarray', 'empty_like',
    """
    empty_like(prototype, dtype=None, order='K', subok=True)

    Return a new array with the same shape and type as a given array.

    Parameters
    ----------
    prototype : array_like
        The shape and data-type of `prototype` define these same attributes
        of the returned array.
    dtype : data-type, optional
        Overrides the data type of the result.

        .. versionadded:: 1.6.0
    order : {'C', 'F', 'A', or 'K'}, optional
        Overrides the memory layout of the result. 'C' means C-order,
        'F' means F-order, 'A' means 'F' if ``prototype`` is Fortran
        contiguous, 'C' otherwise. 'K' means match the layout of ``prototype``
        as closely as possible.

        .. versionadded:: 1.6.0
    subok : bool, optional.
        If True, then the newly created array will use the sub-class
        type of 'a', otherwise it will be a base-class array. Defaults
        to True.

    Returns
    -------
    out : ndarray
        Array of uninitialized (arbitrary) data with the same
        shape and type as `prototype`.

    See Also
    --------
    ones_like : Return an array of ones with shape and type of input.
    zeros_like : Return an array of zeros with shape and type of input.
    empty : Return a new uninitialized array.
    ones : Return a new array setting values to one.
    zeros : Return a new array setting values to zero.

    Notes
    -----
    This function does *not* initialize the returned array; to do that use
    `zeros_like` or `ones_like` instead.  It may be marginally faster than
    the functions that do set the array values.

    Examples
    --------
    >>> a = ([1,2,3], [4,5,6])                         # a is array-like
    >>> np.empty_like(a)
    array([[-1073741821, -1073741821,           3],    #random
           [          0,           0, -1073741821]])
    >>> a = np.array([[1., 2., 3.],[4.,5.,6.]])
    >>> np.empty_like(a)
    array([[ -2.00000715e+000,   1.48219694e-323,  -2.00000572e+000],#random
           [  4.38791518e-305,  -2.00000715e+000,   4.17269252e-309]])

    """)


add_newdoc('numpy.core.multiarray', 'scalar',
    """
    scalar(dtype, obj)

    Return a new scalar array of the given type initialized with obj.

    This function is meant mainly for pickle support. `dtype` must be a
    valid data-type descriptor. If `dtype` corresponds to an object
    descriptor, then `obj` can be any object, otherwise `obj` must be a
    string. If `obj` is not given, it will be interpreted as None for object
    type and as zeros for all other types.

    """)

add_newdoc('numpy.core.multiarray', 'zeros',
    """
    zeros(shape, dtype=float, order='C')

    Return a new array of given shape and type, filled with zeros.

    Parameters
    ----------
    shape : int or sequence of ints
        Shape of the new array, e.g., ``(2, 3)`` or ``2``.
    dtype : data-type, optional
        The desired data-type for the array, e.g., `numpy.int8`.  Default is
        `numpy.float64`.
    order : {'C', 'F'}, optional
        Whether to store multidimensional data in C- or Fortran-contiguous
        (row- or column-wise) order in memory.

    Returns
    -------
    out : ndarray
        Array of zeros with the given shape, dtype, and order.

    See Also
    --------
    zeros_like : Return an array of zeros with shape and type of input.
    ones_like : Return an array of ones with shape and type of input.
    empty_like : Return an empty array with shape and type of input.
    ones : Return a new array setting values to one.
    empty : Return a new uninitialized array.

    Examples
    --------
    >>> np.zeros(5)
    array([ 0.,  0.,  0.,  0.,  0.])

    >>> np.zeros((5,), dtype=int)
    array([0, 0, 0, 0, 0])

    >>> np.zeros((2, 1))
    array([[ 0.],
           [ 0.]])

    >>> s = (2,2)
    >>> np.zeros(s)
    array([[ 0.,  0.],
           [ 0.,  0.]])

    >>> np.zeros((2,), dtype=[('x', 'i4'), ('y', 'i4')]) # custom dtype
    array([(0, 0), (0, 0)],
          dtype=[('x', '<i4'), ('y', '<i4')])

    """)

add_newdoc('numpy.core.multiarray', 'set_typeDict',
    """set_typeDict(dict)

    Set the internal dictionary that can look up an array type using a
    registered code.

    """)

add_newdoc('numpy.core.multiarray', 'fromstring',
    """
    fromstring(string, dtype=float, count=-1, sep='')

    A new 1-D array initialized from text data in a string.

    Parameters
    ----------
    string : str
        A string containing the data.
    dtype : data-type, optional
        The data type of the array; default: float.  For binary input data,
        the data must be in exactly this format.
    count : int, optional
        Read this number of `dtype` elements from the data.  If this is
        negative (the default), the count will be determined from the
        length of the data.
    sep : str, optional
        The string separating numbers in the data; extra whitespace between
        elements is also ignored.

        .. deprecated:: 1.14
            If this argument is not provided, `fromstring` falls back on the
            behaviour of `frombuffer` after encoding unicode string inputs as
            either utf-8 (python 3), or the default encoding (python 2).

    Returns
    -------
    arr : ndarray
        The constructed array.

    Raises
    ------
    ValueError
        If the string is not the correct size to satisfy the requested
        `dtype` and `count`.

    See Also
    --------
    frombuffer, fromfile, fromiter

    Examples
    --------
    >>> np.fromstring('1 2', dtype=int, sep=' ')
    array([1, 2])
    >>> np.fromstring('1, 2', dtype=int, sep=',')
    array([1, 2])

    """)

add_newdoc('numpy.core.multiarray', 'fromiter',
    """
    fromiter(iterable, dtype, count=-1)

    Create a new 1-dimensional array from an iterable object.

    Parameters
    ----------
    iterable : iterable object
        An iterable object providing data for the array.
    dtype : data-type
        The data-type of the returned array.
    count : int, optional
        The number of items to read from *iterable*.  The default is -1,
        which means all data is read.

    Returns
    -------
    out : ndarray
        The output array.

    Notes
    -----
    Specify `count` to improve performance.  It allows ``fromiter`` to
    pre-allocate the output array, instead of resizing it on demand.

    Examples
    --------
    >>> iterable = (x*x for x in range(5))
    >>> np.fromiter(iterable, float)
    array([  0.,   1.,   4.,   9.,  16.])

    """)

add_newdoc('numpy.core.multiarray', 'fromfile',
    """
    fromfile(file, dtype=float, count=-1, sep='')

    Construct an array from data in a text or binary file.

    A highly efficient way of reading binary data with a known data-type,
    as well as parsing simply formatted text files.  Data written using the
    `tofile` method can be read using this function.

    Parameters
    ----------
    file : file or str
        Open file object or filename.
    dtype : data-type
        Data type of the returned array.
        For binary files, it is used to determine the size and byte-order
        of the items in the file.
    count : int
        Number of items to read. ``-1`` means all items (i.e., the complete
        file).
    sep : str
        Separator between items if file is a text file.
        Empty ("") separator means the file should be treated as binary.
        Spaces (" ") in the separator match zero or more whitespace characters.
        A separator consisting only of spaces must match at least one
        whitespace.

    See also
    --------
    load, save
    ndarray.tofile
    loadtxt : More flexible way of loading data from a text file.

    Notes
    -----
    Do not rely on the combination of `tofile` and `fromfile` for
    data storage, as the binary files generated are are not platform
    independent.  In particular, no byte-order or data-type information is
    saved.  Data can be stored in the platform independent ``.npy`` format
    using `save` and `load` instead.

    Examples
    --------
    Construct an ndarray:

    >>> dt = np.dtype([('time', [('min', int), ('sec', int)]),
    ...                ('temp', float)])
    >>> x = np.zeros((1,), dtype=dt)
    >>> x['time']['min'] = 10; x['temp'] = 98.25
    >>> x
    array([((10, 0), 98.25)],
          dtype=[('time', [('min', '<i4'), ('sec', '<i4')]), ('temp', '<f8')])

    Save the raw data to disk:

    >>> import os
    >>> fname = os.tmpnam()
    >>> x.tofile(fname)

    Read the raw data from disk:

    >>> np.fromfile(fname, dtype=dt)
    array([((10, 0), 98.25)],
          dtype=[('time', [('min', '<i4'), ('sec', '<i4')]), ('temp', '<f8')])

    The recommended way to store and load data:

    >>> np.save(fname, x)
    >>> np.load(fname + '.npy')
    array([((10, 0), 98.25)],
          dtype=[('time', [('min', '<i4'), ('sec', '<i4')]), ('temp', '<f8')])

    """)

add_newdoc('numpy.core.multiarray', 'frombuffer',
    """
    frombuffer(buffer, dtype=float, count=-1, offset=0)

    Interpret a buffer as a 1-dimensional array.

    Parameters
    ----------
    buffer : buffer_like
        An object that exposes the buffer interface.
    dtype : data-type, optional
        Data-type of the returned array; default: float.
    count : int, optional
        Number of items to read. ``-1`` means all data in the buffer.
    offset : int, optional
        Start reading the buffer from this offset (in bytes); default: 0.

    Notes
    -----
    If the buffer has data that is not in machine byte-order, this should
    be specified as part of the data-type, e.g.::

      >>> dt = np.dtype(int)
      >>> dt = dt.newbyteorder('>')
      >>> np.frombuffer(buf, dtype=dt)

    The data of the resulting array will not be byteswapped, but will be
    interpreted correctly.

    Examples
    --------
    >>> s = 'hello world'
    >>> np.frombuffer(s, dtype='S1', count=5, offset=6)
    array(['w', 'o', 'r', 'l', 'd'],
          dtype='|S1')

    >>> np.frombuffer(b'\\x01\\x02', dtype=np.uint8)
    array([1, 2], dtype=uint8)
    >>> np.frombuffer(b'\\x01\\x02\\x03\\x04\\x05', dtype=np.uint8, count=3)
    array([1, 2, 3], dtype=uint8)

    """)

add_newdoc('numpy.core.multiarray', 'concatenate',
    """
    concatenate((a1, a2, ...), axis=0, out=None)

    Join a sequence of arrays along an existing axis.

    Parameters
    ----------
    a1, a2, ... : sequence of array_like
        The arrays must have the same shape, except in the dimension
        corresponding to `axis` (the first, by default).
    axis : int, optional
        The axis along which the arrays will be joined.  Default is 0.
    out : ndarray, optional
        If provided, the destination to place the result. The shape must be
        correct, matching that of what concatenate would have returned if no
        out argument were specified.

    Returns
    -------
    res : ndarray
        The concatenated array.

    See Also
    --------
    ma.concatenate : Concatenate function that preserves input masks.
    array_split : Split an array into multiple sub-arrays of equal or
                  near-equal size.
    split : Split array into a list of multiple sub-arrays of equal size.
    hsplit : Split array into multiple sub-arrays horizontally (column wise)
    vsplit : Split array into multiple sub-arrays vertically (row wise)
    dsplit : Split array into multiple sub-arrays along the 3rd axis (depth).
    stack : Stack a sequence of arrays along a new axis.
    hstack : Stack arrays in sequence horizontally (column wise)
    vstack : Stack arrays in sequence vertically (row wise)
    dstack : Stack arrays in sequence depth wise (along third dimension)

    Notes
    -----
    When one or more of the arrays to be concatenated is a MaskedArray,
    this function will return a MaskedArray object instead of an ndarray,
    but the input masks are *not* preserved. In cases where a MaskedArray
    is expected as input, use the ma.concatenate function from the masked
    array module instead.

    Examples
    --------
    >>> a = np.array([[1, 2], [3, 4]])
    >>> b = np.array([[5, 6]])
    >>> np.concatenate((a, b), axis=0)
    array([[1, 2],
           [3, 4],
           [5, 6]])
    >>> np.concatenate((a, b.T), axis=1)
    array([[1, 2, 5],
           [3, 4, 6]])

    This function will not preserve masking of MaskedArray inputs.

    >>> a = np.ma.arange(3)
    >>> a[1] = np.ma.masked
    >>> b = np.arange(2, 5)
    >>> a
    masked_array(data = [0 -- 2],
                 mask = [False  True False],
           fill_value = 999999)
    >>> b
    array([2, 3, 4])
    >>> np.concatenate([a, b])
    masked_array(data = [0 1 2 2 3 4],
                 mask = False,
           fill_value = 999999)
    >>> np.ma.concatenate([a, b])
    masked_array(data = [0 -- 2 2 3 4],
                 mask = [False  True False False False False],
           fill_value = 999999)

    """)

add_newdoc('numpy.core', 'inner',
    """
    inner(a, b)

    Inner product of two arrays.

    Ordinary inner product of vectors for 1-D arrays (without complex
    conjugation), in higher dimensions a sum product over the last axes.

    Parameters
    ----------
    a, b : array_like
        If `a` and `b` are nonscalar, their last dimensions must match.

    Returns
    -------
    out : ndarray
        `out.shape = a.shape[:-1] + b.shape[:-1]`

    Raises
    ------
    ValueError
        If the last dimension of `a` and `b` has different size.

    See Also
    --------
    tensordot : Sum products over arbitrary axes.
    dot : Generalised matrix product, using second last dimension of `b`.
    einsum : Einstein summation convention.

    Notes
    -----
    For vectors (1-D arrays) it computes the ordinary inner-product::

        np.inner(a, b) = sum(a[:]*b[:])

    More generally, if `ndim(a) = r > 0` and `ndim(b) = s > 0`::

        np.inner(a, b) = np.tensordot(a, b, axes=(-1,-1))

    or explicitly::

        np.inner(a, b)[i0,...,ir-1,j0,...,js-1]
             = sum(a[i0,...,ir-1,:]*b[j0,...,js-1,:])

    In addition `a` or `b` may be scalars, in which case::

       np.inner(a,b) = a*b

    Examples
    --------
    Ordinary inner product for vectors:

    >>> a = np.array([1,2,3])
    >>> b = np.array([0,1,0])
    >>> np.inner(a, b)
    2

    A multidimensional example:

    >>> a = np.arange(24).reshape((2,3,4))
    >>> b = np.arange(4)
    >>> np.inner(a, b)
    array([[ 14,  38,  62],
           [ 86, 110, 134]])

    An example where `b` is a scalar:

    >>> np.inner(np.eye(2), 7)
    array([[ 7.,  0.],
           [ 0.,  7.]])

    """)

add_newdoc('numpy.core', 'fastCopyAndTranspose',
    """_fastCopyAndTranspose(a)""")

add_newdoc('numpy.core.multiarray', 'correlate',
    """cross_correlate(a,v, mode=0)""")

add_newdoc('numpy.core.multiarray', 'arange',
    """
    arange([start,] stop[, step,], dtype=None)

    Return evenly spaced values within a given interval.

    Values are generated within the half-open interval ``[start, stop)``
    (in other words, the interval including `start` but excluding `stop`).
    For integer arguments the function is equivalent to the Python built-in
    `range <http://docs.python.org/lib/built-in-funcs.html>`_ function,
    but returns an ndarray rather than a list.

    When using a non-integer step, such as 0.1, the results will often not
    be consistent.  It is better to use ``linspace`` for these cases.

    Parameters
    ----------
    start : number, optional
        Start of interval.  The interval includes this value.  The default
        start value is 0.
    stop : number
        End of interval.  The interval does not include this value, except
        in some cases where `step` is not an integer and floating point
        round-off affects the length of `out`.
    step : number, optional
        Spacing between values.  For any output `out`, this is the distance
        between two adjacent values, ``out[i+1] - out[i]``.  The default
        step size is 1.  If `step` is specified as a position argument,
        `start` must also be given.
    dtype : dtype
        The type of the output array.  If `dtype` is not given, infer the data
        type from the other input arguments.

    Returns
    -------
    arange : ndarray
        Array of evenly spaced values.

        For floating point arguments, the length of the result is
        ``ceil((stop - start)/step)``.  Because of floating point overflow,
        this rule may result in the last element of `out` being greater
        than `stop`.

    See Also
    --------
    linspace : Evenly spaced numbers with careful handling of endpoints.
    ogrid: Arrays of evenly spaced numbers in N-dimensions.
    mgrid: Grid-shaped arrays of evenly spaced numbers in N-dimensions.

    Examples
    --------
    >>> np.arange(3)
    array([0, 1, 2])
    >>> np.arange(3.0)
    array([ 0.,  1.,  2.])
    >>> np.arange(3,7)
    array([3, 4, 5, 6])
    >>> np.arange(3,7,2)
    array([3, 5])

    """)

add_newdoc('numpy.core.multiarray', '_get_ndarray_c_version',
    """_get_ndarray_c_version()

    Return the compile time NDARRAY_VERSION number.

    """)

add_newdoc('numpy.core.multiarray', '_reconstruct',
    """_reconstruct(subtype, shape, dtype)

    Construct an empty array. Used by Pickles.

    """)


add_newdoc('numpy.core.multiarray', 'set_string_function',
    """
    set_string_function(f, repr=1)

    Internal method to set a function to be used when pretty printing arrays.

    """)

add_newdoc('numpy.core.multiarray', 'set_numeric_ops',
    """
    set_numeric_ops(op1=func1, op2=func2, ...)

    Set numerical operators for array objects.

    Parameters
    ----------
    op1, op2, ... : callable
        Each ``op = func`` pair describes an operator to be replaced.
        For example, ``add = lambda x, y: np.add(x, y) % 5`` would replace
        addition by modulus 5 addition.

    Returns
    -------
    saved_ops : list of callables
        A list of all operators, stored before making replacements.

    Notes
    -----
    .. WARNING::
       Use with care!  Incorrect usage may lead to memory errors.

    A function replacing an operator cannot make use of that operator.
    For example, when replacing add, you may not use ``+``.  Instead,
    directly call ufuncs.

    Examples
    --------
    >>> def add_mod5(x, y):
    ...     return np.add(x, y) % 5
    ...
    >>> old_funcs = np.set_numeric_ops(add=add_mod5)

    >>> x = np.arange(12).reshape((3, 4))
    >>> x + x
    array([[0, 2, 4, 1],
           [3, 0, 2, 4],
           [1, 3, 0, 2]])

    >>> ignore = np.set_numeric_ops(**old_funcs) # restore operators

    """)

add_newdoc('numpy.core.multiarray', 'where',
    """
    where(condition, [x, y])

    Return elements, either from `x` or `y`, depending on `condition`.

    If only `condition` is given, return ``condition.nonzero()``.

    Parameters
    ----------
    condition : array_like, bool
        When True, yield `x`, otherwise yield `y`.
    x, y : array_like, optional
        Values from which to choose. `x`, `y` and `condition` need to be
        broadcastable to some shape.

    Returns
    -------
    out : ndarray or tuple of ndarrays
        If both `x` and `y` are specified, the output array contains
        elements of `x` where `condition` is True, and elements from
        `y` elsewhere.

        If only `condition` is given, return the tuple
        ``condition.nonzero()``, the indices where `condition` is True.

    See Also
    --------
    nonzero, choose

    Notes
    -----
    If `x` and `y` are given and input arrays are 1-D, `where` is
    equivalent to::

        [xv if c else yv for (c,xv,yv) in zip(condition,x,y)]

    Examples
    --------
    >>> np.where([[True, False], [True, True]],
    ...          [[1, 2], [3, 4]],
    ...          [[9, 8], [7, 6]])
    array([[1, 8],
           [3, 4]])

    >>> np.where([[0, 1], [1, 0]])
    (array([0, 1]), array([1, 0]))

    >>> x = np.arange(9.).reshape(3, 3)
    >>> np.where( x > 5 )
    (array([2, 2, 2]), array([0, 1, 2]))
    >>> x[np.where( x > 3.0 )]               # Note: result is 1D.
    array([ 4.,  5.,  6.,  7.,  8.])
    >>> np.where(x < 5, x, -1)               # Note: broadcasting.
    array([[ 0.,  1.,  2.],
           [ 3.,  4., -1.],
           [-1., -1., -1.]])

    Find the indices of elements of `x` that are in `goodvalues`.

    >>> goodvalues = [3, 4, 7]
    >>> ix = np.isin(x, goodvalues)
    >>> ix
    array([[False, False, False],
           [ True,  True, False],
           [False,  True, False]])
    >>> np.where(ix)
    (array([1, 1, 2]), array([0, 1, 1]))

    """)


add_newdoc('numpy.core.multiarray', 'lexsort',
    """
    lexsort(keys, axis=-1)

    Perform an indirect sort using a sequence of keys.

    Given multiple sorting keys, which can be interpreted as columns in a
    spreadsheet, lexsort returns an array of integer indices that describes
    the sort order by multiple columns. The last key in the sequence is used
    for the primary sort order, the second-to-last key for the secondary sort
    order, and so on. The keys argument must be a sequence of objects that
    can be converted to arrays of the same shape. If a 2D array is provided
    for the keys argument, it's rows are interpreted as the sorting keys and
    sorting is according to the last row, second last row etc.

    Parameters
    ----------
    keys : (k, N) array or tuple containing k (N,)-shaped sequences
        The `k` different "columns" to be sorted.  The last column (or row if
        `keys` is a 2D array) is the primary sort key.
    axis : int, optional
        Axis to be indirectly sorted.  By default, sort over the last axis.

    Returns
    -------
    indices : (N,) ndarray of ints
        Array of indices that sort the keys along the specified axis.

    See Also
    --------
    argsort : Indirect sort.
    ndarray.sort : In-place sort.
    sort : Return a sorted copy of an array.

    Examples
    --------
    Sort names: first by surname, then by name.

    >>> surnames =    ('Hertz',    'Galilei', 'Hertz')
    >>> first_names = ('Heinrich', 'Galileo', 'Gustav')
    >>> ind = np.lexsort((first_names, surnames))
    >>> ind
    array([1, 2, 0])

    >>> [surnames[i] + ", " + first_names[i] for i in ind]
    ['Galilei, Galileo', 'Hertz, Gustav', 'Hertz, Heinrich']

    Sort two columns of numbers:

    >>> a = [1,5,1,4,3,4,4] # First column
    >>> b = [9,4,0,4,0,2,1] # Second column
    >>> ind = np.lexsort((b,a)) # Sort by a, then by b
    >>> print(ind)
    [2 0 4 6 5 3 1]

    >>> [(a[i],b[i]) for i in ind]
    [(1, 0), (1, 9), (3, 0), (4, 1), (4, 2), (4, 4), (5, 4)]

    Note that sorting is first according to the elements of ``a``.
    Secondary sorting is according to the elements of ``b``.

    A normal ``argsort`` would have yielded:

    >>> [(a[i],b[i]) for i in np.argsort(a)]
    [(1, 9), (1, 0), (3, 0), (4, 4), (4, 2), (4, 1), (5, 4)]

    Structured arrays are sorted lexically by ``argsort``:

    >>> x = np.array([(1,9), (5,4), (1,0), (4,4), (3,0), (4,2), (4,1)],
    ...              dtype=np.dtype([('x', int), ('y', int)]))

    >>> np.argsort(x) # or np.argsort(x, order=('x', 'y'))
    array([2, 0, 4, 6, 5, 3, 1])

    """)

add_newdoc('numpy.core.multiarray', 'can_cast',
    """
    can_cast(from_, to, casting='safe')

    Returns True if cast between data types can occur according to the
    casting rule.  If from is a scalar or array scalar, also returns
    True if the scalar value can be cast without overflow or truncation
    to an integer.

    Parameters
    ----------
    from_ : dtype, dtype specifier, scalar, or array
        Data type, scalar, or array to cast from.
    to : dtype or dtype specifier
        Data type to cast to.
    casting : {'no', 'equiv', 'safe', 'same_kind', 'unsafe'}, optional
        Controls what kind of data casting may occur.

          * 'no' means the data types should not be cast at all.
          * 'equiv' means only byte-order changes are allowed.
          * 'safe' means only casts which can preserve values are allowed.
          * 'same_kind' means only safe casts or casts within a kind,
            like float64 to float32, are allowed.
          * 'unsafe' means any data conversions may be done.

    Returns
    -------
    out : bool
        True if cast can occur according to the casting rule.

    Notes
    -----
    Starting in NumPy 1.9, can_cast function now returns False in 'safe'
    casting mode for integer/float dtype and string dtype if the string dtype
    length is not long enough to store the max integer/float value converted
    to a string. Previously can_cast in 'safe' mode returned True for
    integer/float dtype and a string dtype of any length.

    See also
    --------
    dtype, result_type

    Examples
    --------
    Basic examples

    >>> np.can_cast(np.int32, np.int64)
    True
    >>> np.can_cast(np.float64, complex)
    True
    >>> np.can_cast(complex, float)
    False

    >>> np.can_cast('i8', 'f8')
    True
    >>> np.can_cast('i8', 'f4')
    False
    >>> np.can_cast('i4', 'S4')
    False

    Casting scalars

    >>> np.can_cast(100, 'i1')
    True
    >>> np.can_cast(150, 'i1')
    False
    >>> np.can_cast(150, 'u1')
    True

    >>> np.can_cast(3.5e100, np.float32)
    False
    >>> np.can_cast(1000.0, np.float32)
    True

    Array scalar checks the value, array does not

    >>> np.can_cast(np.array(1000.0), np.float32)
    True
    >>> np.can_cast(np.array([1000.0]), np.float32)
    False

    Using the casting rules

    >>> np.can_cast('i8', 'i8', 'no')
    True
    >>> np.can_cast('<i8', '>i8', 'no')
    False

    >>> np.can_cast('<i8', '>i8', 'equiv')
    True
    >>> np.can_cast('<i4', '>i8', 'equiv')
    False

    >>> np.can_cast('<i4', '>i8', 'safe')
    True
    >>> np.can_cast('<i8', '>i4', 'safe')
    False

    >>> np.can_cast('<i8', '>i4', 'same_kind')
    True
    >>> np.can_cast('<i8', '>u4', 'same_kind')
    False

    >>> np.can_cast('<i8', '>u4', 'unsafe')
    True

    """)

add_newdoc('numpy.core.multiarray', 'promote_types',
    """
    promote_types(type1, type2)

    Returns the data type with the smallest size and smallest scalar
    kind to which both ``type1`` and ``type2`` may be safely cast.
    The returned data type is always in native byte order.

    This function is symmetric and associative.

    Parameters
    ----------
    type1 : dtype or dtype specifier
        First data type.
    type2 : dtype or dtype specifier
        Second data type.

    Returns
    -------
    out : dtype
        The promoted data type.

    Notes
    -----
    .. versionadded:: 1.6.0

    Starting in NumPy 1.9, promote_types function now returns a valid string
    length when given an integer or float dtype as one argument and a string
    dtype as another argument. Previously it always returned the input string
    dtype, even if it wasn't long enough to store the max integer/float value
    converted to a string.

    See Also
    --------
    result_type, dtype, can_cast

    Examples
    --------
    >>> np.promote_types('f4', 'f8')
    dtype('float64')

    >>> np.promote_types('i8', 'f4')
    dtype('float64')

    >>> np.promote_types('>i8', '<c8')
    dtype('complex128')

    >>> np.promote_types('i4', 'S8')
    dtype('S11')

    """)

add_newdoc('numpy.core.multiarray', 'min_scalar_type',
    """
    min_scalar_type(a)

    For scalar ``a``, returns the data type with the smallest size
    and smallest scalar kind which can hold its value.  For non-scalar
    array ``a``, returns the vector's dtype unmodified.

    Floating point values are not demoted to integers,
    and complex values are not demoted to floats.

    Parameters
    ----------
    a : scalar or array_like
        The value whose minimal data type is to be found.

    Returns
    -------
    out : dtype
        The minimal data type.

    Notes
    -----
    .. versionadded:: 1.6.0

    See Also
    --------
    result_type, promote_types, dtype, can_cast

    Examples
    --------
    >>> np.min_scalar_type(10)
    dtype('uint8')

    >>> np.min_scalar_type(-260)
    dtype('int16')

    >>> np.min_scalar_type(3.1)
    dtype('float16')

    >>> np.min_scalar_type(1e50)
    dtype('float64')

    >>> np.min_scalar_type(np.arange(4,dtype='f8'))
    dtype('float64')

    """)

add_newdoc('numpy.core.multiarray', 'result_type',
    """
    result_type(*arrays_and_dtypes)

    Returns the type that results from applying the NumPy
    type promotion rules to the arguments.

    Type promotion in NumPy works similarly to the rules in languages
    like C++, with some slight differences.  When both scalars and
    arrays are used, the array's type takes precedence and the actual value
    of the scalar is taken into account.

    For example, calculating 3*a, where a is an array of 32-bit floats,
    intuitively should result in a 32-bit float output.  If the 3 is a
    32-bit integer, the NumPy rules indicate it can't convert losslessly
    into a 32-bit float, so a 64-bit float should be the result type.
    By examining the value of the constant, '3', we see that it fits in
    an 8-bit integer, which can be cast losslessly into the 32-bit float.

    Parameters
    ----------
    arrays_and_dtypes : list of arrays and dtypes
        The operands of some operation whose result type is needed.

    Returns
    -------
    out : dtype
        The result type.

    See also
    --------
    dtype, promote_types, min_scalar_type, can_cast

    Notes
    -----
    .. versionadded:: 1.6.0

    The specific algorithm used is as follows.

    Categories are determined by first checking which of boolean,
    integer (int/uint), or floating point (float/complex) the maximum
    kind of all the arrays and the scalars are.

    If there are only scalars or the maximum category of the scalars
    is higher than the maximum category of the arrays,
    the data types are combined with :func:`promote_types`
    to produce the return value.

    Otherwise, `min_scalar_type` is called on each array, and
    the resulting data types are all combined with :func:`promote_types`
    to produce the return value.

    The set of int values is not a subset of the uint values for types
    with the same number of bits, something not reflected in
    :func:`min_scalar_type`, but handled as a special case in `result_type`.

    Examples
    --------
    >>> np.result_type(3, np.arange(7, dtype='i1'))
    dtype('int8')

    >>> np.result_type('i4', 'c8')
    dtype('complex128')

    >>> np.result_type(3.0, -2)
    dtype('float64')

    """)

add_newdoc('numpy.core.multiarray', 'newbuffer',
    """
    newbuffer(size)

    Return a new uninitialized buffer object.

    Parameters
    ----------
    size : int
        Size in bytes of returned buffer object.

    Returns
    -------
    newbuffer : buffer object
        Returned, uninitialized buffer object of `size` bytes.

    """)

add_newdoc('numpy.core.multiarray', 'getbuffer',
    """
    getbuffer(obj [,offset[, size]])

    Create a buffer object from the given object referencing a slice of
    length size starting at offset.

    Default is the entire buffer. A read-write buffer is attempted followed
    by a read-only buffer.

    Parameters
    ----------
    obj : object

    offset : int, optional

    size : int, optional

    Returns
    -------
    buffer_obj : buffer

    Examples
    --------
    >>> buf = np.getbuffer(np.ones(5), 1, 3)
    >>> len(buf)
    3
    >>> buf[0]
    '\\x00'
    >>> buf
    <read-write buffer for 0x8af1e70, size 3, offset 1 at 0x8ba4ec0>

    """)

add_newdoc('numpy.core', 'dot',
    """
    dot(a, b, out=None)

    Dot product of two arrays. Specifically,

    - If both `a` and `b` are 1-D arrays, it is inner product of vectors
      (without complex conjugation).

    - If both `a` and `b` are 2-D arrays, it is matrix multiplication,
      but using :func:`matmul` or ``a @ b`` is preferred.

    - If either `a` or `b` is 0-D (scalar), it is equivalent to :func:`multiply`
      and using ``numpy.multiply(a, b)`` or ``a * b`` is preferred.

    - If `a` is an N-D array and `b` is a 1-D array, it is a sum product over
      the last axis of `a` and `b`.

    - If `a` is an N-D array and `b` is an M-D array (where ``M>=2``), it is a
      sum product over the last axis of `a` and the second-to-last axis of `b`::

        dot(a, b)[i,j,k,m] = sum(a[i,j,:] * b[k,:,m])

    Parameters
    ----------
    a : array_like
        First argument.
    b : array_like
        Second argument.
    out : ndarray, optional
        Output argument. This must have the exact kind that would be returned
        if it was not used. In particular, it must have the right type, must be
        C-contiguous, and its dtype must be the dtype that would be returned
        for `dot(a,b)`. This is a performance feature. Therefore, if these
        conditions are not met, an exception is raised, instead of attempting
        to be flexible.

    Returns
    -------
    output : ndarray
        Returns the dot product of `a` and `b`.  If `a` and `b` are both
        scalars or both 1-D arrays then a scalar is returned; otherwise
        an array is returned.
        If `out` is given, then it is returned.

    Raises
    ------
    ValueError
        If the last dimension of `a` is not the same size as
        the second-to-last dimension of `b`.

    See Also
    --------
    vdot : Complex-conjugating dot product.
    tensordot : Sum products over arbitrary axes.
    einsum : Einstein summation convention.
    matmul : '@' operator as method with out parameter.

    Examples
    --------
    >>> np.dot(3, 4)
    12

    Neither argument is complex-conjugated:

    >>> np.dot([2j, 3j], [2j, 3j])
    (-13+0j)

    For 2-D arrays it is the matrix product:

    >>> a = [[1, 0], [0, 1]]
    >>> b = [[4, 1], [2, 2]]
    >>> np.dot(a, b)
    array([[4, 1],
           [2, 2]])

    >>> a = np.arange(3*4*5*6).reshape((3,4,5,6))
    >>> b = np.arange(3*4*5*6)[::-1].reshape((5,4,6,3))
    >>> np.dot(a, b)[2,3,2,1,2,2]
    499128
    >>> sum(a[2,3,2,:] * b[1,2,:,2])
    499128

    """)

add_newdoc('numpy.core', 'matmul',
    """
    matmul(a, b, out=None)

    Matrix product of two arrays.

    The behavior depends on the arguments in the following way.

    - If both arguments are 2-D they are multiplied like conventional
      matrices.
    - If either argument is N-D, N > 2, it is treated as a stack of
      matrices residing in the last two indexes and broadcast accordingly.
    - If the first argument is 1-D, it is promoted to a matrix by
      prepending a 1 to its dimensions. After matrix multiplication
      the prepended 1 is removed.
    - If the second argument is 1-D, it is promoted to a matrix by
      appending a 1 to its dimensions. After matrix multiplication
      the appended 1 is removed.

    Multiplication by a scalar is not allowed, use ``*`` instead. Note that
    multiplying a stack of matrices with a vector will result in a stack of
    vectors, but matmul will not recognize it as such.

    ``matmul`` differs from ``dot`` in two important ways.

    - Multiplication by scalars is not allowed.
    - Stacks of matrices are broadcast together as if the matrices
      were elements.

    .. warning::
       This function is preliminary and included in NumPy 1.10.0 for testing
       and documentation. Its semantics will not change, but the number and
       order of the optional arguments will.

    .. versionadded:: 1.10.0

    Parameters
    ----------
    a : array_like
        First argument.
    b : array_like
        Second argument.
    out : ndarray, optional
        Output argument. This must have the exact kind that would be returned
        if it was not used. In particular, it must have the right type, must be
        C-contiguous, and its dtype must be the dtype that would be returned
        for `dot(a,b)`. This is a performance feature. Therefore, if these
        conditions are not met, an exception is raised, instead of attempting
        to be flexible.

    Returns
    -------
    output : ndarray
        Returns the dot product of `a` and `b`.  If `a` and `b` are both
        1-D arrays then a scalar is returned; otherwise an array is
        returned.  If `out` is given, then it is returned.

    Raises
    ------
    ValueError
        If the last dimension of `a` is not the same size as
        the second-to-last dimension of `b`.

        If scalar value is passed.

    See Also
    --------
    vdot : Complex-conjugating dot product.
    tensordot : Sum products over arbitrary axes.
    einsum : Einstein summation convention.
    dot : alternative matrix product with different broadcasting rules.

    Notes
    -----
    The matmul function implements the semantics of the `@` operator introduced
    in Python 3.5 following PEP465.

    Examples
    --------
    For 2-D arrays it is the matrix product:

    >>> a = [[1, 0], [0, 1]]
    >>> b = [[4, 1], [2, 2]]
    >>> np.matmul(a, b)
    array([[4, 1],
           [2, 2]])

    For 2-D mixed with 1-D, the result is the usual.

    >>> a = [[1, 0], [0, 1]]
    >>> b = [1, 2]
    >>> np.matmul(a, b)
    array([1, 2])
    >>> np.matmul(b, a)
    array([1, 2])


    Broadcasting is conventional for stacks of arrays

    >>> a = np.arange(2*2*4).reshape((2,2,4))
    >>> b = np.arange(2*2*4).reshape((2,4,2))
    >>> np.matmul(a,b).shape
    (2, 2, 2)
    >>> np.matmul(a,b)[0,1,1]
    98
    >>> sum(a[0,1,:] * b[0,:,1])
    98

    Vector, vector returns the scalar inner product, but neither argument
    is complex-conjugated:

    >>> np.matmul([2j, 3j], [2j, 3j])
    (-13+0j)

    Scalar multiplication raises an error.

    >>> np.matmul([1,2], 3)
    Traceback (most recent call last):
    ...
    ValueError: Scalar operands are not allowed, use '*' instead

    """)


add_newdoc('numpy.core', 'c_einsum',
    """
    c_einsum(subscripts, *operands, out=None, dtype=None, order='K', casting='safe')

    Evaluates the Einstein summation convention on the operands.

    Using the Einstein summation convention, many common multi-dimensional
    array operations can be represented in a simple fashion.  This function
    provides a way to compute such summations. The best way to understand this
    function is to try the examples below, which show how many common NumPy
    functions can be implemented as calls to `einsum`.

    This is the core C function.

    Parameters
    ----------
    subscripts : str
        Specifies the subscripts for summation.
    operands : list of array_like
        These are the arrays for the operation.
    out : ndarray, optional
        If provided, the calculation is done into this array.
    dtype : {data-type, None}, optional
        If provided, forces the calculation to use the data type specified.
        Note that you may have to also give a more liberal `casting`
        parameter to allow the conversions. Default is None.
    order : {'C', 'F', 'A', 'K'}, optional
        Controls the memory layout of the output. 'C' means it should
        be C contiguous. 'F' means it should be Fortran contiguous,
        'A' means it should be 'F' if the inputs are all 'F', 'C' otherwise.
        'K' means it should be as close to the layout as the inputs as
        is possible, including arbitrarily permuted axes.
        Default is 'K'.
    casting : {'no', 'equiv', 'safe', 'same_kind', 'unsafe'}, optional
        Controls what kind of data casting may occur.  Setting this to
        'unsafe' is not recommended, as it can adversely affect accumulations.

          * 'no' means the data types should not be cast at all.
          * 'equiv' means only byte-order changes are allowed.
          * 'safe' means only casts which can preserve values are allowed.
          * 'same_kind' means only safe casts or casts within a kind,
            like float64 to float32, are allowed.
          * 'unsafe' means any data conversions may be done.

        Default is 'safe'.

    Returns
    -------
    output : ndarray
        The calculation based on the Einstein summation convention.

    See Also
    --------
    einsum, dot, inner, outer, tensordot

    Notes
    -----
    .. versionadded:: 1.6.0

    The subscripts string is a comma-separated list of subscript labels,
    where each label refers to a dimension of the corresponding operand.
    Repeated subscripts labels in one operand take the diagonal.  For example,
    ``np.einsum('ii', a)`` is equivalent to ``np.trace(a)``.

    Whenever a label is repeated, it is summed, so ``np.einsum('i,i', a, b)``
    is equivalent to ``np.inner(a,b)``.  If a label appears only once,
    it is not summed, so ``np.einsum('i', a)`` produces a view of ``a``
    with no changes.

    The order of labels in the output is by default alphabetical.  This
    means that ``np.einsum('ij', a)`` doesn't affect a 2D array, while
    ``np.einsum('ji', a)`` takes its transpose.

    The output can be controlled by specifying output subscript labels
    as well.  This specifies the label order, and allows summing to
    be disallowed or forced when desired.  The call ``np.einsum('i->', a)``
    is like ``np.sum(a, axis=-1)``, and ``np.einsum('ii->i', a)``
    is like ``np.diag(a)``.  The difference is that `einsum` does not
    allow broadcasting by default.

    To enable and control broadcasting, use an ellipsis.  Default
    NumPy-style broadcasting is done by adding an ellipsis
    to the left of each term, like ``np.einsum('...ii->...i', a)``.
    To take the trace along the first and last axes,
    you can do ``np.einsum('i...i', a)``, or to do a matrix-matrix
    product with the left-most indices instead of rightmost, you can do
    ``np.einsum('ij...,jk...->ik...', a, b)``.

    When there is only one operand, no axes are summed, and no output
    parameter is provided, a view into the operand is returned instead
    of a new array.  Thus, taking the diagonal as ``np.einsum('ii->i', a)``
    produces a view.

    An alternative way to provide the subscripts and operands is as
    ``einsum(op0, sublist0, op1, sublist1, ..., [sublistout])``. The examples
    below have corresponding `einsum` calls with the two parameter methods.

    .. versionadded:: 1.10.0

    Views returned from einsum are now writeable whenever the input array
    is writeable. For example, ``np.einsum('ijk...->kji...', a)`` will now
    have the same effect as ``np.swapaxes(a, 0, 2)`` and
    ``np.einsum('ii->i', a)`` will return a writeable view of the diagonal
    of a 2D array.

    Examples
    --------
    >>> a = np.arange(25).reshape(5,5)
    >>> b = np.arange(5)
    >>> c = np.arange(6).reshape(2,3)

    >>> np.einsum('ii', a)
    60
    >>> np.einsum(a, [0,0])
    60
    >>> np.trace(a)
    60

    >>> np.einsum('ii->i', a)
    array([ 0,  6, 12, 18, 24])
    >>> np.einsum(a, [0,0], [0])
    array([ 0,  6, 12, 18, 24])
    >>> np.diag(a)
    array([ 0,  6, 12, 18, 24])

    >>> np.einsum('ij,j', a, b)
    array([ 30,  80, 130, 180, 230])
    >>> np.einsum(a, [0,1], b, [1])
    array([ 30,  80, 130, 180, 230])
    >>> np.dot(a, b)
    array([ 30,  80, 130, 180, 230])
    >>> np.einsum('...j,j', a, b)
    array([ 30,  80, 130, 180, 230])

    >>> np.einsum('ji', c)
    array([[0, 3],
           [1, 4],
           [2, 5]])
    >>> np.einsum(c, [1,0])
    array([[0, 3],
           [1, 4],
           [2, 5]])
    >>> c.T
    array([[0, 3],
           [1, 4],
           [2, 5]])

    >>> np.einsum('..., ...', 3, c)
    array([[ 0,  3,  6],
           [ 9, 12, 15]])
    >>> np.einsum(3, [Ellipsis], c, [Ellipsis])
    array([[ 0,  3,  6],
           [ 9, 12, 15]])
    >>> np.multiply(3, c)
    array([[ 0,  3,  6],
           [ 9, 12, 15]])

    >>> np.einsum('i,i', b, b)
    30
    >>> np.einsum(b, [0], b, [0])
    30
    >>> np.inner(b,b)
    30

    >>> np.einsum('i,j', np.arange(2)+1, b)
    array([[0, 1, 2, 3, 4],
           [0, 2, 4, 6, 8]])
    >>> np.einsum(np.arange(2)+1, [0], b, [1])
    array([[0, 1, 2, 3, 4],
           [0, 2, 4, 6, 8]])
    >>> np.outer(np.arange(2)+1, b)
    array([[0, 1, 2, 3, 4],
           [0, 2, 4, 6, 8]])

    >>> np.einsum('i...->...', a)
    array([50, 55, 60, 65, 70])
    >>> np.einsum(a, [0,Ellipsis], [Ellipsis])
    array([50, 55, 60, 65, 70])
    >>> np.sum(a, axis=0)
    array([50, 55, 60, 65, 70])

    >>> a = np.arange(60.).reshape(3,4,5)
    >>> b = np.arange(24.).reshape(4,3,2)
    >>> np.einsum('ijk,jil->kl', a, b)
    array([[ 4400.,  4730.],
           [ 4532.,  4874.],
           [ 4664.,  5018.],
           [ 4796.,  5162.],
           [ 4928.,  5306.]])
    >>> np.einsum(a, [0,1,2], b, [1,0,3], [2,3])
    array([[ 4400.,  4730.],
           [ 4532.,  4874.],
           [ 4664.,  5018.],
           [ 4796.,  5162.],
           [ 4928.,  5306.]])
    >>> np.tensordot(a,b, axes=([1,0],[0,1]))
    array([[ 4400.,  4730.],
           [ 4532.,  4874.],
           [ 4664.,  5018.],
           [ 4796.,  5162.],
           [ 4928.,  5306.]])

    >>> a = np.arange(6).reshape((3,2))
    >>> b = np.arange(12).reshape((4,3))
    >>> np.einsum('ki,jk->ij', a, b)
    array([[10, 28, 46, 64],
           [13, 40, 67, 94]])
    >>> np.einsum('ki,...k->i...', a, b)
    array([[10, 28, 46, 64],
           [13, 40, 67, 94]])
    >>> np.einsum('k...,jk', a, b)
    array([[10, 28, 46, 64],
           [13, 40, 67, 94]])

    >>> # since version 1.10.0
    >>> a = np.zeros((3, 3))
    >>> np.einsum('ii->i', a)[:] = 1
    >>> a
    array([[ 1.,  0.,  0.],
           [ 0.,  1.,  0.],
           [ 0.,  0.,  1.]])

    """)

add_newdoc('numpy.core', 'vdot',
    """
    vdot(a, b)

    Return the dot product of two vectors.

    The vdot(`a`, `b`) function handles complex numbers differently than
    dot(`a`, `b`).  If the first argument is complex the complex conjugate
    of the first argument is used for the calculation of the dot product.

    Note that `vdot` handles multidimensional arrays differently than `dot`:
    it does *not* perform a matrix product, but flattens input arguments
    to 1-D vectors first. Consequently, it should only be used for vectors.

    Parameters
    ----------
    a : array_like
        If `a` is complex the complex conjugate is taken before calculation
        of the dot product.
    b : array_like
        Second argument to the dot product.

    Returns
    -------
    output : ndarray
        Dot product of `a` and `b`.  Can be an int, float, or
        complex depending on the types of `a` and `b`.

    See Also
    --------
    dot : Return the dot product without using the complex conjugate of the
          first argument.

    Examples
    --------
    >>> a = np.array([1+2j,3+4j])
    >>> b = np.array([5+6j,7+8j])
    >>> np.vdot(a, b)
    (70-8j)
    >>> np.vdot(b, a)
    (70+8j)

    Note that higher-dimensional arrays are flattened!

    >>> a = np.array([[1, 4], [5, 6]])
    >>> b = np.array([[4, 1], [2, 2]])
    >>> np.vdot(a, b)
    30
    >>> np.vdot(b, a)
    30
    >>> 1*4 + 4*1 + 5*2 + 6*2
    30

    """)


##############################################################################
#
# Documentation for ndarray attributes and methods
#
##############################################################################


##############################################################################
#
# ndarray object
#
##############################################################################


add_newdoc('numpy.core.multiarray', 'ndarray',
    """
    ndarray(shape, dtype=float, buffer=None, offset=0,
            strides=None, order=None)

    An array object represents a multidimensional, homogeneous array
    of fixed-size items.  An associated data-type object describes the
    format of each element in the array (its byte-order, how many bytes it
    occupies in memory, whether it is an integer, a floating point number,
    or something else, etc.)

    Arrays should be constructed using `array`, `zeros` or `empty` (refer
    to the See Also section below).  The parameters given here refer to
    a low-level method (`ndarray(...)`) for instantiating an array.

    For more information, refer to the `numpy` module and examine the
    methods and attributes of an array.

    Parameters
    ----------
    (for the __new__ method; see Notes below)

    shape : tuple of ints
        Shape of created array.
    dtype : data-type, optional
        Any object that can be interpreted as a numpy data type.
    buffer : object exposing buffer interface, optional
        Used to fill the array with data.
    offset : int, optional
        Offset of array data in buffer.
    strides : tuple of ints, optional
        Strides of data in memory.
    order : {'C', 'F'}, optional
        Row-major (C-style) or column-major (Fortran-style) order.

    Attributes
    ----------
    T : ndarray
        Transpose of the array.
    data : buffer
        The array's elements, in memory.
    dtype : dtype object
        Describes the format of the elements in the array.
    flags : dict
        Dictionary containing information related to memory use, e.g.,
        'C_CONTIGUOUS', 'OWNDATA', 'WRITEABLE', etc.
    flat : numpy.flatiter object
        Flattened version of the array as an iterator.  The iterator
        allows assignments, e.g., ``x.flat = 3`` (See `ndarray.flat` for
        assignment examples; TODO).
    imag : ndarray
        Imaginary part of the array.
    real : ndarray
        Real part of the array.
    size : int
        Number of elements in the array.
    itemsize : int
        The memory use of each array element in bytes.
    nbytes : int
        The total number of bytes required to store the array data,
        i.e., ``itemsize * size``.
    ndim : int
        The array's number of dimensions.
    shape : tuple of ints
        Shape of the array.
    strides : tuple of ints
        The step-size required to move from one element to the next in
        memory. For example, a contiguous ``(3, 4)`` array of type
        ``int16`` in C-order has strides ``(8, 2)``.  This implies that
        to move from element to element in memory requires jumps of 2 bytes.
        To move from row-to-row, one needs to jump 8 bytes at a time
        (``2 * 4``).
    ctypes : ctypes object
        Class containing properties of the array needed for interaction
        with ctypes.
    base : ndarray
        If the array is a view into another array, that array is its `base`
        (unless that array is also a view).  The `base` array is where the
        array data is actually stored.

    See Also
    --------
    array : Construct an array.
    zeros : Create an array, each element of which is zero.
    empty : Create an array, but leave its allocated memory unchanged (i.e.,
            it contains "garbage").
    dtype : Create a data-type.

    Notes
    -----
    There are two modes of creating an array using ``__new__``:

    1. If `buffer` is None, then only `shape`, `dtype`, and `order`
       are used.
    2. If `buffer` is an object exposing the buffer interface, then
       all keywords are interpreted.

    No ``__init__`` method is needed because the array is fully initialized
    after the ``__new__`` method.

    Examples
    --------
    These examples illustrate the low-level `ndarray` constructor.  Refer
    to the `See Also` section above for easier ways of constructing an
    ndarray.

    First mode, `buffer` is None:

    >>> np.ndarray(shape=(2,2), dtype=float, order='F')
    array([[ -1.13698227e+002,   4.25087011e-303],
           [  2.88528414e-306,   3.27025015e-309]])         #random

    Second mode:

    >>> np.ndarray((2,), buffer=np.array([1,2,3]),
    ...            offset=np.int_().itemsize,
    ...            dtype=int) # offset = 1*itemsize, i.e. skip first element
    array([2, 3])

    """)


##############################################################################
#
# ndarray attributes
#
##############################################################################


add_newdoc('numpy.core.multiarray', 'ndarray', ('__array_interface__',
    """Array protocol: Python side."""))


add_newdoc('numpy.core.multiarray', 'ndarray', ('__array_finalize__',
    """None."""))


add_newdoc('numpy.core.multiarray', 'ndarray', ('__array_priority__',
    """Array priority."""))


add_newdoc('numpy.core.multiarray', 'ndarray', ('__array_struct__',
    """Array protocol: C-struct side."""))


add_newdoc('numpy.core.multiarray', 'ndarray', ('_as_parameter_',
    """Allow the array to be interpreted as a ctypes object by returning the
    data-memory location as an integer

    """))


add_newdoc('numpy.core.multiarray', 'ndarray', ('base',
    """
    Base object if memory is from some other object.

    Examples
    --------
    The base of an array that owns its memory is None:

    >>> x = np.array([1,2,3,4])
    >>> x.base is None
    True

    Slicing creates a view, whose memory is shared with x:

    >>> y = x[2:]
    >>> y.base is x
    True

    """))


add_newdoc('numpy.core.multiarray', 'ndarray', ('ctypes',
    """
    An object to simplify the interaction of the array with the ctypes
    module.

    This attribute creates an object that makes it easier to use arrays
    when calling shared libraries with the ctypes module. The returned
    object has, among others, data, shape, and strides attributes (see
    Notes below) which themselves return ctypes objects that can be used
    as arguments to a shared library.

    Parameters
    ----------
    None

    Returns
    -------
    c : Python object
        Possessing attributes data, shape, strides, etc.

    See Also
    --------
    numpy.ctypeslib

    Notes
    -----
    Below are the public attributes of this object which were documented
    in "Guide to NumPy" (we have omitted undocumented public attributes,
    as well as documented private attributes):

    * data: A pointer to the memory area of the array as a Python integer.
      This memory area may contain data that is not aligned, or not in correct
      byte-order. The memory area may not even be writeable. The array
      flags and data-type of this array should be respected when passing this
      attribute to arbitrary C-code to avoid trouble that can include Python
      crashing. User Beware! The value of this attribute is exactly the same
      as self._array_interface_['data'][0].

    * shape (c_intp*self.ndim): A ctypes array of length self.ndim where
      the basetype is the C-integer corresponding to dtype('p') on this
      platform. This base-type could be c_int, c_long, or c_longlong
      depending on the platform. The c_intp type is defined accordingly in
      numpy.ctypeslib. The ctypes array contains the shape of the underlying
      array.

    * strides (c_intp*self.ndim): A ctypes array of length self.ndim where
      the basetype is the same as for the shape attribute. This ctypes array
      contains the strides information from the underlying array. This strides
      information is important for showing how many bytes must be jumped to
      get to the next element in the array.

    * data_as(obj): Return the data pointer cast to a particular c-types object.
      For example, calling self._as_parameter_ is equivalent to
      self.data_as(ctypes.c_void_p). Perhaps you want to use the data as a
      pointer to a ctypes array of floating-point data:
      self.data_as(ctypes.POINTER(ctypes.c_double)).

    * shape_as(obj): Return the shape tuple as an array of some other c-types
      type. For example: self.shape_as(ctypes.c_short).

    * strides_as(obj): Return the strides tuple as an array of some other
      c-types type. For example: self.strides_as(ctypes.c_longlong).

    Be careful using the ctypes attribute - especially on temporary
    arrays or arrays constructed on the fly. For example, calling
    ``(a+b).ctypes.data_as(ctypes.c_void_p)`` returns a pointer to memory
    that is invalid because the array created as (a+b) is deallocated
    before the next Python statement. You can avoid this problem using
    either ``c=a+b`` or ``ct=(a+b).ctypes``. In the latter case, ct will
    hold a reference to the array until ct is deleted or re-assigned.

    If the ctypes module is not available, then the ctypes attribute
    of array objects still returns something useful, but ctypes objects
    are not returned and errors may be raised instead. In particular,
    the object will still have the as parameter attribute which will
    return an integer equal to the data attribute.

    Examples
    --------
    >>> import ctypes
    >>> x
    array([[0, 1],
           [2, 3]])
    >>> x.ctypes.data
    30439712
    >>> x.ctypes.data_as(ctypes.POINTER(ctypes.c_long))
    <ctypes.LP_c_long object at 0x01F01300>
    >>> x.ctypes.data_as(ctypes.POINTER(ctypes.c_long)).contents
    c_long(0)
    >>> x.ctypes.data_as(ctypes.POINTER(ctypes.c_longlong)).contents
    c_longlong(4294967296L)
    >>> x.ctypes.shape
    <numpy.core._internal.c_long_Array_2 object at 0x01FFD580>
    >>> x.ctypes.shape_as(ctypes.c_long)
    <numpy.core._internal.c_long_Array_2 object at 0x01FCE620>
    >>> x.ctypes.strides
    <numpy.core._internal.c_long_Array_2 object at 0x01FCE620>
    >>> x.ctypes.strides_as(ctypes.c_longlong)
    <numpy.core._internal.c_longlong_Array_2 object at 0x01F01300>

    """))


add_newdoc('numpy.core.multiarray', 'ndarray', ('data',
    """Python buffer object pointing to the start of the array's data."""))


add_newdoc('numpy.core.multiarray', 'ndarray', ('dtype',
    """
    Data-type of the array's elements.

    Parameters
    ----------
    None

    Returns
    -------
    d : numpy dtype object

    See Also
    --------
    numpy.dtype

    Examples
    --------
    >>> x
    array([[0, 1],
           [2, 3]])
    >>> x.dtype
    dtype('int32')
    >>> type(x.dtype)
    <type 'numpy.dtype'>

    """))


add_newdoc('numpy.core.multiarray', 'ndarray', ('imag',
    """
    The imaginary part of the array.

    Examples
    --------
    >>> x = np.sqrt([1+0j, 0+1j])
    >>> x.imag
    array([ 0.        ,  0.70710678])
    >>> x.imag.dtype
    dtype('float64')

    """))


add_newdoc('numpy.core.multiarray', 'ndarray', ('itemsize',
    """
    Length of one array element in bytes.

    Examples
    --------
    >>> x = np.array([1,2,3], dtype=np.float64)
    >>> x.itemsize
    8
    >>> x = np.array([1,2,3], dtype=np.complex128)
    >>> x.itemsize
    16

    """))


add_newdoc('numpy.core.multiarray', 'ndarray', ('flags',
    """
    Information about the memory layout of the array.

    Attributes
    ----------
    C_CONTIGUOUS (C)
        The data is in a single, C-style contiguous segment.
    F_CONTIGUOUS (F)
        The data is in a single, Fortran-style contiguous segment.
    OWNDATA (O)
        The array owns the memory it uses or borrows it from another object.
    WRITEABLE (W)
        The data area can be written to.  Setting this to False locks
        the data, making it read-only.  A view (slice, etc.) inherits WRITEABLE
        from its base array at creation time, but a view of a writeable
        array may be subsequently locked while the base array remains writeable.
        (The opposite is not true, in that a view of a locked array may not
        be made writeable.  However, currently, locking a base object does not
        lock any views that already reference it, so under that circumstance it
        is possible to alter the contents of a locked array via a previously
        created writeable view onto it.)  Attempting to change a non-writeable
        array raises a RuntimeError exception.
    ALIGNED (A)
        The data and all elements are aligned appropriately for the hardware.
    WRITEBACKIFCOPY (X)
        This array is a copy of some other array. The C-API function
        PyArray_ResolveWritebackIfCopy must be called before deallocating
        to the base array will be updated with the contents of this array.
    UPDATEIFCOPY (U)
        (Deprecated, use WRITEBACKIFCOPY) This array is a copy of some other array.
        When this array is
        deallocated, the base array will be updated with the contents of
        this array.
    FNC
        F_CONTIGUOUS and not C_CONTIGUOUS.
    FORC
        F_CONTIGUOUS or C_CONTIGUOUS (one-segment test).
    BEHAVED (B)
        ALIGNED and WRITEABLE.
    CARRAY (CA)
        BEHAVED and C_CONTIGUOUS.
    FARRAY (FA)
        BEHAVED and F_CONTIGUOUS and not C_CONTIGUOUS.

    Notes
    -----
    The `flags` object can be accessed dictionary-like (as in ``a.flags['WRITEABLE']``),
    or by using lowercased attribute names (as in ``a.flags.writeable``). Short flag
    names are only supported in dictionary access.

    Only the WRITEBACKIFCOPY, UPDATEIFCOPY, WRITEABLE, and ALIGNED flags can be
    changed by the user, via direct assignment to the attribute or dictionary
    entry, or by calling `ndarray.setflags`.

    The array flags cannot be set arbitrarily:

    - UPDATEIFCOPY can only be set ``False``.
    - WRITEBACKIFCOPY can only be set ``False``.
    - ALIGNED can only be set ``True`` if the data is truly aligned.
    - WRITEABLE can only be set ``True`` if the array owns its own memory
      or the ultimate owner of the memory exposes a writeable buffer
      interface or is a string.

    Arrays can be both C-style and Fortran-style contiguous simultaneously.
    This is clear for 1-dimensional arrays, but can also be true for higher
    dimensional arrays.

    Even for contiguous arrays a stride for a given dimension
    ``arr.strides[dim]`` may be *arbitrary* if ``arr.shape[dim] == 1``
    or the array has no elements.
    It does *not* generally hold that ``self.strides[-1] == self.itemsize``
    for C-style contiguous arrays or ``self.strides[0] == self.itemsize`` for
    Fortran-style contiguous arrays is true.
    """))


add_newdoc('numpy.core.multiarray', 'ndarray', ('flat',
    """
    A 1-D iterator over the array.

    This is a `numpy.flatiter` instance, which acts similarly to, but is not
    a subclass of, Python's built-in iterator object.

    See Also
    --------
    flatten : Return a copy of the array collapsed into one dimension.

    flatiter

    Examples
    --------
    >>> x = np.arange(1, 7).reshape(2, 3)
    >>> x
    array([[1, 2, 3],
           [4, 5, 6]])
    >>> x.flat[3]
    4
    >>> x.T
    array([[1, 4],
           [2, 5],
           [3, 6]])
    >>> x.T.flat[3]
    5
    >>> type(x.flat)
    <type 'numpy.flatiter'>

    An assignment example:

    >>> x.flat = 3; x
    array([[3, 3, 3],
           [3, 3, 3]])
    >>> x.flat[[1,4]] = 1; x
    array([[3, 1, 3],
           [3, 1, 3]])

    """))


add_newdoc('numpy.core.multiarray', 'ndarray', ('nbytes',
    """
    Total bytes consumed by the elements of the array.

    Notes
    -----
    Does not include memory consumed by non-element attributes of the
    array object.

    Examples
    --------
    >>> x = np.zeros((3,5,2), dtype=np.complex128)
    >>> x.nbytes
    480
    >>> np.prod(x.shape) * x.itemsize
    480

    """))


add_newdoc('numpy.core.multiarray', 'ndarray', ('ndim',
    """
    Number of array dimensions.

    Examples
    --------
    >>> x = np.array([1, 2, 3])
    >>> x.ndim
    1
    >>> y = np.zeros((2, 3, 4))
    >>> y.ndim
    3

    """))


add_newdoc('numpy.core.multiarray', 'ndarray', ('real',
    """
    The real part of the array.

    Examples
    --------
    >>> x = np.sqrt([1+0j, 0+1j])
    >>> x.real
    array([ 1.        ,  0.70710678])
    >>> x.real.dtype
    dtype('float64')

    See Also
    --------
    numpy.real : equivalent function

    """))


add_newdoc('numpy.core.multiarray', 'ndarray', ('shape',
    """
    Tuple of array dimensions.

    The shape property is usually used to get the current shape of an array,
    but may also be used to reshape the array in-place by assigning a tuple of
    array dimensions to it.  As with `numpy.reshape`, one of the new shape
    dimensions can be -1, in which case its value is inferred from the size of
    the array and the remaining dimensions. Reshaping an array in-place will
    fail if a copy is required.

    Examples
    --------
    >>> x = np.array([1, 2, 3, 4])
    >>> x.shape
    (4,)
    >>> y = np.zeros((2, 3, 4))
    >>> y.shape
    (2, 3, 4)
    >>> y.shape = (3, 8)
    >>> y
    array([[ 0.,  0.,  0.,  0.,  0.,  0.,  0.,  0.],
           [ 0.,  0.,  0.,  0.,  0.,  0.,  0.,  0.],
           [ 0.,  0.,  0.,  0.,  0.,  0.,  0.,  0.]])
    >>> y.shape = (3, 6)
    Traceback (most recent call last):
      File "<stdin>", line 1, in <module>
    ValueError: total size of new array must be unchanged
    >>> np.zeros((4,2))[::2].shape = (-1,)
    Traceback (most recent call last):
      File "<stdin>", line 1, in <module>
    AttributeError: incompatible shape for a non-contiguous array

    See Also
    --------
    numpy.reshape : similar function
    ndarray.reshape : similar method

    """))


add_newdoc('numpy.core.multiarray', 'ndarray', ('size',
    """
    Number of elements in the array.

    Equivalent to ``np.prod(a.shape)``, i.e., the product of the array's
    dimensions.

    Examples
    --------
    >>> x = np.zeros((3, 5, 2), dtype=np.complex128)
    >>> x.size
    30
    >>> np.prod(x.shape)
    30

    """))


add_newdoc('numpy.core.multiarray', 'ndarray', ('strides',
    """
    Tuple of bytes to step in each dimension when traversing an array.

    The byte offset of element ``(i[0], i[1], ..., i[n])`` in an array `a`
    is::

        offset = sum(np.array(i) * a.strides)

    A more detailed explanation of strides can be found in the
    "ndarray.rst" file in the NumPy reference guide.

    Notes
    -----
    Imagine an array of 32-bit integers (each 4 bytes)::

      x = np.array([[0, 1, 2, 3, 4],
                    [5, 6, 7, 8, 9]], dtype=np.int32)

    This array is stored in memory as 40 bytes, one after the other
    (known as a contiguous block of memory).  The strides of an array tell
    us how many bytes we have to skip in memory to move to the next position
    along a certain axis.  For example, we have to skip 4 bytes (1 value) to
    move to the next column, but 20 bytes (5 values) to get to the same
    position in the next row.  As such, the strides for the array `x` will be
    ``(20, 4)``.

    See Also
    --------
    numpy.lib.stride_tricks.as_strided

    Examples
    --------
    >>> y = np.reshape(np.arange(2*3*4), (2,3,4))
    >>> y
    array([[[ 0,  1,  2,  3],
            [ 4,  5,  6,  7],
            [ 8,  9, 10, 11]],
           [[12, 13, 14, 15],
            [16, 17, 18, 19],
            [20, 21, 22, 23]]])
    >>> y.strides
    (48, 16, 4)
    >>> y[1,1,1]
    17
    >>> offset=sum(y.strides * np.array((1,1,1)))
    >>> offset/y.itemsize
    17

    >>> x = np.reshape(np.arange(5*6*7*8), (5,6,7,8)).transpose(2,3,1,0)
    >>> x.strides
    (32, 4, 224, 1344)
    >>> i = np.array([3,5,2,2])
    >>> offset = sum(i * x.strides)
    >>> x[3,5,2,2]
    813
    >>> offset / x.itemsize
    813

    """))


add_newdoc('numpy.core.multiarray', 'ndarray', ('T',
    """
    Same as self.transpose(), except that self is returned if
    self.ndim < 2.

    Examples
    --------
    >>> x = np.array([[1.,2.],[3.,4.]])
    >>> x
    array([[ 1.,  2.],
           [ 3.,  4.]])
    >>> x.T
    array([[ 1.,  3.],
           [ 2.,  4.]])
    >>> x = np.array([1.,2.,3.,4.])
    >>> x
    array([ 1.,  2.,  3.,  4.])
    >>> x.T
    array([ 1.,  2.,  3.,  4.])

    """))


##############################################################################
#
# ndarray methods
#
##############################################################################


add_newdoc('numpy.core.multiarray', 'ndarray', ('__array__',
    """ a.__array__(|dtype) -> reference if type unchanged, copy otherwise.

    Returns either a new reference to self if dtype is not given or a new array
    of provided data type if dtype is different from the current dtype of the
    array.

    """))


add_newdoc('numpy.core.multiarray', 'ndarray', ('__array_prepare__',
    """a.__array_prepare__(obj) -> Object of same type as ndarray object obj.

    """))


add_newdoc('numpy.core.multiarray', 'ndarray', ('__array_wrap__',
    """a.__array_wrap__(obj) -> Object of same type as ndarray object a.

    """))


add_newdoc('numpy.core.multiarray', 'ndarray', ('__copy__',
    """a.__copy__()

    Used if :func:`copy.copy` is called on an array. Returns a copy of the array.

    Equivalent to ``a.copy(order='K')``.

    """))


add_newdoc('numpy.core.multiarray', 'ndarray', ('__deepcopy__',
    """a.__deepcopy__(memo, /) -> Deep copy of array.

    Used if :func:`copy.deepcopy` is called on an array.

    """))


add_newdoc('numpy.core.multiarray', 'ndarray', ('__reduce__',
    """a.__reduce__()

    For pickling.

    """))


add_newdoc('numpy.core.multiarray', 'ndarray', ('__setstate__',
    """a.__setstate__(state, /)

    For unpickling.

    The `state` argument must be a sequence that contains the following
    elements:

    Parameters
    ----------
    version : int
        optional pickle version. If omitted defaults to 0.
    shape : tuple
    dtype : data-type
    isFortran : bool
    rawdata : string or list
        a binary string with the data (or a list if 'a' is an object array)

    """))


add_newdoc('numpy.core.multiarray', 'ndarray', ('all',
    """
    a.all(axis=None, out=None, keepdims=False)

    Returns True if all elements evaluate to True.

    Refer to `numpy.all` for full documentation.

    See Also
    --------
    numpy.all : equivalent function

    """))


add_newdoc('numpy.core.multiarray', 'ndarray', ('any',
    """
    a.any(axis=None, out=None, keepdims=False)

    Returns True if any of the elements of `a` evaluate to True.

    Refer to `numpy.any` for full documentation.

    See Also
    --------
    numpy.any : equivalent function

    """))


add_newdoc('numpy.core.multiarray', 'ndarray', ('argmax',
    """
    a.argmax(axis=None, out=None)

    Return indices of the maximum values along the given axis.

    Refer to `numpy.argmax` for full documentation.

    See Also
    --------
    numpy.argmax : equivalent function

    """))


add_newdoc('numpy.core.multiarray', 'ndarray', ('argmin',
    """
    a.argmin(axis=None, out=None)

    Return indices of the minimum values along the given axis of `a`.

    Refer to `numpy.argmin` for detailed documentation.

    See Also
    --------
    numpy.argmin : equivalent function

    """))


add_newdoc('numpy.core.multiarray', 'ndarray', ('argsort',
    """
    a.argsort(axis=-1, kind='quicksort', order=None)

    Returns the indices that would sort this array.

    Refer to `numpy.argsort` for full documentation.

    See Also
    --------
    numpy.argsort : equivalent function

    """))


add_newdoc('numpy.core.multiarray', 'ndarray', ('argpartition',
    """
    a.argpartition(kth, axis=-1, kind='introselect', order=None)

    Returns the indices that would partition this array.

    Refer to `numpy.argpartition` for full documentation.

    .. versionadded:: 1.8.0

    See Also
    --------
    numpy.argpartition : equivalent function

    """))


add_newdoc('numpy.core.multiarray', 'ndarray', ('astype',
    """
    a.astype(dtype, order='K', casting='unsafe', subok=True, copy=True)

    Copy of the array, cast to a specified type.

    Parameters
    ----------
    dtype : str or dtype
        Typecode or data-type to which the array is cast.
    order : {'C', 'F', 'A', 'K'}, optional
        Controls the memory layout order of the result.
        'C' means C order, 'F' means Fortran order, 'A'
        means 'F' order if all the arrays are Fortran contiguous,
        'C' order otherwise, and 'K' means as close to the
        order the array elements appear in memory as possible.
        Default is 'K'.
    casting : {'no', 'equiv', 'safe', 'same_kind', 'unsafe'}, optional
        Controls what kind of data casting may occur. Defaults to 'unsafe'
        for backwards compatibility.

          * 'no' means the data types should not be cast at all.
          * 'equiv' means only byte-order changes are allowed.
          * 'safe' means only casts which can preserve values are allowed.
          * 'same_kind' means only safe casts or casts within a kind,
            like float64 to float32, are allowed.
          * 'unsafe' means any data conversions may be done.
    subok : bool, optional
        If True, then sub-classes will be passed-through (default), otherwise
        the returned array will be forced to be a base-class array.
    copy : bool, optional
        By default, astype always returns a newly allocated array. If this
        is set to false, and the `dtype`, `order`, and `subok`
        requirements are satisfied, the input array is returned instead
        of a copy.

    Returns
    -------
    arr_t : ndarray
        Unless `copy` is False and the other conditions for returning the input
        array are satisfied (see description for `copy` input parameter), `arr_t`
        is a new array of the same shape as the input array, with dtype, order
        given by `dtype`, `order`.

    Notes
    -----
    Starting in NumPy 1.9, astype method now returns an error if the string
    dtype to cast to is not long enough in 'safe' casting mode to hold the max
    value of integer/float array that is being casted. Previously the casting
    was allowed even if the result was truncated.

    Raises
    ------
    ComplexWarning
        When casting from complex to float or int. To avoid this,
        one should use ``a.real.astype(t)``.

    Examples
    --------
    >>> x = np.array([1, 2, 2.5])
    >>> x
    array([ 1. ,  2. ,  2.5])

    >>> x.astype(int)
    array([1, 2, 2])

    """))


add_newdoc('numpy.core.multiarray', 'ndarray', ('byteswap',
    """
    a.byteswap(inplace=False)

    Swap the bytes of the array elements

    Toggle between low-endian and big-endian data representation by
    returning a byteswapped array, optionally swapped in-place.

    Parameters
    ----------
    inplace : bool, optional
        If ``True``, swap bytes in-place, default is ``False``.

    Returns
    -------
    out : ndarray
        The byteswapped array. If `inplace` is ``True``, this is
        a view to self.

    Examples
    --------
    >>> A = np.array([1, 256, 8755], dtype=np.int16)
    >>> map(hex, A)
    ['0x1', '0x100', '0x2233']
    >>> A.byteswap(inplace=True)
    array([  256,     1, 13090], dtype=int16)
    >>> map(hex, A)
    ['0x100', '0x1', '0x3322']

    Arrays of strings are not swapped

    >>> A = np.array(['ceg', 'fac'])
    >>> A.byteswap()
    array(['ceg', 'fac'],
          dtype='|S3')

    """))


add_newdoc('numpy.core.multiarray', 'ndarray', ('choose',
    """
    a.choose(choices, out=None, mode='raise')

    Use an index array to construct a new array from a set of choices.

    Refer to `numpy.choose` for full documentation.

    See Also
    --------
    numpy.choose : equivalent function

    """))


add_newdoc('numpy.core.multiarray', 'ndarray', ('clip',
    """
    a.clip(min=None, max=None, out=None)

    Return an array whose values are limited to ``[min, max]``.
    One of max or min must be given.

    Refer to `numpy.clip` for full documentation.

    See Also
    --------
    numpy.clip : equivalent function

    """))


add_newdoc('numpy.core.multiarray', 'ndarray', ('compress',
    """
    a.compress(condition, axis=None, out=None)

    Return selected slices of this array along given axis.

    Refer to `numpy.compress` for full documentation.

    See Also
    --------
    numpy.compress : equivalent function

    """))


add_newdoc('numpy.core.multiarray', 'ndarray', ('conj',
    """
    a.conj()

    Complex-conjugate all elements.

    Refer to `numpy.conjugate` for full documentation.

    See Also
    --------
    numpy.conjugate : equivalent function

    """))


add_newdoc('numpy.core.multiarray', 'ndarray', ('conjugate',
    """
    a.conjugate()

    Return the complex conjugate, element-wise.

    Refer to `numpy.conjugate` for full documentation.

    See Also
    --------
    numpy.conjugate : equivalent function

    """))


add_newdoc('numpy.core.multiarray', 'ndarray', ('copy',
    """
    a.copy(order='C')

    Return a copy of the array.

    Parameters
    ----------
    order : {'C', 'F', 'A', 'K'}, optional
        Controls the memory layout of the copy. 'C' means C-order,
        'F' means F-order, 'A' means 'F' if `a` is Fortran contiguous,
        'C' otherwise. 'K' means match the layout of `a` as closely
        as possible. (Note that this function and :func:`numpy.copy` are very
        similar, but have different default values for their order=
        arguments.)

    See also
    --------
    numpy.copy
    numpy.copyto

    Examples
    --------
    >>> x = np.array([[1,2,3],[4,5,6]], order='F')

    >>> y = x.copy()

    >>> x.fill(0)

    >>> x
    array([[0, 0, 0],
           [0, 0, 0]])

    >>> y
    array([[1, 2, 3],
           [4, 5, 6]])

    >>> y.flags['C_CONTIGUOUS']
    True

    """))


add_newdoc('numpy.core.multiarray', 'ndarray', ('cumprod',
    """
    a.cumprod(axis=None, dtype=None, out=None)

    Return the cumulative product of the elements along the given axis.

    Refer to `numpy.cumprod` for full documentation.

    See Also
    --------
    numpy.cumprod : equivalent function

    """))


add_newdoc('numpy.core.multiarray', 'ndarray', ('cumsum',
    """
    a.cumsum(axis=None, dtype=None, out=None)

    Return the cumulative sum of the elements along the given axis.

    Refer to `numpy.cumsum` for full documentation.

    See Also
    --------
    numpy.cumsum : equivalent function

    """))


add_newdoc('numpy.core.multiarray', 'ndarray', ('diagonal',
    """
    a.diagonal(offset=0, axis1=0, axis2=1)

    Return specified diagonals. In NumPy 1.9 the returned array is a
    read-only view instead of a copy as in previous NumPy versions.  In
    a future version the read-only restriction will be removed.

    Refer to :func:`numpy.diagonal` for full documentation.

    See Also
    --------
    numpy.diagonal : equivalent function

    """))


add_newdoc('numpy.core.multiarray', 'ndarray', ('dot',
    """
    a.dot(b, out=None)

    Dot product of two arrays.

    Refer to `numpy.dot` for full documentation.

    See Also
    --------
    numpy.dot : equivalent function

    Examples
    --------
    >>> a = np.eye(2)
    >>> b = np.ones((2, 2)) * 2
    >>> a.dot(b)
    array([[ 2.,  2.],
           [ 2.,  2.]])

    This array method can be conveniently chained:

    >>> a.dot(b).dot(b)
    array([[ 8.,  8.],
           [ 8.,  8.]])

    """))


add_newdoc('numpy.core.multiarray', 'ndarray', ('dump',
    """a.dump(file)

    Dump a pickle of the array to the specified file.
    The array can be read back with pickle.load or numpy.load.

    Parameters
    ----------
    file : str
        A string naming the dump file.

    """))


add_newdoc('numpy.core.multiarray', 'ndarray', ('dumps',
    """
    a.dumps()

    Returns the pickle of the array as a string.
    pickle.loads or numpy.loads will convert the string back to an array.

    Parameters
    ----------
    None

    """))


add_newdoc('numpy.core.multiarray', 'ndarray', ('fill',
    """
    a.fill(value)

    Fill the array with a scalar value.

    Parameters
    ----------
    value : scalar
        All elements of `a` will be assigned this value.

    Examples
    --------
    >>> a = np.array([1, 2])
    >>> a.fill(0)
    >>> a
    array([0, 0])
    >>> a = np.empty(2)
    >>> a.fill(1)
    >>> a
    array([ 1.,  1.])

    """))


add_newdoc('numpy.core.multiarray', 'ndarray', ('flatten',
    """
    a.flatten(order='C')

    Return a copy of the array collapsed into one dimension.

    Parameters
    ----------
    order : {'C', 'F', 'A', 'K'}, optional
        'C' means to flatten in row-major (C-style) order.
        'F' means to flatten in column-major (Fortran-
        style) order. 'A' means to flatten in column-major
        order if `a` is Fortran *contiguous* in memory,
        row-major order otherwise. 'K' means to flatten
        `a` in the order the elements occur in memory.
        The default is 'C'.

    Returns
    -------
    y : ndarray
        A copy of the input array, flattened to one dimension.

    See Also
    --------
    ravel : Return a flattened array.
    flat : A 1-D flat iterator over the array.

    Examples
    --------
    >>> a = np.array([[1,2], [3,4]])
    >>> a.flatten()
    array([1, 2, 3, 4])
    >>> a.flatten('F')
    array([1, 3, 2, 4])

    """))


add_newdoc('numpy.core.multiarray', 'ndarray', ('getfield',
    """
    a.getfield(dtype, offset=0)

    Returns a field of the given array as a certain type.

    A field is a view of the array data with a given data-type. The values in
    the view are determined by the given type and the offset into the current
    array in bytes. The offset needs to be such that the view dtype fits in the
    array dtype; for example an array of dtype complex128 has 16-byte elements.
    If taking a view with a 32-bit integer (4 bytes), the offset needs to be
    between 0 and 12 bytes.

    Parameters
    ----------
    dtype : str or dtype
        The data type of the view. The dtype size of the view can not be larger
        than that of the array itself.
    offset : int
        Number of bytes to skip before beginning the element view.

    Examples
    --------
    >>> x = np.diag([1.+1.j]*2)
    >>> x[1, 1] = 2 + 4.j
    >>> x
    array([[ 1.+1.j,  0.+0.j],
           [ 0.+0.j,  2.+4.j]])
    >>> x.getfield(np.float64)
    array([[ 1.,  0.],
           [ 0.,  2.]])

    By choosing an offset of 8 bytes we can select the complex part of the
    array for our view:

    >>> x.getfield(np.float64, offset=8)
    array([[ 1.,  0.],
       [ 0.,  4.]])

    """))


add_newdoc('numpy.core.multiarray', 'ndarray', ('item',
    """
    a.item(*args)

    Copy an element of an array to a standard Python scalar and return it.

    Parameters
    ----------
    \\*args : Arguments (variable number and type)

        * none: in this case, the method only works for arrays
          with one element (`a.size == 1`), which element is
          copied into a standard Python scalar object and returned.

        * int_type: this argument is interpreted as a flat index into
          the array, specifying which element to copy and return.

        * tuple of int_types: functions as does a single int_type argument,
          except that the argument is interpreted as an nd-index into the
          array.

    Returns
    -------
    z : Standard Python scalar object
        A copy of the specified element of the array as a suitable
        Python scalar

    Notes
    -----
    When the data type of `a` is longdouble or clongdouble, item() returns
    a scalar array object because there is no available Python scalar that
    would not lose information. Void arrays return a buffer object for item(),
    unless fields are defined, in which case a tuple is returned.

    `item` is very similar to a[args], except, instead of an array scalar,
    a standard Python scalar is returned. This can be useful for speeding up
    access to elements of the array and doing arithmetic on elements of the
    array using Python's optimized math.

    Examples
    --------
    >>> x = np.random.randint(9, size=(3, 3))
    >>> x
    array([[3, 1, 7],
           [2, 8, 3],
           [8, 5, 3]])
    >>> x.item(3)
    2
    >>> x.item(7)
    5
    >>> x.item((0, 1))
    1
    >>> x.item((2, 2))
    3

    """))


add_newdoc('numpy.core.multiarray', 'ndarray', ('itemset',
    """
    a.itemset(*args)

    Insert scalar into an array (scalar is cast to array's dtype, if possible)

    There must be at least 1 argument, and define the last argument
    as *item*.  Then, ``a.itemset(*args)`` is equivalent to but faster
    than ``a[args] = item``.  The item should be a scalar value and `args`
    must select a single item in the array `a`.

    Parameters
    ----------
    \\*args : Arguments
        If one argument: a scalar, only used in case `a` is of size 1.
        If two arguments: the last argument is the value to be set
        and must be a scalar, the first argument specifies a single array
        element location. It is either an int or a tuple.

    Notes
    -----
    Compared to indexing syntax, `itemset` provides some speed increase
    for placing a scalar into a particular location in an `ndarray`,
    if you must do this.  However, generally this is discouraged:
    among other problems, it complicates the appearance of the code.
    Also, when using `itemset` (and `item`) inside a loop, be sure
    to assign the methods to a local variable to avoid the attribute
    look-up at each loop iteration.

    Examples
    --------
    >>> x = np.random.randint(9, size=(3, 3))
    >>> x
    array([[3, 1, 7],
           [2, 8, 3],
           [8, 5, 3]])
    >>> x.itemset(4, 0)
    >>> x.itemset((2, 2), 9)
    >>> x
    array([[3, 1, 7],
           [2, 0, 3],
           [8, 5, 9]])

    """))


add_newdoc('numpy.core.multiarray', 'ndarray', ('max',
    """
    a.max(axis=None, out=None, keepdims=False)

    Return the maximum along a given axis.

    Refer to `numpy.amax` for full documentation.

    See Also
    --------
    numpy.amax : equivalent function

    """))


add_newdoc('numpy.core.multiarray', 'ndarray', ('mean',
    """
    a.mean(axis=None, dtype=None, out=None, keepdims=False)

    Returns the average of the array elements along given axis.

    Refer to `numpy.mean` for full documentation.

    See Also
    --------
    numpy.mean : equivalent function

    """))


add_newdoc('numpy.core.multiarray', 'ndarray', ('min',
    """
    a.min(axis=None, out=None, keepdims=False)

    Return the minimum along a given axis.

    Refer to `numpy.amin` for full documentation.

    See Also
    --------
    numpy.amin : equivalent function

    """))


add_newdoc('numpy.core.multiarray', 'shares_memory',
    """
    shares_memory(a, b, max_work=None)

    Determine if two arrays share memory

    Parameters
    ----------
    a, b : ndarray
        Input arrays
    max_work : int, optional
        Effort to spend on solving the overlap problem (maximum number
        of candidate solutions to consider). The following special
        values are recognized:

        max_work=MAY_SHARE_EXACT  (default)
            The problem is solved exactly. In this case, the function returns
            True only if there is an element shared between the arrays.
        max_work=MAY_SHARE_BOUNDS
            Only the memory bounds of a and b are checked.

    Raises
    ------
    numpy.TooHardError
        Exceeded max_work.

    Returns
    -------
    out : bool

    See Also
    --------
    may_share_memory

    Examples
    --------
    >>> np.may_share_memory(np.array([1,2]), np.array([5,8,9]))
    False

    """)


add_newdoc('numpy.core.multiarray', 'may_share_memory',
    """
    may_share_memory(a, b, max_work=None)

    Determine if two arrays might share memory

    A return of True does not necessarily mean that the two arrays
    share any element.  It just means that they *might*.

    Only the memory bounds of a and b are checked by default.

    Parameters
    ----------
    a, b : ndarray
        Input arrays
    max_work : int, optional
        Effort to spend on solving the overlap problem.  See
        `shares_memory` for details.  Default for ``may_share_memory``
        is to do a bounds check.

    Returns
    -------
    out : bool

    See Also
    --------
    shares_memory

    Examples
    --------
    >>> np.may_share_memory(np.array([1,2]), np.array([5,8,9]))
    False
    >>> x = np.zeros([3, 4])
    >>> np.may_share_memory(x[:,0], x[:,1])
    True

    """)


add_newdoc('numpy.core.multiarray', 'ndarray', ('newbyteorder',
    """
    arr.newbyteorder(new_order='S')

    Return the array with the same data viewed with a different byte order.

    Equivalent to::

        arr.view(arr.dtype.newbytorder(new_order))

    Changes are also made in all fields and sub-arrays of the array data
    type.



    Parameters
    ----------
    new_order : string, optional
        Byte order to force; a value from the byte order specifications
        below. `new_order` codes can be any of:

        * 'S' - swap dtype from current to opposite endian
        * {'<', 'L'} - little endian
        * {'>', 'B'} - big endian
        * {'=', 'N'} - native order
        * {'|', 'I'} - ignore (no change to byte order)

        The default value ('S') results in swapping the current
        byte order. The code does a case-insensitive check on the first
        letter of `new_order` for the alternatives above.  For example,
        any of 'B' or 'b' or 'biggish' are valid to specify big-endian.


    Returns
    -------
    new_arr : array
        New array object with the dtype reflecting given change to the
        byte order.

    """))


add_newdoc('numpy.core.multiarray', 'ndarray', ('nonzero',
    """
    a.nonzero()

    Return the indices of the elements that are non-zero.

    Refer to `numpy.nonzero` for full documentation.

    See Also
    --------
    numpy.nonzero : equivalent function

    """))


add_newdoc('numpy.core.multiarray', 'ndarray', ('prod',
    """
    a.prod(axis=None, dtype=None, out=None, keepdims=False)

    Return the product of the array elements over the given axis

    Refer to `numpy.prod` for full documentation.

    See Also
    --------
    numpy.prod : equivalent function

    """))


add_newdoc('numpy.core.multiarray', 'ndarray', ('ptp',
    """
    a.ptp(axis=None, out=None)

    Peak to peak (maximum - minimum) value along a given axis.

    Refer to `numpy.ptp` for full documentation.

    See Also
    --------
    numpy.ptp : equivalent function

    """))


add_newdoc('numpy.core.multiarray', 'ndarray', ('put',
    """
    a.put(indices, values, mode='raise')

    Set ``a.flat[n] = values[n]`` for all `n` in indices.

    Refer to `numpy.put` for full documentation.

    See Also
    --------
    numpy.put : equivalent function

    """))

add_newdoc('numpy.core.multiarray', 'copyto',
    """
    copyto(dst, src, casting='same_kind', where=True)

    Copies values from one array to another, broadcasting as necessary.

    Raises a TypeError if the `casting` rule is violated, and if
    `where` is provided, it selects which elements to copy.

    .. versionadded:: 1.7.0

    Parameters
    ----------
    dst : ndarray
        The array into which values are copied.
    src : array_like
        The array from which values are copied.
    casting : {'no', 'equiv', 'safe', 'same_kind', 'unsafe'}, optional
        Controls what kind of data casting may occur when copying.

          * 'no' means the data types should not be cast at all.
          * 'equiv' means only byte-order changes are allowed.
          * 'safe' means only casts which can preserve values are allowed.
          * 'same_kind' means only safe casts or casts within a kind,
            like float64 to float32, are allowed.
          * 'unsafe' means any data conversions may be done.
    where : array_like of bool, optional
        A boolean array which is broadcasted to match the dimensions
        of `dst`, and selects elements to copy from `src` to `dst`
        wherever it contains the value True.

    """)

add_newdoc('numpy.core.multiarray', 'putmask',
    """
    putmask(a, mask, values)

    Changes elements of an array based on conditional and input values.

    Sets ``a.flat[n] = values[n]`` for each n where ``mask.flat[n]==True``.

    If `values` is not the same size as `a` and `mask` then it will repeat.
    This gives behavior different from ``a[mask] = values``.

    Parameters
    ----------
    a : array_like
        Target array.
    mask : array_like
        Boolean mask array. It has to be the same shape as `a`.
    values : array_like
        Values to put into `a` where `mask` is True. If `values` is smaller
        than `a` it will be repeated.

    See Also
    --------
    place, put, take, copyto

    Examples
    --------
    >>> x = np.arange(6).reshape(2, 3)
    >>> np.putmask(x, x>2, x**2)
    >>> x
    array([[ 0,  1,  2],
           [ 9, 16, 25]])

    If `values` is smaller than `a` it is repeated:

    >>> x = np.arange(5)
    >>> np.putmask(x, x>1, [-33, -44])
    >>> x
    array([  0,   1, -33, -44, -33])

    """)


add_newdoc('numpy.core.multiarray', 'ndarray', ('ravel',
    """
    a.ravel([order])

    Return a flattened array.

    Refer to `numpy.ravel` for full documentation.

    See Also
    --------
    numpy.ravel : equivalent function

    ndarray.flat : a flat iterator on the array.

    """))


add_newdoc('numpy.core.multiarray', 'ndarray', ('repeat',
    """
    a.repeat(repeats, axis=None)

    Repeat elements of an array.

    Refer to `numpy.repeat` for full documentation.

    See Also
    --------
    numpy.repeat : equivalent function

    """))


add_newdoc('numpy.core.multiarray', 'ndarray', ('reshape',
    """
    a.reshape(shape, order='C')

    Returns an array containing the same data with a new shape.

    Refer to `numpy.reshape` for full documentation.

    See Also
    --------
    numpy.reshape : equivalent function

    Notes
    -----
    Unlike the free function `numpy.reshape`, this method on `ndarray` allows
    the elements of the shape parameter to be passed in as separate arguments.
    For example, ``a.reshape(10, 11)`` is equivalent to
    ``a.reshape((10, 11))``.

    """))


add_newdoc('numpy.core.multiarray', 'ndarray', ('resize',
    """
    a.resize(new_shape, refcheck=True)

    Change shape and size of array in-place.

    Parameters
    ----------
    new_shape : tuple of ints, or `n` ints
        Shape of resized array.
    refcheck : bool, optional
        If False, reference count will not be checked. Default is True.

    Returns
    -------
    None

    Raises
    ------
    ValueError
        If `a` does not own its own data or references or views to it exist,
        and the data memory must be changed.
        PyPy only: will always raise if the data memory must be changed, since
        there is no reliable way to determine if references or views to it
        exist.

    SystemError
        If the `order` keyword argument is specified. This behaviour is a
        bug in NumPy.

    See Also
    --------
    resize : Return a new array with the specified shape.

    Notes
    -----
    This reallocates space for the data area if necessary.

    Only contiguous arrays (data elements consecutive in memory) can be
    resized.

    The purpose of the reference count check is to make sure you
    do not use this array as a buffer for another Python object and then
    reallocate the memory. However, reference counts can increase in
    other ways so if you are sure that you have not shared the memory
    for this array with another Python object, then you may safely set
    `refcheck` to False.

    Examples
    --------
    Shrinking an array: array is flattened (in the order that the data are
    stored in memory), resized, and reshaped:

    >>> a = np.array([[0, 1], [2, 3]], order='C')
    >>> a.resize((2, 1))
    >>> a
    array([[0],
           [1]])

    >>> a = np.array([[0, 1], [2, 3]], order='F')
    >>> a.resize((2, 1))
    >>> a
    array([[0],
           [2]])

    Enlarging an array: as above, but missing entries are filled with zeros:

    >>> b = np.array([[0, 1], [2, 3]])
    >>> b.resize(2, 3) # new_shape parameter doesn't have to be a tuple
    >>> b
    array([[0, 1, 2],
           [3, 0, 0]])

    Referencing an array prevents resizing...

    >>> c = a
    >>> a.resize((1, 1))
    Traceback (most recent call last):
    ...
    ValueError: cannot resize an array that has been referenced ...

    Unless `refcheck` is False:

    >>> a.resize((1, 1), refcheck=False)
    >>> a
    array([[0]])
    >>> c
    array([[0]])

    """))


add_newdoc('numpy.core.multiarray', 'ndarray', ('round',
    """
    a.round(decimals=0, out=None)

    Return `a` with each element rounded to the given number of decimals.

    Refer to `numpy.around` for full documentation.

    See Also
    --------
    numpy.around : equivalent function

    """))


add_newdoc('numpy.core.multiarray', 'ndarray', ('searchsorted',
    """
    a.searchsorted(v, side='left', sorter=None)

    Find indices where elements of v should be inserted in a to maintain order.

    For full documentation, see `numpy.searchsorted`

    See Also
    --------
    numpy.searchsorted : equivalent function

    """))


add_newdoc('numpy.core.multiarray', 'ndarray', ('setfield',
    """
    a.setfield(val, dtype, offset=0)

    Put a value into a specified place in a field defined by a data-type.

    Place `val` into `a`'s field defined by `dtype` and beginning `offset`
    bytes into the field.

    Parameters
    ----------
    val : object
        Value to be placed in field.
    dtype : dtype object
        Data-type of the field in which to place `val`.
    offset : int, optional
        The number of bytes into the field at which to place `val`.

    Returns
    -------
    None

    See Also
    --------
    getfield

    Examples
    --------
    >>> x = np.eye(3)
    >>> x.getfield(np.float64)
    array([[ 1.,  0.,  0.],
           [ 0.,  1.,  0.],
           [ 0.,  0.,  1.]])
    >>> x.setfield(3, np.int32)
    >>> x.getfield(np.int32)
    array([[3, 3, 3],
           [3, 3, 3],
           [3, 3, 3]])
    >>> x
    array([[  1.00000000e+000,   1.48219694e-323,   1.48219694e-323],
           [  1.48219694e-323,   1.00000000e+000,   1.48219694e-323],
           [  1.48219694e-323,   1.48219694e-323,   1.00000000e+000]])
    >>> x.setfield(np.eye(3), np.int32)
    >>> x
    array([[ 1.,  0.,  0.],
           [ 0.,  1.,  0.],
           [ 0.,  0.,  1.]])

    """))


add_newdoc('numpy.core.multiarray', 'ndarray', ('setflags',
    """
    a.setflags(write=None, align=None, uic=None)

    Set array flags WRITEABLE, ALIGNED, (WRITEBACKIFCOPY and UPDATEIFCOPY),
    respectively.

    These Boolean-valued flags affect how numpy interprets the memory
    area used by `a` (see Notes below). The ALIGNED flag can only
    be set to True if the data is actually aligned according to the type.
    The WRITEBACKIFCOPY and (deprecated) UPDATEIFCOPY flags can never be set
    to True. The flag WRITEABLE can only be set to True if the array owns its
    own memory, or the ultimate owner of the memory exposes a writeable buffer
    interface, or is a string. (The exception for string is made so that
    unpickling can be done without copying memory.)

    Parameters
    ----------
    write : bool, optional
        Describes whether or not `a` can be written to.
    align : bool, optional
        Describes whether or not `a` is aligned properly for its type.
    uic : bool, optional
        Describes whether or not `a` is a copy of another "base" array.

    Notes
    -----
    Array flags provide information about how the memory area used
    for the array is to be interpreted. There are 7 Boolean flags
    in use, only four of which can be changed by the user:
    WRITEBACKIFCOPY, UPDATEIFCOPY, WRITEABLE, and ALIGNED.

    WRITEABLE (W) the data area can be written to;

    ALIGNED (A) the data and strides are aligned appropriately for the hardware
    (as determined by the compiler);

    UPDATEIFCOPY (U) (deprecated), replaced by WRITEBACKIFCOPY;

    WRITEBACKIFCOPY (X) this array is a copy of some other array (referenced
    by .base). When the C-API function PyArray_ResolveWritebackIfCopy is
    called, the base array will be updated with the contents of this array.

    All flags can be accessed using the single (upper case) letter as well
    as the full name.

    Examples
    --------
    >>> y
    array([[3, 1, 7],
           [2, 0, 0],
           [8, 5, 9]])
    >>> y.flags
      C_CONTIGUOUS : True
      F_CONTIGUOUS : False
      OWNDATA : True
      WRITEABLE : True
      ALIGNED : True
      WRITEBACKIFCOPY : False
      UPDATEIFCOPY : False
    >>> y.setflags(write=0, align=0)
    >>> y.flags
      C_CONTIGUOUS : True
      F_CONTIGUOUS : False
      OWNDATA : True
      WRITEABLE : False
      ALIGNED : False
      WRITEBACKIFCOPY : False
      UPDATEIFCOPY : False
    >>> y.setflags(uic=1)
    Traceback (most recent call last):
      File "<stdin>", line 1, in <module>
    ValueError: cannot set WRITEBACKIFCOPY flag to True

    """))


add_newdoc('numpy.core.multiarray', 'ndarray', ('sort',
    """
    a.sort(axis=-1, kind='quicksort', order=None)

    Sort an array, in-place.

    Parameters
    ----------
    axis : int, optional
        Axis along which to sort. Default is -1, which means sort along the
        last axis.
    kind : {'quicksort', 'mergesort', 'heapsort'}, optional
        Sorting algorithm. Default is 'quicksort'.
    order : str or list of str, optional
        When `a` is an array with fields defined, this argument specifies
        which fields to compare first, second, etc.  A single field can
        be specified as a string, and not all fields need be specified,
        but unspecified fields will still be used, in the order in which
        they come up in the dtype, to break ties.

    See Also
    --------
    numpy.sort : Return a sorted copy of an array.
    argsort : Indirect sort.
    lexsort : Indirect stable sort on multiple keys.
    searchsorted : Find elements in sorted array.
    partition: Partial sort.

    Notes
    -----
    See ``sort`` for notes on the different sorting algorithms.

    Examples
    --------
    >>> a = np.array([[1,4], [3,1]])
    >>> a.sort(axis=1)
    >>> a
    array([[1, 4],
           [1, 3]])
    >>> a.sort(axis=0)
    >>> a
    array([[1, 3],
           [1, 4]])

    Use the `order` keyword to specify a field to use when sorting a
    structured array:

    >>> a = np.array([('a', 2), ('c', 1)], dtype=[('x', 'S1'), ('y', int)])
    >>> a.sort(order='y')
    >>> a
    array([('c', 1), ('a', 2)],
          dtype=[('x', '|S1'), ('y', '<i4')])

    """))


add_newdoc('numpy.core.multiarray', 'ndarray', ('partition',
    """
    a.partition(kth, axis=-1, kind='introselect', order=None)

    Rearranges the elements in the array in such a way that value of the
    element in kth position is in the position it would be in a sorted array.
    All elements smaller than the kth element are moved before this element and
    all equal or greater are moved behind it. The ordering of the elements in
    the two partitions is undefined.

    .. versionadded:: 1.8.0

    Parameters
    ----------
    kth : int or sequence of ints
        Element index to partition by. The kth element value will be in its
        final sorted position and all smaller elements will be moved before it
        and all equal or greater elements behind it.
        The order all elements in the partitions is undefined.
        If provided with a sequence of kth it will partition all elements
        indexed by kth of them into their sorted position at once.
    axis : int, optional
        Axis along which to sort. Default is -1, which means sort along the
        last axis.
    kind : {'introselect'}, optional
        Selection algorithm. Default is 'introselect'.
    order : str or list of str, optional
        When `a` is an array with fields defined, this argument specifies
        which fields to compare first, second, etc.  A single field can
        be specified as a string, and not all fields need be specified,
        but unspecified fields will still be used, in the order in which
        they come up in the dtype, to break ties.

    See Also
    --------
    numpy.partition : Return a parititioned copy of an array.
    argpartition : Indirect partition.
    sort : Full sort.

    Notes
    -----
    See ``np.partition`` for notes on the different algorithms.

    Examples
    --------
    >>> a = np.array([3, 4, 2, 1])
    >>> a.partition(3)
    >>> a
    array([2, 1, 3, 4])

    >>> a.partition((1, 3))
    array([1, 2, 3, 4])
    """))


add_newdoc('numpy.core.multiarray', 'ndarray', ('squeeze',
    """
    a.squeeze(axis=None)

    Remove single-dimensional entries from the shape of `a`.

    Refer to `numpy.squeeze` for full documentation.

    See Also
    --------
    numpy.squeeze : equivalent function

    """))


add_newdoc('numpy.core.multiarray', 'ndarray', ('std',
    """
    a.std(axis=None, dtype=None, out=None, ddof=0, keepdims=False)

    Returns the standard deviation of the array elements along given axis.

    Refer to `numpy.std` for full documentation.

    See Also
    --------
    numpy.std : equivalent function

    """))


add_newdoc('numpy.core.multiarray', 'ndarray', ('sum',
    """
    a.sum(axis=None, dtype=None, out=None, keepdims=False)

    Return the sum of the array elements over the given axis.

    Refer to `numpy.sum` for full documentation.

    See Also
    --------
    numpy.sum : equivalent function

    """))


add_newdoc('numpy.core.multiarray', 'ndarray', ('swapaxes',
    """
    a.swapaxes(axis1, axis2)

    Return a view of the array with `axis1` and `axis2` interchanged.

    Refer to `numpy.swapaxes` for full documentation.

    See Also
    --------
    numpy.swapaxes : equivalent function

    """))


add_newdoc('numpy.core.multiarray', 'ndarray', ('take',
    """
    a.take(indices, axis=None, out=None, mode='raise')

    Return an array formed from the elements of `a` at the given indices.

    Refer to `numpy.take` for full documentation.

    See Also
    --------
    numpy.take : equivalent function

    """))


add_newdoc('numpy.core.multiarray', 'ndarray', ('tofile',
    """
    a.tofile(fid, sep="", format="%s")

    Write array to a file as text or binary (default).

    Data is always written in 'C' order, independent of the order of `a`.
    The data produced by this method can be recovered using the function
    fromfile().

    Parameters
    ----------
    fid : file or str
        An open file object, or a string containing a filename.
    sep : str
        Separator between array items for text output.
        If "" (empty), a binary file is written, equivalent to
        ``file.write(a.tobytes())``.
    format : str
        Format string for text file output.
        Each entry in the array is formatted to text by first converting
        it to the closest Python type, and then using "format" % item.

    Notes
    -----
    This is a convenience function for quick storage of array data.
    Information on endianness and precision is lost, so this method is not a
    good choice for files intended to archive data or transport data between
    machines with different endianness. Some of these problems can be overcome
    by outputting the data as text files, at the expense of speed and file
    size.

    """))


add_newdoc('numpy.core.multiarray', 'ndarray', ('tolist',
    """
    a.tolist()

    Return the array as a (possibly nested) list.

    Return a copy of the array data as a (nested) Python list.
    Data items are converted to the nearest compatible Python type.

    Parameters
    ----------
    none

    Returns
    -------
    y : list
        The possibly nested list of array elements.

    Notes
    -----
    The array may be recreated, ``a = np.array(a.tolist())``.

    Examples
    --------
    >>> a = np.array([1, 2])
    >>> a.tolist()
    [1, 2]
    >>> a = np.array([[1, 2], [3, 4]])
    >>> list(a)
    [array([1, 2]), array([3, 4])]
    >>> a.tolist()
    [[1, 2], [3, 4]]

    """))


tobytesdoc = """
    a.{name}(order='C')

    Construct Python bytes containing the raw data bytes in the array.

    Constructs Python bytes showing a copy of the raw contents of
    data memory. The bytes object can be produced in either 'C' or 'Fortran',
    or 'Any' order (the default is 'C'-order). 'Any' order means C-order
    unless the F_CONTIGUOUS flag in the array is set, in which case it
    means 'Fortran' order.

    {deprecated}

    Parameters
    ----------
    order : {{'C', 'F', None}}, optional
        Order of the data for multidimensional arrays:
        C, Fortran, or the same as for the original array.

    Returns
    -------
    s : bytes
        Python bytes exhibiting a copy of `a`'s raw data.

    Examples
    --------
    >>> x = np.array([[0, 1], [2, 3]])
    >>> x.tobytes()
    b'\\x00\\x00\\x00\\x00\\x01\\x00\\x00\\x00\\x02\\x00\\x00\\x00\\x03\\x00\\x00\\x00'
    >>> x.tobytes('C') == x.tobytes()
    True
    >>> x.tobytes('F')
    b'\\x00\\x00\\x00\\x00\\x02\\x00\\x00\\x00\\x01\\x00\\x00\\x00\\x03\\x00\\x00\\x00'

    """

add_newdoc('numpy.core.multiarray', 'ndarray',
           ('tostring', tobytesdoc.format(name='tostring',
                                          deprecated=
                                          'This function is a compatibility '
                                          'alias for tobytes. Despite its '
                                          'name it returns bytes not '
                                          'strings.')))
add_newdoc('numpy.core.multiarray', 'ndarray',
           ('tobytes', tobytesdoc.format(name='tobytes',
                                         deprecated='.. versionadded:: 1.9.0')))

add_newdoc('numpy.core.multiarray', 'ndarray', ('trace',
    """
    a.trace(offset=0, axis1=0, axis2=1, dtype=None, out=None)

    Return the sum along diagonals of the array.

    Refer to `numpy.trace` for full documentation.

    See Also
    --------
    numpy.trace : equivalent function

    """))


add_newdoc('numpy.core.multiarray', 'ndarray', ('transpose',
    """
    a.transpose(*axes)

    Returns a view of the array with axes transposed.

    For a 1-D array, this has no effect. (To change between column and
    row vectors, first cast the 1-D array into a matrix object.)
    For a 2-D array, this is the usual matrix transpose.
    For an n-D array, if axes are given, their order indicates how the
    axes are permuted (see Examples). If axes are not provided and
    ``a.shape = (i[0], i[1], ... i[n-2], i[n-1])``, then
    ``a.transpose().shape = (i[n-1], i[n-2], ... i[1], i[0])``.

    Parameters
    ----------
    axes : None, tuple of ints, or `n` ints

     * None or no argument: reverses the order of the axes.

     * tuple of ints: `i` in the `j`-th place in the tuple means `a`'s
       `i`-th axis becomes `a.transpose()`'s `j`-th axis.

     * `n` ints: same as an n-tuple of the same ints (this form is
       intended simply as a "convenience" alternative to the tuple form)

    Returns
    -------
    out : ndarray
        View of `a`, with axes suitably permuted.

    See Also
    --------
    ndarray.T : Array property returning the array transposed.

    Examples
    --------
    >>> a = np.array([[1, 2], [3, 4]])
    >>> a
    array([[1, 2],
           [3, 4]])
    >>> a.transpose()
    array([[1, 3],
           [2, 4]])
    >>> a.transpose((1, 0))
    array([[1, 3],
           [2, 4]])
    >>> a.transpose(1, 0)
    array([[1, 3],
           [2, 4]])

    """))


add_newdoc('numpy.core.multiarray', 'ndarray', ('var',
    """
    a.var(axis=None, dtype=None, out=None, ddof=0, keepdims=False)

    Returns the variance of the array elements, along given axis.

    Refer to `numpy.var` for full documentation.

    See Also
    --------
    numpy.var : equivalent function

    """))


add_newdoc('numpy.core.multiarray', 'ndarray', ('view',
    """
    a.view(dtype=None, type=None)

    New view of array with the same data.

    Parameters
    ----------
    dtype : data-type or ndarray sub-class, optional
        Data-type descriptor of the returned view, e.g., float32 or int16. The
        default, None, results in the view having the same data-type as `a`.
        This argument can also be specified as an ndarray sub-class, which
        then specifies the type of the returned object (this is equivalent to
        setting the ``type`` parameter).
    type : Python type, optional
        Type of the returned view, e.g., ndarray or matrix.  Again, the
        default None results in type preservation.

    Notes
    -----
    ``a.view()`` is used two different ways:

    ``a.view(some_dtype)`` or ``a.view(dtype=some_dtype)`` constructs a view
    of the array's memory with a different data-type.  This can cause a
    reinterpretation of the bytes of memory.

    ``a.view(ndarray_subclass)`` or ``a.view(type=ndarray_subclass)`` just
    returns an instance of `ndarray_subclass` that looks at the same array
    (same shape, dtype, etc.)  This does not cause a reinterpretation of the
    memory.

    For ``a.view(some_dtype)``, if ``some_dtype`` has a different number of
    bytes per entry than the previous dtype (for example, converting a
    regular array to a structured array), then the behavior of the view
    cannot be predicted just from the superficial appearance of ``a`` (shown
    by ``print(a)``). It also depends on exactly how ``a`` is stored in
    memory. Therefore if ``a`` is C-ordered versus fortran-ordered, versus
    defined as a slice or transpose, etc., the view may give different
    results.


    Examples
    --------
    >>> x = np.array([(1, 2)], dtype=[('a', np.int8), ('b', np.int8)])

    Viewing array data using a different type and dtype:

    >>> y = x.view(dtype=np.int16, type=np.matrix)
    >>> y
    matrix([[513]], dtype=int16)
    >>> print(type(y))
    <class 'numpy.matrixlib.defmatrix.matrix'>

    Creating a view on a structured array so it can be used in calculations

    >>> x = np.array([(1, 2),(3,4)], dtype=[('a', np.int8), ('b', np.int8)])
    >>> xv = x.view(dtype=np.int8).reshape(-1,2)
    >>> xv
    array([[1, 2],
           [3, 4]], dtype=int8)
    >>> xv.mean(0)
    array([ 2.,  3.])

    Making changes to the view changes the underlying array

    >>> xv[0,1] = 20
    >>> print(x)
    [(1, 20) (3, 4)]

    Using a view to convert an array to a recarray:

    >>> z = x.view(np.recarray)
    >>> z.a
    array([1], dtype=int8)

    Views share data:

    >>> x[0] = (9, 10)
    >>> z[0]
    (9, 10)

    Views that change the dtype size (bytes per entry) should normally be
    avoided on arrays defined by slices, transposes, fortran-ordering, etc.:

    >>> x = np.array([[1,2,3],[4,5,6]], dtype=np.int16)
    >>> y = x[:, 0:2]
    >>> y
    array([[1, 2],
           [4, 5]], dtype=int16)
    >>> y.view(dtype=[('width', np.int16), ('length', np.int16)])
    Traceback (most recent call last):
      File "<stdin>", line 1, in <module>
    ValueError: new type not compatible with array.
    >>> z = y.copy()
    >>> z.view(dtype=[('width', np.int16), ('length', np.int16)])
    array([[(1, 2)],
           [(4, 5)]], dtype=[('width', '<i2'), ('length', '<i2')])
    """))


##############################################################################
#
# umath functions
#
##############################################################################

add_newdoc('numpy.core.umath', 'frompyfunc',
    """
    frompyfunc(func, nin, nout)

    Takes an arbitrary Python function and returns a NumPy ufunc.

    Can be used, for example, to add broadcasting to a built-in Python
    function (see Examples section).

    Parameters
    ----------
    func : Python function object
        An arbitrary Python function.
    nin : int
        The number of input arguments.
    nout : int
        The number of objects returned by `func`.

    Returns
    -------
    out : ufunc
        Returns a NumPy universal function (``ufunc``) object.

    See Also
    --------
    vectorize : evaluates pyfunc over input arrays using broadcasting rules of numpy

    Notes
    -----
    The returned ufunc always returns PyObject arrays.

    Examples
    --------
    Use frompyfunc to add broadcasting to the Python function ``oct``:

    >>> oct_array = np.frompyfunc(oct, 1, 1)
    >>> oct_array(np.array((10, 30, 100)))
    array([012, 036, 0144], dtype=object)
    >>> np.array((oct(10), oct(30), oct(100))) # for comparison
    array(['012', '036', '0144'],
          dtype='|S4')

    """)

add_newdoc('numpy.core.umath', 'geterrobj',
    """
    geterrobj()

    Return the current object that defines floating-point error handling.

    The error object contains all information that defines the error handling
    behavior in NumPy. `geterrobj` is used internally by the other
    functions that get and set error handling behavior (`geterr`, `seterr`,
    `geterrcall`, `seterrcall`).

    Returns
    -------
    errobj : list
        The error object, a list containing three elements:
        [internal numpy buffer size, error mask, error callback function].

        The error mask is a single integer that holds the treatment information
        on all four floating point errors. The information for each error type
        is contained in three bits of the integer. If we print it in base 8, we
        can see what treatment is set for "invalid", "under", "over", and
        "divide" (in that order). The printed string can be interpreted with

        * 0 : 'ignore'
        * 1 : 'warn'
        * 2 : 'raise'
        * 3 : 'call'
        * 4 : 'print'
        * 5 : 'log'

    See Also
    --------
    seterrobj, seterr, geterr, seterrcall, geterrcall
    getbufsize, setbufsize

    Notes
    -----
    For complete documentation of the types of floating-point exceptions and
    treatment options, see `seterr`.

    Examples
    --------
    >>> np.geterrobj()  # first get the defaults
    [10000, 0, None]

    >>> def err_handler(type, flag):
    ...     print("Floating point error (%s), with flag %s" % (type, flag))
    ...
    >>> old_bufsize = np.setbufsize(20000)
    >>> old_err = np.seterr(divide='raise')
    >>> old_handler = np.seterrcall(err_handler)
    >>> np.geterrobj()
    [20000, 2, <function err_handler at 0x91dcaac>]

    >>> old_err = np.seterr(all='ignore')
    >>> np.base_repr(np.geterrobj()[1], 8)
    '0'
    >>> old_err = np.seterr(divide='warn', over='log', under='call',
                            invalid='print')
    >>> np.base_repr(np.geterrobj()[1], 8)
    '4351'

    """)

add_newdoc('numpy.core.umath', 'seterrobj',
    """
    seterrobj(errobj)

    Set the object that defines floating-point error handling.

    The error object contains all information that defines the error handling
    behavior in NumPy. `seterrobj` is used internally by the other
    functions that set error handling behavior (`seterr`, `seterrcall`).

    Parameters
    ----------
    errobj : list
        The error object, a list containing three elements:
        [internal numpy buffer size, error mask, error callback function].

        The error mask is a single integer that holds the treatment information
        on all four floating point errors. The information for each error type
        is contained in three bits of the integer. If we print it in base 8, we
        can see what treatment is set for "invalid", "under", "over", and
        "divide" (in that order). The printed string can be interpreted with

        * 0 : 'ignore'
        * 1 : 'warn'
        * 2 : 'raise'
        * 3 : 'call'
        * 4 : 'print'
        * 5 : 'log'

    See Also
    --------
    geterrobj, seterr, geterr, seterrcall, geterrcall
    getbufsize, setbufsize

    Notes
    -----
    For complete documentation of the types of floating-point exceptions and
    treatment options, see `seterr`.

    Examples
    --------
    >>> old_errobj = np.geterrobj()  # first get the defaults
    >>> old_errobj
    [10000, 0, None]

    >>> def err_handler(type, flag):
    ...     print("Floating point error (%s), with flag %s" % (type, flag))
    ...
    >>> new_errobj = [20000, 12, err_handler]
    >>> np.seterrobj(new_errobj)
    >>> np.base_repr(12, 8)  # int for divide=4 ('print') and over=1 ('warn')
    '14'
    >>> np.geterr()
    {'over': 'warn', 'divide': 'print', 'invalid': 'ignore', 'under': 'ignore'}
    >>> np.geterrcall() is err_handler
    True

    """)


##############################################################################
#
# compiled_base functions
#
##############################################################################

add_newdoc('numpy.core.multiarray', 'digitize',
    """
    digitize(x, bins, right=False)

    Return the indices of the bins to which each value in input array belongs.

    Each index ``i`` returned is such that ``bins[i-1] <= x < bins[i]`` if
    `bins` is monotonically increasing, or ``bins[i-1] > x >= bins[i]`` if
    `bins` is monotonically decreasing. If values in `x` are beyond the
    bounds of `bins`, 0 or ``len(bins)`` is returned as appropriate. If right
    is True, then the right bin is closed so that the index ``i`` is such
    that ``bins[i-1] < x <= bins[i]`` or ``bins[i-1] >= x > bins[i]`` if `bins`
    is monotonically increasing or decreasing, respectively.

    Parameters
    ----------
    x : array_like
        Input array to be binned. Prior to NumPy 1.10.0, this array had to
        be 1-dimensional, but can now have any shape.
    bins : array_like
        Array of bins. It has to be 1-dimensional and monotonic.
    right : bool, optional
        Indicating whether the intervals include the right or the left bin
        edge. Default behavior is (right==False) indicating that the interval
        does not include the right edge. The left bin end is open in this
        case, i.e., bins[i-1] <= x < bins[i] is the default behavior for
        monotonically increasing bins.

    Returns
    -------
    out : ndarray of ints
        Output array of indices, of same shape as `x`.

    Raises
    ------
    ValueError
        If `bins` is not monotonic.
    TypeError
        If the type of the input is complex.

    See Also
    --------
    bincount, histogram, unique, searchsorted

    Notes
    -----
    If values in `x` are such that they fall outside the bin range,
    attempting to index `bins` with the indices that `digitize` returns
    will result in an IndexError.

    .. versionadded:: 1.10.0

    `np.digitize` is  implemented in terms of `np.searchsorted`. This means
    that a binary search is used to bin the values, which scales much better
    for larger number of bins than the previous linear search. It also removes
    the requirement for the input array to be 1-dimensional.

    Examples
    --------
    >>> x = np.array([0.2, 6.4, 3.0, 1.6])
    >>> bins = np.array([0.0, 1.0, 2.5, 4.0, 10.0])
    >>> inds = np.digitize(x, bins)
    >>> inds
    array([1, 4, 3, 2])
    >>> for n in range(x.size):
    ...   print(bins[inds[n]-1], "<=", x[n], "<", bins[inds[n]])
    ...
    0.0 <= 0.2 < 1.0
    4.0 <= 6.4 < 10.0
    2.5 <= 3.0 < 4.0
    1.0 <= 1.6 < 2.5

    >>> x = np.array([1.2, 10.0, 12.4, 15.5, 20.])
    >>> bins = np.array([0, 5, 10, 15, 20])
    >>> np.digitize(x,bins,right=True)
    array([1, 2, 3, 4, 4])
    >>> np.digitize(x,bins,right=False)
    array([1, 3, 3, 4, 5])
    """)

add_newdoc('numpy.core.multiarray', 'bincount',
    """
    bincount(x, weights=None, minlength=0)

    Count number of occurrences of each value in array of non-negative ints.

    The number of bins (of size 1) is one larger than the largest value in
    `x`. If `minlength` is specified, there will be at least this number
    of bins in the output array (though it will be longer if necessary,
    depending on the contents of `x`).
    Each bin gives the number of occurrences of its index value in `x`.
    If `weights` is specified the input array is weighted by it, i.e. if a
    value ``n`` is found at position ``i``, ``out[n] += weight[i]`` instead
    of ``out[n] += 1``.

    Parameters
    ----------
    x : array_like, 1 dimension, nonnegative ints
        Input array.
    weights : array_like, optional
        Weights, array of the same shape as `x`.
    minlength : int, optional
        A minimum number of bins for the output array.

        .. versionadded:: 1.6.0

    Returns
    -------
    out : ndarray of ints
        The result of binning the input array.
        The length of `out` is equal to ``np.amax(x)+1``.

    Raises
    ------
    ValueError
        If the input is not 1-dimensional, or contains elements with negative
        values, or if `minlength` is negative.
    TypeError
        If the type of the input is float or complex.

    See Also
    --------
    histogram, digitize, unique

    Examples
    --------
    >>> np.bincount(np.arange(5))
    array([1, 1, 1, 1, 1])
    >>> np.bincount(np.array([0, 1, 1, 3, 2, 1, 7]))
    array([1, 3, 1, 1, 0, 0, 0, 1])

    >>> x = np.array([0, 1, 1, 3, 2, 1, 7, 23])
    >>> np.bincount(x).size == np.amax(x)+1
    True

    The input array needs to be of integer dtype, otherwise a
    TypeError is raised:

    >>> np.bincount(np.arange(5, dtype=float))
    Traceback (most recent call last):
      File "<stdin>", line 1, in <module>
    TypeError: array cannot be safely cast to required type

    A possible use of ``bincount`` is to perform sums over
    variable-size chunks of an array, using the ``weights`` keyword.

    >>> w = np.array([0.3, 0.5, 0.2, 0.7, 1., -0.6]) # weights
    >>> x = np.array([0, 1, 1, 2, 2, 2])
    >>> np.bincount(x,  weights=w)
    array([ 0.3,  0.7,  1.1])

    """)

add_newdoc('numpy.core.multiarray', 'ravel_multi_index',
    """
    ravel_multi_index(multi_index, dims, mode='raise', order='C')

    Converts a tuple of index arrays into an array of flat
    indices, applying boundary modes to the multi-index.

    Parameters
    ----------
    multi_index : tuple of array_like
        A tuple of integer arrays, one array for each dimension.
    dims : tuple of ints
        The shape of array into which the indices from ``multi_index`` apply.
    mode : {'raise', 'wrap', 'clip'}, optional
        Specifies how out-of-bounds indices are handled.  Can specify
        either one mode or a tuple of modes, one mode per index.

        * 'raise' -- raise an error (default)
        * 'wrap' -- wrap around
        * 'clip' -- clip to the range

        In 'clip' mode, a negative index which would normally
        wrap will clip to 0 instead.
    order : {'C', 'F'}, optional
        Determines whether the multi-index should be viewed as
        indexing in row-major (C-style) or column-major
        (Fortran-style) order.

    Returns
    -------
    raveled_indices : ndarray
        An array of indices into the flattened version of an array
        of dimensions ``dims``.

    See Also
    --------
    unravel_index

    Notes
    -----
    .. versionadded:: 1.6.0

    Examples
    --------
    >>> arr = np.array([[3,6,6],[4,5,1]])
    >>> np.ravel_multi_index(arr, (7,6))
    array([22, 41, 37])
    >>> np.ravel_multi_index(arr, (7,6), order='F')
    array([31, 41, 13])
    >>> np.ravel_multi_index(arr, (4,6), mode='clip')
    array([22, 23, 19])
    >>> np.ravel_multi_index(arr, (4,4), mode=('clip','wrap'))
    array([12, 13, 13])

    >>> np.ravel_multi_index((3,1,4,1), (6,7,8,9))
    1621
    """)

add_newdoc('numpy.core.multiarray', 'unravel_index',
    """
    unravel_index(indices, dims, order='C')

    Converts a flat index or array of flat indices into a tuple
    of coordinate arrays.

    Parameters
    ----------
    indices : array_like
        An integer array whose elements are indices into the flattened
        version of an array of dimensions ``dims``. Before version 1.6.0,
        this function accepted just one index value.
    dims : tuple of ints
        The shape of the array to use for unraveling ``indices``.
    order : {'C', 'F'}, optional
        Determines whether the indices should be viewed as indexing in
        row-major (C-style) or column-major (Fortran-style) order.

        .. versionadded:: 1.6.0

    Returns
    -------
    unraveled_coords : tuple of ndarray
        Each array in the tuple has the same shape as the ``indices``
        array.

    See Also
    --------
    ravel_multi_index

    Examples
    --------
    >>> np.unravel_index([22, 41, 37], (7,6))
    (array([3, 6, 6]), array([4, 5, 1]))
    >>> np.unravel_index([31, 41, 13], (7,6), order='F')
    (array([3, 6, 6]), array([4, 5, 1]))

    >>> np.unravel_index(1621, (6,7,8,9))
    (3, 1, 4, 1)

    """)

add_newdoc('numpy.core.multiarray', 'add_docstring',
    """
    add_docstring(obj, docstring)

    Add a docstring to a built-in obj if possible.
    If the obj already has a docstring raise a RuntimeError
    If this routine does not know how to add a docstring to the object
    raise a TypeError
    """)

add_newdoc('numpy.core.umath', '_add_newdoc_ufunc',
    """
    add_ufunc_docstring(ufunc, new_docstring)

    Replace the docstring for a ufunc with new_docstring.
    This method will only work if the current docstring for
    the ufunc is NULL. (At the C level, i.e. when ufunc->doc is NULL.)

    Parameters
    ----------
    ufunc : numpy.ufunc
        A ufunc whose current doc is NULL.
    new_docstring : string
        The new docstring for the ufunc.

    Notes
    -----
    This method allocates memory for new_docstring on
    the heap. Technically this creates a mempory leak, since this
    memory will not be reclaimed until the end of the program
    even if the ufunc itself is removed. However this will only
    be a problem if the user is repeatedly creating ufuncs with
    no documentation, adding documentation via add_newdoc_ufunc,
    and then throwing away the ufunc.
    """)

add_newdoc('numpy.core.multiarray', 'packbits',
    """
    packbits(myarray, axis=None)

    Packs the elements of a binary-valued array into bits in a uint8 array.

    The result is padded to full bytes by inserting zero bits at the end.

    Parameters
    ----------
    myarray : array_like
        An array of integers or booleans whose elements should be packed to
        bits.
    axis : int, optional
        The dimension over which bit-packing is done.
        ``None`` implies packing the flattened array.

    Returns
    -------
    packed : ndarray
        Array of type uint8 whose elements represent bits corresponding to the
        logical (0 or nonzero) value of the input elements. The shape of
        `packed` has the same number of dimensions as the input (unless `axis`
        is None, in which case the output is 1-D).

    See Also
    --------
    unpackbits: Unpacks elements of a uint8 array into a binary-valued output
                array.

    Examples
    --------
    >>> a = np.array([[[1,0,1],
    ...                [0,1,0]],
    ...               [[1,1,0],
    ...                [0,0,1]]])
    >>> b = np.packbits(a, axis=-1)
    >>> b
    array([[[160],[64]],[[192],[32]]], dtype=uint8)

    Note that in binary 160 = 1010 0000, 64 = 0100 0000, 192 = 1100 0000,
    and 32 = 0010 0000.

    """)

add_newdoc('numpy.core.multiarray', 'unpackbits',
    """
    unpackbits(myarray, axis=None)

    Unpacks elements of a uint8 array into a binary-valued output array.

    Each element of `myarray` represents a bit-field that should be unpacked
    into a binary-valued output array. The shape of the output array is either
    1-D (if `axis` is None) or the same shape as the input array with unpacking
    done along the axis specified.

    Parameters
    ----------
    myarray : ndarray, uint8 type
       Input array.
    axis : int, optional
        The dimension over which bit-unpacking is done.
        ``None`` implies unpacking the flattened array.

    Returns
    -------
    unpacked : ndarray, uint8 type
       The elements are binary-valued (0 or 1).

    See Also
    --------
    packbits : Packs the elements of a binary-valued array into bits in a uint8
               array.

    Examples
    --------
    >>> a = np.array([[2], [7], [23]], dtype=np.uint8)
    >>> a
    array([[ 2],
           [ 7],
           [23]], dtype=uint8)
    >>> b = np.unpackbits(a, axis=1)
    >>> b
    array([[0, 0, 0, 0, 0, 0, 1, 0],
           [0, 0, 0, 0, 0, 1, 1, 1],
           [0, 0, 0, 1, 0, 1, 1, 1]], dtype=uint8)

    """)


##############################################################################
#
# Documentation for ufunc attributes and methods
#
##############################################################################


##############################################################################
#
# ufunc object
#
##############################################################################

add_newdoc('numpy.core', 'ufunc',
    """
    Functions that operate element by element on whole arrays.

    To see the documentation for a specific ufunc, use `info`.  For
    example, ``np.info(np.sin)``.  Because ufuncs are written in C
    (for speed) and linked into Python with NumPy's ufunc facility,
    Python's help() function finds this page whenever help() is called
    on a ufunc.

    A detailed explanation of ufuncs can be found in the docs for :ref:`ufuncs`.

    Calling ufuncs:
    ===============

    op(*x[, out], where=True, **kwargs)
    Apply `op` to the arguments `*x` elementwise, broadcasting the arguments.

    The broadcasting rules are:

    * Dimensions of length 1 may be prepended to either array.
    * Arrays may be repeated along dimensions of length 1.

    Parameters
    ----------
    *x : array_like
        Input arrays.
    out : ndarray, None, or tuple of ndarray and None, optional
        Alternate array object(s) in which to put the result; if provided, it
        must have a shape that the inputs broadcast to. A tuple of arrays
        (possible only as a keyword argument) must have length equal to the
        number of outputs; use `None` for outputs to be allocated by the ufunc.
    where : array_like, optional
        Values of True indicate to calculate the ufunc at that position, values
        of False indicate to leave the value in the output alone.
    **kwargs
        For other keyword-only arguments, see the :ref:`ufunc docs <ufuncs.kwargs>`.

    Returns
    -------
    r : ndarray or tuple of ndarray
        `r` will have the shape that the arrays in `x` broadcast to; if `out` is
        provided, `r` will be equal to `out`. If the function has more than one
        output, then the result will be a tuple of arrays.

    """)


##############################################################################
#
# ufunc attributes
#
##############################################################################

add_newdoc('numpy.core', 'ufunc', ('identity',
    """
    The identity value.

    Data attribute containing the identity element for the ufunc, if it has one.
    If it does not, the attribute value is None.

    Examples
    --------
    >>> np.add.identity
    0
    >>> np.multiply.identity
    1
    >>> np.power.identity
    1
    >>> print(np.exp.identity)
    None
    """))

add_newdoc('numpy.core', 'ufunc', ('nargs',
    """
    The number of arguments.

    Data attribute containing the number of arguments the ufunc takes, including
    optional ones.

    Notes
    -----
    Typically this value will be one more than what you might expect because all
    ufuncs take  the optional "out" argument.

    Examples
    --------
    >>> np.add.nargs
    3
    >>> np.multiply.nargs
    3
    >>> np.power.nargs
    3
    >>> np.exp.nargs
    2
    """))

add_newdoc('numpy.core', 'ufunc', ('nin',
    """
    The number of inputs.

    Data attribute containing the number of arguments the ufunc treats as input.

    Examples
    --------
    >>> np.add.nin
    2
    >>> np.multiply.nin
    2
    >>> np.power.nin
    2
    >>> np.exp.nin
    1
    """))

add_newdoc('numpy.core', 'ufunc', ('nout',
    """
    The number of outputs.

    Data attribute containing the number of arguments the ufunc treats as output.

    Notes
    -----
    Since all ufuncs can take output arguments, this will always be (at least) 1.

    Examples
    --------
    >>> np.add.nout
    1
    >>> np.multiply.nout
    1
    >>> np.power.nout
    1
    >>> np.exp.nout
    1

    """))

add_newdoc('numpy.core', 'ufunc', ('ntypes',
    """
    The number of types.

    The number of numerical NumPy types - of which there are 18 total - on which
    the ufunc can operate.

    See Also
    --------
    numpy.ufunc.types

    Examples
    --------
    >>> np.add.ntypes
    18
    >>> np.multiply.ntypes
    18
    >>> np.power.ntypes
    17
    >>> np.exp.ntypes
    7
    >>> np.remainder.ntypes
    14

    """))

add_newdoc('numpy.core', 'ufunc', ('types',
    """
    Returns a list with types grouped input->output.

    Data attribute listing the data-type "Domain-Range" groupings the ufunc can
    deliver. The data-types are given using the character codes.

    See Also
    --------
    numpy.ufunc.ntypes

    Examples
    --------
    >>> np.add.types
    ['??->?', 'bb->b', 'BB->B', 'hh->h', 'HH->H', 'ii->i', 'II->I', 'll->l',
    'LL->L', 'qq->q', 'QQ->Q', 'ff->f', 'dd->d', 'gg->g', 'FF->F', 'DD->D',
    'GG->G', 'OO->O']

    >>> np.multiply.types
    ['??->?', 'bb->b', 'BB->B', 'hh->h', 'HH->H', 'ii->i', 'II->I', 'll->l',
    'LL->L', 'qq->q', 'QQ->Q', 'ff->f', 'dd->d', 'gg->g', 'FF->F', 'DD->D',
    'GG->G', 'OO->O']

    >>> np.power.types
    ['bb->b', 'BB->B', 'hh->h', 'HH->H', 'ii->i', 'II->I', 'll->l', 'LL->L',
    'qq->q', 'QQ->Q', 'ff->f', 'dd->d', 'gg->g', 'FF->F', 'DD->D', 'GG->G',
    'OO->O']

    >>> np.exp.types
    ['f->f', 'd->d', 'g->g', 'F->F', 'D->D', 'G->G', 'O->O']

    >>> np.remainder.types
    ['bb->b', 'BB->B', 'hh->h', 'HH->H', 'ii->i', 'II->I', 'll->l', 'LL->L',
    'qq->q', 'QQ->Q', 'ff->f', 'dd->d', 'gg->g', 'OO->O']

    """))

add_newdoc('numpy.core', 'ufunc', ('signature',
    """
    Definition of the core elements a generalized ufunc operates on.

    The signature determines how the dimensions of each input/output array
    are split into core and loop dimensions:

    1. Each dimension in the signature is matched to a dimension of the
       corresponding passed-in array, starting from the end of the shape tuple.
    2. Core dimensions assigned to the same label in the signature must have
       exactly matching sizes, no broadcasting is performed.
    3. The core dimensions are removed from all inputs and the remaining
       dimensions are broadcast together, defining the loop dimensions.

    Notes
    -----
    Generalized ufuncs are used internally in many linalg functions, and in
    the testing suite; the examples below are taken from these.
    For ufuncs that operate on scalars, the signature is `None`, which is
    equivalent to '()' for every argument.

    Examples
    --------
    >>> np.core.umath_tests.matrix_multiply.signature
    '(m,n),(n,p)->(m,p)'
    >>> np.linalg._umath_linalg.det.signature
    '(m,m)->()'
    >>> np.add.signature is None
    True  # equivalent to '(),()->()'
    """))

##############################################################################
#
# ufunc methods
#
##############################################################################

add_newdoc('numpy.core', 'ufunc', ('reduce',
    """
    reduce(a, axis=0, dtype=None, out=None, keepdims=False)

    Reduces `a`'s dimension by one, by applying ufunc along one axis.

    Let :math:`a.shape = (N_0, ..., N_i, ..., N_{M-1})`.  Then
    :math:`ufunc.reduce(a, axis=i)[k_0, ..,k_{i-1}, k_{i+1}, .., k_{M-1}]` =
    the result of iterating `j` over :math:`range(N_i)`, cumulatively applying
    ufunc to each :math:`a[k_0, ..,k_{i-1}, j, k_{i+1}, .., k_{M-1}]`.
    For a one-dimensional array, reduce produces results equivalent to:
    ::

     r = op.identity # op = ufunc
     for i in range(len(A)):
       r = op(r, A[i])
     return r

    For example, add.reduce() is equivalent to sum().

    Parameters
    ----------
    a : array_like
        The array to act on.
    axis : None or int or tuple of ints, optional
        Axis or axes along which a reduction is performed.
        The default (`axis` = 0) is perform a reduction over the first
        dimension of the input array. `axis` may be negative, in
        which case it counts from the last to the first axis.

        .. versionadded:: 1.7.0

        If this is `None`, a reduction is performed over all the axes.
        If this is a tuple of ints, a reduction is performed on multiple
        axes, instead of a single axis or all the axes as before.

        For operations which are either not commutative or not associative,
        doing a reduction over multiple axes is not well-defined. The
        ufuncs do not currently raise an exception in this case, but will
        likely do so in the future.
    dtype : data-type code, optional
        The type used to represent the intermediate results. Defaults
        to the data-type of the output array if this is provided, or
        the data-type of the input array if no output array is provided.
    out : ndarray, None, or tuple of ndarray and None, optional
        A location into which the result is stored. If not provided or `None`,
        a freshly-allocated array is returned. For consistency with
        :ref:`ufunc.__call__`, if given as a keyword, this may be wrapped in a
        1-element tuple.

        .. versionchanged:: 1.13.0
           Tuples are allowed for keyword argument.
    keepdims : bool, optional
        If this is set to True, the axes which are reduced are left
        in the result as dimensions with size one. With this option,
        the result will broadcast correctly against the original `arr`.

        .. versionadded:: 1.7.0

    Returns
    -------
    r : ndarray
        The reduced array. If `out` was supplied, `r` is a reference to it.

    Examples
    --------
    >>> np.multiply.reduce([2,3,5])
    30

    A multi-dimensional array example:

    >>> X = np.arange(8).reshape((2,2,2))
    >>> X
    array([[[0, 1],
            [2, 3]],
           [[4, 5],
            [6, 7]]])
    >>> np.add.reduce(X, 0)
    array([[ 4,  6],
           [ 8, 10]])
    >>> np.add.reduce(X) # confirm: default axis value is 0
    array([[ 4,  6],
           [ 8, 10]])
    >>> np.add.reduce(X, 1)
    array([[ 2,  4],
           [10, 12]])
    >>> np.add.reduce(X, 2)
    array([[ 1,  5],
           [ 9, 13]])

    """))

add_newdoc('numpy.core', 'ufunc', ('accumulate',
    """
    accumulate(array, axis=0, dtype=None, out=None)

    Accumulate the result of applying the operator to all elements.

    For a one-dimensional array, accumulate produces results equivalent to::

      r = np.empty(len(A))
      t = op.identity        # op = the ufunc being applied to A's  elements
      for i in range(len(A)):
          t = op(t, A[i])
          r[i] = t
      return r

    For example, add.accumulate() is equivalent to np.cumsum().

    For a multi-dimensional array, accumulate is applied along only one
    axis (axis zero by default; see Examples below) so repeated use is
    necessary if one wants to accumulate over multiple axes.

    Parameters
    ----------
    array : array_like
        The array to act on.
    axis : int, optional
        The axis along which to apply the accumulation; default is zero.
    dtype : data-type code, optional
        The data-type used to represent the intermediate results. Defaults
        to the data-type of the output array if such is provided, or the
        the data-type of the input array if no output array is provided.
    out : ndarray, None, or tuple of ndarray and None, optional
        A location into which the result is stored. If not provided or `None`,
        a freshly-allocated array is returned. For consistency with
        :ref:`ufunc.__call__`, if given as a keyword, this may be wrapped in a
        1-element tuple.

        .. versionchanged:: 1.13.0
           Tuples are allowed for keyword argument.

    Returns
    -------
    r : ndarray
        The accumulated values. If `out` was supplied, `r` is a reference to
        `out`.

    Examples
    --------
    1-D array examples:

    >>> np.add.accumulate([2, 3, 5])
    array([ 2,  5, 10])
    >>> np.multiply.accumulate([2, 3, 5])
    array([ 2,  6, 30])

    2-D array examples:

    >>> I = np.eye(2)
    >>> I
    array([[ 1.,  0.],
           [ 0.,  1.]])

    Accumulate along axis 0 (rows), down columns:

    >>> np.add.accumulate(I, 0)
    array([[ 1.,  0.],
           [ 1.,  1.]])
    >>> np.add.accumulate(I) # no axis specified = axis zero
    array([[ 1.,  0.],
           [ 1.,  1.]])

    Accumulate along axis 1 (columns), through rows:

    >>> np.add.accumulate(I, 1)
    array([[ 1.,  1.],
           [ 0.,  1.]])

    """))

add_newdoc('numpy.core', 'ufunc', ('reduceat',
    """
    reduceat(a, indices, axis=0, dtype=None, out=None)

    Performs a (local) reduce with specified slices over a single axis.

    For i in ``range(len(indices))``, `reduceat` computes
    ``ufunc.reduce(a[indices[i]:indices[i+1]])``, which becomes the i-th
    generalized "row" parallel to `axis` in the final result (i.e., in a
    2-D array, for example, if `axis = 0`, it becomes the i-th row, but if
    `axis = 1`, it becomes the i-th column).  There are three exceptions to this:

    * when ``i = len(indices) - 1`` (so for the last index),
      ``indices[i+1] = a.shape[axis]``.
    * if ``indices[i] >= indices[i + 1]``, the i-th generalized "row" is
      simply ``a[indices[i]]``.
    * if ``indices[i] >= len(a)`` or ``indices[i] < 0``, an error is raised.

    The shape of the output depends on the size of `indices`, and may be
    larger than `a` (this happens if ``len(indices) > a.shape[axis]``).

    Parameters
    ----------
    a : array_like
        The array to act on.
    indices : array_like
        Paired indices, comma separated (not colon), specifying slices to
        reduce.
    axis : int, optional
        The axis along which to apply the reduceat.
    dtype : data-type code, optional
        The type used to represent the intermediate results. Defaults
        to the data type of the output array if this is provided, or
        the data type of the input array if no output array is provided.
    out : ndarray, None, or tuple of ndarray and None, optional
        A location into which the result is stored. If not provided or `None`,
        a freshly-allocated array is returned. For consistency with
        :ref:`ufunc.__call__`, if given as a keyword, this may be wrapped in a
        1-element tuple.

        .. versionchanged:: 1.13.0
           Tuples are allowed for keyword argument.

    Returns
    -------
    r : ndarray
        The reduced values. If `out` was supplied, `r` is a reference to
        `out`.

    Notes
    -----
    A descriptive example:

    If `a` is 1-D, the function `ufunc.accumulate(a)` is the same as
    ``ufunc.reduceat(a, indices)[::2]`` where `indices` is
    ``range(len(array) - 1)`` with a zero placed
    in every other element:
    ``indices = zeros(2 * len(a) - 1)``, ``indices[1::2] = range(1, len(a))``.

    Don't be fooled by this attribute's name: `reduceat(a)` is not
    necessarily smaller than `a`.

    Examples
    --------
    To take the running sum of four successive values:

    >>> np.add.reduceat(np.arange(8),[0,4, 1,5, 2,6, 3,7])[::2]
    array([ 6, 10, 14, 18])

    A 2-D example:

    >>> x = np.linspace(0, 15, 16).reshape(4,4)
    >>> x
    array([[  0.,   1.,   2.,   3.],
           [  4.,   5.,   6.,   7.],
           [  8.,   9.,  10.,  11.],
           [ 12.,  13.,  14.,  15.]])

    ::

     # reduce such that the result has the following five rows:
     # [row1 + row2 + row3]
     # [row4]
     # [row2]
     # [row3]
     # [row1 + row2 + row3 + row4]

    >>> np.add.reduceat(x, [0, 3, 1, 2, 0])
    array([[ 12.,  15.,  18.,  21.],
           [ 12.,  13.,  14.,  15.],
           [  4.,   5.,   6.,   7.],
           [  8.,   9.,  10.,  11.],
           [ 24.,  28.,  32.,  36.]])

    ::

     # reduce such that result has the following two columns:
     # [col1 * col2 * col3, col4]

    >>> np.multiply.reduceat(x, [0, 3], 1)
    array([[    0.,     3.],
           [  120.,     7.],
           [  720.,    11.],
           [ 2184.,    15.]])

    """))

add_newdoc('numpy.core', 'ufunc', ('outer',
    """
    outer(A, B, **kwargs)

    Apply the ufunc `op` to all pairs (a, b) with a in `A` and b in `B`.

    Let ``M = A.ndim``, ``N = B.ndim``. Then the result, `C`, of
    ``op.outer(A, B)`` is an array of dimension M + N such that:

    .. math:: C[i_0, ..., i_{M-1}, j_0, ..., j_{N-1}] =
       op(A[i_0, ..., i_{M-1}], B[j_0, ..., j_{N-1}])

    For `A` and `B` one-dimensional, this is equivalent to::

      r = empty(len(A),len(B))
      for i in range(len(A)):
          for j in range(len(B)):
              r[i,j] = op(A[i], B[j]) # op = ufunc in question

    Parameters
    ----------
    A : array_like
        First array
    B : array_like
        Second array
    kwargs : any
        Arguments to pass on to the ufunc. Typically `dtype` or `out`.

    Returns
    -------
    r : ndarray
        Output array

    See Also
    --------
    numpy.outer

    Examples
    --------
    >>> np.multiply.outer([1, 2, 3], [4, 5, 6])
    array([[ 4,  5,  6],
           [ 8, 10, 12],
           [12, 15, 18]])

    A multi-dimensional example:

    >>> A = np.array([[1, 2, 3], [4, 5, 6]])
    >>> A.shape
    (2, 3)
    >>> B = np.array([[1, 2, 3, 4]])
    >>> B.shape
    (1, 4)
    >>> C = np.multiply.outer(A, B)
    >>> C.shape; C
    (2, 3, 1, 4)
    array([[[[ 1,  2,  3,  4]],
            [[ 2,  4,  6,  8]],
            [[ 3,  6,  9, 12]]],
           [[[ 4,  8, 12, 16]],
            [[ 5, 10, 15, 20]],
            [[ 6, 12, 18, 24]]]])

    """))

add_newdoc('numpy.core', 'ufunc', ('at',
    """
    at(a, indices, b=None)

    Performs unbuffered in place operation on operand 'a' for elements
    specified by 'indices'. For addition ufunc, this method is equivalent to
    `a[indices] += b`, except that results are accumulated for elements that
    are indexed more than once. For example, `a[[0,0]] += 1` will only
    increment the first element once because of buffering, whereas
    `add.at(a, [0,0], 1)` will increment the first element twice.

    .. versionadded:: 1.8.0

    Parameters
    ----------
    a : array_like
        The array to perform in place operation on.
    indices : array_like or tuple
        Array like index object or slice object for indexing into first
        operand. If first operand has multiple dimensions, indices can be a
        tuple of array like index objects or slice objects.
    b : array_like
        Second operand for ufuncs requiring two operands. Operand must be
        broadcastable over first operand after indexing or slicing.

    Examples
    --------
    Set items 0 and 1 to their negative values:

    >>> a = np.array([1, 2, 3, 4])
    >>> np.negative.at(a, [0, 1])
    >>> print(a)
    array([-1, -2, 3, 4])

    ::

    Increment items 0 and 1, and increment item 2 twice:

    >>> a = np.array([1, 2, 3, 4])
    >>> np.add.at(a, [0, 1, 2, 2], 1)
    >>> print(a)
    array([2, 3, 5, 4])

    ::

    Add items 0 and 1 in first array to second array,
    and store results in first array:

    >>> a = np.array([1, 2, 3, 4])
    >>> b = np.array([1, 2])
    >>> np.add.at(a, [0, 1], b)
    >>> print(a)
    array([2, 4, 3, 4])

    """))

##############################################################################
#
# Documentation for dtype attributes and methods
#
##############################################################################

##############################################################################
#
# dtype object
#
##############################################################################

add_newdoc('numpy.core.multiarray', 'dtype',
    """
    dtype(obj, align=False, copy=False)

    Create a data type object.

    A numpy array is homogeneous, and contains elements described by a
    dtype object. A dtype object can be constructed from different
    combinations of fundamental numeric types.

    Parameters
    ----------
    obj
        Object to be converted to a data type object.
    align : bool, optional
        Add padding to the fields to match what a C compiler would output
        for a similar C-struct. Can be ``True`` only if `obj` is a dictionary
        or a comma-separated string. If a struct dtype is being created,
        this also sets a sticky alignment flag ``isalignedstruct``.
    copy : bool, optional
        Make a new copy of the data-type object. If ``False``, the result
        may just be a reference to a built-in data-type object.

    See also
    --------
    result_type

    Examples
    --------
    Using array-scalar type:

    >>> np.dtype(np.int16)
    dtype('int16')

    Structured type, one field name 'f1', containing int16:

    >>> np.dtype([('f1', np.int16)])
    dtype([('f1', '<i2')])

    Structured type, one field named 'f1', in itself containing a structured
    type with one field:

    >>> np.dtype([('f1', [('f1', np.int16)])])
    dtype([('f1', [('f1', '<i2')])])

    Structured type, two fields: the first field contains an unsigned int, the
    second an int32:

    >>> np.dtype([('f1', np.uint), ('f2', np.int32)])
    dtype([('f1', '<u4'), ('f2', '<i4')])

    Using array-protocol type strings:

    >>> np.dtype([('a','f8'),('b','S10')])
    dtype([('a', '<f8'), ('b', '|S10')])

    Using comma-separated field formats.  The shape is (2,3):

    >>> np.dtype("i4, (2,3)f8")
    dtype([('f0', '<i4'), ('f1', '<f8', (2, 3))])

    Using tuples.  ``int`` is a fixed type, 3 the field's shape.  ``void``
    is a flexible type, here of size 10:

    >>> np.dtype([('hello',(int,3)),('world',np.void,10)])
    dtype([('hello', '<i4', 3), ('world', '|V10')])

    Subdivide ``int16`` into 2 ``int8``'s, called x and y.  0 and 1 are
    the offsets in bytes:

    >>> np.dtype((np.int16, {'x':(np.int8,0), 'y':(np.int8,1)}))
    dtype(('<i2', [('x', '|i1'), ('y', '|i1')]))

    Using dictionaries.  Two fields named 'gender' and 'age':

    >>> np.dtype({'names':['gender','age'], 'formats':['S1',np.uint8]})
    dtype([('gender', '|S1'), ('age', '|u1')])

    Offsets in bytes, here 0 and 25:

    >>> np.dtype({'surname':('S25',0),'age':(np.uint8,25)})
    dtype([('surname', '|S25'), ('age', '|u1')])

    """)

##############################################################################
#
# dtype attributes
#
##############################################################################

add_newdoc('numpy.core.multiarray', 'dtype', ('alignment',
    """
    The required alignment (bytes) of this data-type according to the compiler.

    More information is available in the C-API section of the manual.

    """))

add_newdoc('numpy.core.multiarray', 'dtype', ('byteorder',
    """
    A character indicating the byte-order of this data-type object.

    One of:

    ===  ==============
    '='  native
    '<'  little-endian
    '>'  big-endian
    '|'  not applicable
    ===  ==============

    All built-in data-type objects have byteorder either '=' or '|'.

    Examples
    --------

    >>> dt = np.dtype('i2')
    >>> dt.byteorder
    '='
    >>> # endian is not relevant for 8 bit numbers
    >>> np.dtype('i1').byteorder
    '|'
    >>> # or ASCII strings
    >>> np.dtype('S2').byteorder
    '|'
    >>> # Even if specific code is given, and it is native
    >>> # '=' is the byteorder
    >>> import sys
    >>> sys_is_le = sys.byteorder == 'little'
    >>> native_code = sys_is_le and '<' or '>'
    >>> swapped_code = sys_is_le and '>' or '<'
    >>> dt = np.dtype(native_code + 'i2')
    >>> dt.byteorder
    '='
    >>> # Swapped code shows up as itself
    >>> dt = np.dtype(swapped_code + 'i2')
    >>> dt.byteorder == swapped_code
    True

    """))

add_newdoc('numpy.core.multiarray', 'dtype', ('char',
    """A unique character code for each of the 21 different built-in types."""))

add_newdoc('numpy.core.multiarray', 'dtype', ('descr',
    """
    PEP3118 interface description of the data-type.

    The format is that required by the 'descr' key in the
    PEP3118 `__array_interface__` attribute.

    Warning: This attribute exists specifically for PEP3118 compliance, and
    is not a datatype description compatible with `np.dtype`.
    """))

add_newdoc('numpy.core.multiarray', 'dtype', ('fields',
    """
    Dictionary of named fields defined for this data type, or ``None``.

    The dictionary is indexed by keys that are the names of the fields.
    Each entry in the dictionary is a tuple fully describing the field::

      (dtype, offset[, title])

    If present, the optional title can be any object (if it is a string
    or unicode then it will also be a key in the fields dictionary,
    otherwise it's meta-data). Notice also that the first two elements
    of the tuple can be passed directly as arguments to the ``ndarray.getfield``
    and ``ndarray.setfield`` methods.

    See Also
    --------
    ndarray.getfield, ndarray.setfield

    Examples
    --------
    >>> dt = np.dtype([('name', np.str_, 16), ('grades', np.float64, (2,))])
    >>> print(dt.fields)
    {'grades': (dtype(('float64',(2,))), 16), 'name': (dtype('|S16'), 0)}

    """))

add_newdoc('numpy.core.multiarray', 'dtype', ('flags',
    """
    Bit-flags describing how this data type is to be interpreted.

    Bit-masks are in `numpy.core.multiarray` as the constants
    `ITEM_HASOBJECT`, `LIST_PICKLE`, `ITEM_IS_POINTER`, `NEEDS_INIT`,
    `NEEDS_PYAPI`, `USE_GETITEM`, `USE_SETITEM`. A full explanation
    of these flags is in C-API documentation; they are largely useful
    for user-defined data-types.

    """))

add_newdoc('numpy.core.multiarray', 'dtype', ('hasobject',
    """
    Boolean indicating whether this dtype contains any reference-counted
    objects in any fields or sub-dtypes.

    Recall that what is actually in the ndarray memory representing
    the Python object is the memory address of that object (a pointer).
    Special handling may be required, and this attribute is useful for
    distinguishing data types that may contain arbitrary Python objects
    and data-types that won't.

    """))

add_newdoc('numpy.core.multiarray', 'dtype', ('isbuiltin',
    """
    Integer indicating how this dtype relates to the built-in dtypes.

    Read-only.

    =  ========================================================================
    0  if this is a structured array type, with fields
    1  if this is a dtype compiled into numpy (such as ints, floats etc)
    2  if the dtype is for a user-defined numpy type
       A user-defined type uses the numpy C-API machinery to extend
       numpy to handle a new array type. See
       :ref:`user.user-defined-data-types` in the NumPy manual.
    =  ========================================================================

    Examples
    --------
    >>> dt = np.dtype('i2')
    >>> dt.isbuiltin
    1
    >>> dt = np.dtype('f8')
    >>> dt.isbuiltin
    1
    >>> dt = np.dtype([('field1', 'f8')])
    >>> dt.isbuiltin
    0

    """))

add_newdoc('numpy.core.multiarray', 'dtype', ('isnative',
    """
    Boolean indicating whether the byte order of this dtype is native
    to the platform.

    """))

add_newdoc('numpy.core.multiarray', 'dtype', ('isalignedstruct',
    """
    Boolean indicating whether the dtype is a struct which maintains
    field alignment. This flag is sticky, so when combining multiple
    structs together, it is preserved and produces new dtypes which
    are also aligned.
    """))

add_newdoc('numpy.core.multiarray', 'dtype', ('itemsize',
    """
    The element size of this data-type object.

    For 18 of the 21 types this number is fixed by the data-type.
    For the flexible data-types, this number can be anything.

    """))

add_newdoc('numpy.core.multiarray', 'dtype', ('kind',
    """
    A character code (one of 'biufcmMOSUV') identifying the general kind of data.

    =  ======================
    b  boolean
    i  signed integer
    u  unsigned integer
    f  floating-point
    c  complex floating-point
    m  timedelta
    M  datetime
    O  object
    S  (byte-)string
    U  Unicode
    V  void
    =  ======================

    """))

add_newdoc('numpy.core.multiarray', 'dtype', ('name',
    """
    A bit-width name for this data-type.

    Un-sized flexible data-type objects do not have this attribute.

    """))

add_newdoc('numpy.core.multiarray', 'dtype', ('names',
    """
    Ordered list of field names, or ``None`` if there are no fields.

    The names are ordered according to increasing byte offset. This can be
    used, for example, to walk through all of the named fields in offset order.

    Examples
    --------
    >>> dt = np.dtype([('name', np.str_, 16), ('grades', np.float64, (2,))])
    >>> dt.names
    ('name', 'grades')

    """))

add_newdoc('numpy.core.multiarray', 'dtype', ('num',
    """
    A unique number for each of the 21 different built-in types.

    These are roughly ordered from least-to-most precision.

    """))

add_newdoc('numpy.core.multiarray', 'dtype', ('shape',
    """
    Shape tuple of the sub-array if this data type describes a sub-array,
    and ``()`` otherwise.

    """))

add_newdoc('numpy.core.multiarray', 'dtype', ('ndim',
    """
    Number of dimensions of the sub-array if this data type describes a
    sub-array, and ``0`` otherwise.

    .. versionadded:: 1.13.0

    """))

add_newdoc('numpy.core.multiarray', 'dtype', ('str',
    """The array-protocol typestring of this data-type object."""))

add_newdoc('numpy.core.multiarray', 'dtype', ('subdtype',
    """
    Tuple ``(item_dtype, shape)`` if this `dtype` describes a sub-array, and
    None otherwise.

    The *shape* is the fixed shape of the sub-array described by this
    data type, and *item_dtype* the data type of the array.

    If a field whose dtype object has this attribute is retrieved,
    then the extra dimensions implied by *shape* are tacked on to
    the end of the retrieved array.

    """))

add_newdoc('numpy.core.multiarray', 'dtype', ('type',
    """The type object used to instantiate a scalar of this data-type."""))

##############################################################################
#
# dtype methods
#
##############################################################################

add_newdoc('numpy.core.multiarray', 'dtype', ('newbyteorder',
    """
    newbyteorder(new_order='S')

    Return a new dtype with a different byte order.

    Changes are also made in all fields and sub-arrays of the data type.

    Parameters
    ----------
    new_order : string, optional
        Byte order to force; a value from the byte order specifications
        below.  The default value ('S') results in swapping the current
        byte order.  `new_order` codes can be any of:

        * 'S' - swap dtype from current to opposite endian
        * {'<', 'L'} - little endian
        * {'>', 'B'} - big endian
        * {'=', 'N'} - native order
        * {'|', 'I'} - ignore (no change to byte order)

        The code does a case-insensitive check on the first letter of
        `new_order` for these alternatives.  For example, any of '>'
        or 'B' or 'b' or 'brian' are valid to specify big-endian.

    Returns
    -------
    new_dtype : dtype
        New dtype object with the given change to the byte order.

    Notes
    -----
    Changes are also made in all fields and sub-arrays of the data type.

    Examples
    --------
    >>> import sys
    >>> sys_is_le = sys.byteorder == 'little'
    >>> native_code = sys_is_le and '<' or '>'
    >>> swapped_code = sys_is_le and '>' or '<'
    >>> native_dt = np.dtype(native_code+'i2')
    >>> swapped_dt = np.dtype(swapped_code+'i2')
    >>> native_dt.newbyteorder('S') == swapped_dt
    True
    >>> native_dt.newbyteorder() == swapped_dt
    True
    >>> native_dt == swapped_dt.newbyteorder('S')
    True
    >>> native_dt == swapped_dt.newbyteorder('=')
    True
    >>> native_dt == swapped_dt.newbyteorder('N')
    True
    >>> native_dt == native_dt.newbyteorder('|')
    True
    >>> np.dtype('<i2') == native_dt.newbyteorder('<')
    True
    >>> np.dtype('<i2') == native_dt.newbyteorder('L')
    True
    >>> np.dtype('>i2') == native_dt.newbyteorder('>')
    True
    >>> np.dtype('>i2') == native_dt.newbyteorder('B')
    True

    """))


##############################################################################
#
# Datetime-related Methods
#
##############################################################################

add_newdoc('numpy.core.multiarray', 'busdaycalendar',
    """
    busdaycalendar(weekmask='1111100', holidays=None)

    A business day calendar object that efficiently stores information
    defining valid days for the busday family of functions.

    The default valid days are Monday through Friday ("business days").
    A busdaycalendar object can be specified with any set of weekly
    valid days, plus an optional "holiday" dates that always will be invalid.

    Once a busdaycalendar object is created, the weekmask and holidays
    cannot be modified.

    .. versionadded:: 1.7.0

    Parameters
    ----------
    weekmask : str or array_like of bool, optional
        A seven-element array indicating which of Monday through Sunday are
        valid days. May be specified as a length-seven list or array, like
        [1,1,1,1,1,0,0]; a length-seven string, like '1111100'; or a string
        like "Mon Tue Wed Thu Fri", made up of 3-character abbreviations for
        weekdays, optionally separated by white space. Valid abbreviations
        are: Mon Tue Wed Thu Fri Sat Sun
    holidays : array_like of datetime64[D], optional
        An array of dates to consider as invalid dates, no matter which
        weekday they fall upon.  Holiday dates may be specified in any
        order, and NaT (not-a-time) dates are ignored.  This list is
        saved in a normalized form that is suited for fast calculations
        of valid days.

    Returns
    -------
    out : busdaycalendar
        A business day calendar object containing the specified
        weekmask and holidays values.

    See Also
    --------
    is_busday : Returns a boolean array indicating valid days.
    busday_offset : Applies an offset counted in valid days.
    busday_count : Counts how many valid days are in a half-open date range.

    Attributes
    ----------
    Note: once a busdaycalendar object is created, you cannot modify the
    weekmask or holidays.  The attributes return copies of internal data.
    weekmask : (copy) seven-element array of bool
    holidays : (copy) sorted array of datetime64[D]

    Examples
    --------
    >>> # Some important days in July
    ... bdd = np.busdaycalendar(
    ...             holidays=['2011-07-01', '2011-07-04', '2011-07-17'])
    >>> # Default is Monday to Friday weekdays
    ... bdd.weekmask
    array([ True,  True,  True,  True,  True, False, False], dtype='bool')
    >>> # Any holidays already on the weekend are removed
    ... bdd.holidays
    array(['2011-07-01', '2011-07-04'], dtype='datetime64[D]')
    """)

add_newdoc('numpy.core.multiarray', 'busdaycalendar', ('weekmask',
    """A copy of the seven-element boolean mask indicating valid days."""))

add_newdoc('numpy.core.multiarray', 'busdaycalendar', ('holidays',
    """A copy of the holiday array indicating additional invalid days."""))

add_newdoc('numpy.core.multiarray', 'is_busday',
    """
    is_busday(dates, weekmask='1111100', holidays=None, busdaycal=None, out=None)

    Calculates which of the given dates are valid days, and which are not.

    .. versionadded:: 1.7.0

    Parameters
    ----------
    dates : array_like of datetime64[D]
        The array of dates to process.
    weekmask : str or array_like of bool, optional
        A seven-element array indicating which of Monday through Sunday are
        valid days. May be specified as a length-seven list or array, like
        [1,1,1,1,1,0,0]; a length-seven string, like '1111100'; or a string
        like "Mon Tue Wed Thu Fri", made up of 3-character abbreviations for
        weekdays, optionally separated by white space. Valid abbreviations
        are: Mon Tue Wed Thu Fri Sat Sun
    holidays : array_like of datetime64[D], optional
        An array of dates to consider as invalid dates.  They may be
        specified in any order, and NaT (not-a-time) dates are ignored.
        This list is saved in a normalized form that is suited for
        fast calculations of valid days.
    busdaycal : busdaycalendar, optional
        A `busdaycalendar` object which specifies the valid days. If this
        parameter is provided, neither weekmask nor holidays may be
        provided.
    out : array of bool, optional
        If provided, this array is filled with the result.

    Returns
    -------
    out : array of bool
        An array with the same shape as ``dates``, containing True for
        each valid day, and False for each invalid day.

    See Also
    --------
    busdaycalendar: An object that specifies a custom set of valid days.
    busday_offset : Applies an offset counted in valid days.
    busday_count : Counts how many valid days are in a half-open date range.

    Examples
    --------
    >>> # The weekdays are Friday, Saturday, and Monday
    ... np.is_busday(['2011-07-01', '2011-07-02', '2011-07-18'],
    ...                 holidays=['2011-07-01', '2011-07-04', '2011-07-17'])
    array([False, False,  True], dtype='bool')
    """)

add_newdoc('numpy.core.multiarray', 'busday_offset',
    """
    busday_offset(dates, offsets, roll='raise', weekmask='1111100', holidays=None, busdaycal=None, out=None)

    First adjusts the date to fall on a valid day according to
    the ``roll`` rule, then applies offsets to the given dates
    counted in valid days.

    .. versionadded:: 1.7.0

    Parameters
    ----------
    dates : array_like of datetime64[D]
        The array of dates to process.
    offsets : array_like of int
        The array of offsets, which is broadcast with ``dates``.
    roll : {'raise', 'nat', 'forward', 'following', 'backward', 'preceding', 'modifiedfollowing', 'modifiedpreceding'}, optional
        How to treat dates that do not fall on a valid day. The default
        is 'raise'.

          * 'raise' means to raise an exception for an invalid day.
          * 'nat' means to return a NaT (not-a-time) for an invalid day.
          * 'forward' and 'following' mean to take the first valid day
            later in time.
          * 'backward' and 'preceding' mean to take the first valid day
            earlier in time.
          * 'modifiedfollowing' means to take the first valid day
            later in time unless it is across a Month boundary, in which
            case to take the first valid day earlier in time.
          * 'modifiedpreceding' means to take the first valid day
            earlier in time unless it is across a Month boundary, in which
            case to take the first valid day later in time.
    weekmask : str or array_like of bool, optional
        A seven-element array indicating which of Monday through Sunday are
        valid days. May be specified as a length-seven list or array, like
        [1,1,1,1,1,0,0]; a length-seven string, like '1111100'; or a string
        like "Mon Tue Wed Thu Fri", made up of 3-character abbreviations for
        weekdays, optionally separated by white space. Valid abbreviations
        are: Mon Tue Wed Thu Fri Sat Sun
    holidays : array_like of datetime64[D], optional
        An array of dates to consider as invalid dates.  They may be
        specified in any order, and NaT (not-a-time) dates are ignored.
        This list is saved in a normalized form that is suited for
        fast calculations of valid days.
    busdaycal : busdaycalendar, optional
        A `busdaycalendar` object which specifies the valid days. If this
        parameter is provided, neither weekmask nor holidays may be
        provided.
    out : array of datetime64[D], optional
        If provided, this array is filled with the result.

    Returns
    -------
    out : array of datetime64[D]
        An array with a shape from broadcasting ``dates`` and ``offsets``
        together, containing the dates with offsets applied.

    See Also
    --------
    busdaycalendar: An object that specifies a custom set of valid days.
    is_busday : Returns a boolean array indicating valid days.
    busday_count : Counts how many valid days are in a half-open date range.

    Examples
    --------
    >>> # First business day in October 2011 (not accounting for holidays)
    ... np.busday_offset('2011-10', 0, roll='forward')
    numpy.datetime64('2011-10-03','D')
    >>> # Last business day in February 2012 (not accounting for holidays)
    ... np.busday_offset('2012-03', -1, roll='forward')
    numpy.datetime64('2012-02-29','D')
    >>> # Third Wednesday in January 2011
    ... np.busday_offset('2011-01', 2, roll='forward', weekmask='Wed')
    numpy.datetime64('2011-01-19','D')
    >>> # 2012 Mother's Day in Canada and the U.S.
    ... np.busday_offset('2012-05', 1, roll='forward', weekmask='Sun')
    numpy.datetime64('2012-05-13','D')

    >>> # First business day on or after a date
    ... np.busday_offset('2011-03-20', 0, roll='forward')
    numpy.datetime64('2011-03-21','D')
    >>> np.busday_offset('2011-03-22', 0, roll='forward')
    numpy.datetime64('2011-03-22','D')
    >>> # First business day after a date
    ... np.busday_offset('2011-03-20', 1, roll='backward')
    numpy.datetime64('2011-03-21','D')
    >>> np.busday_offset('2011-03-22', 1, roll='backward')
    numpy.datetime64('2011-03-23','D')
    """)

add_newdoc('numpy.core.multiarray', 'busday_count',
    """
    busday_count(begindates, enddates, weekmask='1111100', holidays=[], busdaycal=None, out=None)

    Counts the number of valid days between `begindates` and
    `enddates`, not including the day of `enddates`.

    If ``enddates`` specifies a date value that is earlier than the
    corresponding ``begindates`` date value, the count will be negative.

    .. versionadded:: 1.7.0

    Parameters
    ----------
    begindates : array_like of datetime64[D]
        The array of the first dates for counting.
    enddates : array_like of datetime64[D]
        The array of the end dates for counting, which are excluded
        from the count themselves.
    weekmask : str or array_like of bool, optional
        A seven-element array indicating which of Monday through Sunday are
        valid days. May be specified as a length-seven list or array, like
        [1,1,1,1,1,0,0]; a length-seven string, like '1111100'; or a string
        like "Mon Tue Wed Thu Fri", made up of 3-character abbreviations for
        weekdays, optionally separated by white space. Valid abbreviations
        are: Mon Tue Wed Thu Fri Sat Sun
    holidays : array_like of datetime64[D], optional
        An array of dates to consider as invalid dates.  They may be
        specified in any order, and NaT (not-a-time) dates are ignored.
        This list is saved in a normalized form that is suited for
        fast calculations of valid days.
    busdaycal : busdaycalendar, optional
        A `busdaycalendar` object which specifies the valid days. If this
        parameter is provided, neither weekmask nor holidays may be
        provided.
    out : array of int, optional
        If provided, this array is filled with the result.

    Returns
    -------
    out : array of int
        An array with a shape from broadcasting ``begindates`` and ``enddates``
        together, containing the number of valid days between
        the begin and end dates.

    See Also
    --------
    busdaycalendar: An object that specifies a custom set of valid days.
    is_busday : Returns a boolean array indicating valid days.
    busday_offset : Applies an offset counted in valid days.

    Examples
    --------
    >>> # Number of weekdays in January 2011
    ... np.busday_count('2011-01', '2011-02')
    21
    >>> # Number of weekdays in 2011
    ...  np.busday_count('2011', '2012')
    260
    >>> # Number of Saturdays in 2011
    ... np.busday_count('2011', '2012', weekmask='Sat')
    53
    """)

add_newdoc('numpy.core.multiarray', 'normalize_axis_index',
    """
    normalize_axis_index(axis, ndim, msg_prefix=None)

    Normalizes an axis index, `axis`, such that is a valid positive index into
    the shape of array with `ndim` dimensions. Raises an AxisError with an
    appropriate message if this is not possible.

    Used internally by all axis-checking logic.

    .. versionadded:: 1.13.0

    Parameters
    ----------
    axis : int
        The un-normalized index of the axis. Can be negative
    ndim : int
        The number of dimensions of the array that `axis` should be normalized
        against
    msg_prefix : str
        A prefix to put before the message, typically the name of the argument

    Returns
    -------
    normalized_axis : int
        The normalized axis index, such that `0 <= normalized_axis < ndim`

    Raises
    ------
    AxisError
        If the axis index is invalid, when `-ndim <= axis < ndim` is false.

    Examples
    --------
    >>> normalize_axis_index(0, ndim=3)
    0
    >>> normalize_axis_index(1, ndim=3)
    1
    >>> normalize_axis_index(-1, ndim=3)
    2

    >>> normalize_axis_index(3, ndim=3)
    Traceback (most recent call last):
    ...
    AxisError: axis 3 is out of bounds for array of dimension 3
    >>> normalize_axis_index(-4, ndim=3, msg_prefix='axes_arg')
    Traceback (most recent call last):
    ...
    AxisError: axes_arg: axis -4 is out of bounds for array of dimension 3
    """)

add_newdoc('numpy.core.multiarray', 'datetime_as_string',
    """
    datetime_as_string(arr, unit=None, timezone='naive', casting='same_kind')

    Convert an array of datetimes into an array of strings.

    Parameters
    ----------
    arr : array_like of datetime64
        The array of UTC timestamps to format.
    unit : str
        One of None, 'auto', or a datetime unit.
    timezone : {'naive', 'UTC', 'local'} or tzinfo
        Timezone information to use when displaying the datetime. If 'UTC', end
        with a Z to indicate UTC time. If 'local', convert to the local timezone
        first, and suffix with a +-#### timezone offset. If a tzinfo object,
        then do as with 'local', but use the specified timezone.
    casting : {'no', 'equiv', 'safe', 'same_kind', 'unsafe'}
        Casting to allow when changing between datetime units.

    Returns
    -------
    str_arr : ndarray
        An array of strings the same shape as `arr`.

    Examples
    --------
    >>> d = np.arange('2002-10-27T04:30', 4*60, 60, dtype='M8[m]')
    >>> d
    array(['2002-10-27T04:30', '2002-10-27T05:30', '2002-10-27T06:30',
           '2002-10-27T07:30'], dtype='datetime64[m]')

    Setting the timezone to UTC shows the same information, but with a Z suffix

    >>> np.datetime_as_string(d, timezone='UTC')
    array(['2002-10-27T04:30Z', '2002-10-27T05:30Z', '2002-10-27T06:30Z',
           '2002-10-27T07:30Z'], dtype='<U35')

    Note that we picked datetimes that cross a DST boundary. Passing in a
    ``pytz`` timezone object will print the appropriate offset::

    >>> np.datetime_as_string(d, timezone=pytz.timezone('US/Eastern'))
    array(['2002-10-27T00:30-0400', '2002-10-27T01:30-0400',
           '2002-10-27T01:30-0500', '2002-10-27T02:30-0500'], dtype='<U39')

    Passing in a unit will change the precision::

    >>> np.datetime_as_string(d, unit='h')
    array(['2002-10-27T04', '2002-10-27T05', '2002-10-27T06', '2002-10-27T07'],
          dtype='<U32')
    >>> np.datetime_as_string(d, unit='s')
    array(['2002-10-27T04:30:00', '2002-10-27T05:30:00', '2002-10-27T06:30:00',
           '2002-10-27T07:30:00'], dtype='<U38')

    But can be made to not lose precision::

    >>> np.datetime_as_string(d, unit='h', casting='safe')
    TypeError: Cannot create a datetime string as units 'h' from a NumPy
    datetime with units 'm' according to the rule 'safe'
    """)

add_newdoc('numpy.core.multiarray', 'datetime_data',
    """
    datetime_data(dtype, /)

    Get information about the step size of a date or time type.

    The returned tuple can be passed as the second argument of `datetime64` and
    `timedelta64`.

    Parameters
    ----------
    dtype : dtype
        The dtype object, which must be a `datetime64` or `timedelta64` type.

    Returns
    -------
    unit : str
        The :ref:`datetime unit <arrays.dtypes.dateunits>` on which this dtype
        is based.
    count : int
        The number of base units in a step.

    Examples
    --------
    >>> dt_25s = np.dtype('timedelta64[25s]')
    >>> np.datetime_data(dt_25s)
    ('s', 25)
    >>> np.array(10, dt_25s).astype('timedelta64[s]')
    array(250, dtype='timedelta64[s]')

    The result can be used to construct a datetime that uses the same units
    as a timedelta::

    >>> np.datetime64('2010', np.datetime_data(dt_25s))
    numpy.datetime64('2010-01-01T00:00:00','25s')
    """)

##############################################################################
#
# nd_grid instances
#
##############################################################################

add_newdoc('numpy.lib.index_tricks', 'mgrid',
    """
    `nd_grid` instance which returns a dense multi-dimensional "meshgrid".

    An instance of `numpy.lib.index_tricks.nd_grid` which returns an dense
    (or fleshed out) mesh-grid when indexed, so that each returned argument
    has the same shape.  The dimensions and number of the output arrays are
    equal to the number of indexing dimensions.  If the step length is not a
    complex number, then the stop is not inclusive.

    However, if the step length is a **complex number** (e.g. 5j), then
    the integer part of its magnitude is interpreted as specifying the
    number of points to create between the start and stop values, where
    the stop value **is inclusive**.

    Returns
    ----------
    mesh-grid `ndarrays` all of the same dimensions

    See Also
    --------
    numpy.lib.index_tricks.nd_grid : class of `ogrid` and `mgrid` objects
    ogrid : like mgrid but returns open (not fleshed out) mesh grids
    r_ : array concatenator

    Examples
    --------
    >>> np.mgrid[0:5,0:5]
    array([[[0, 0, 0, 0, 0],
            [1, 1, 1, 1, 1],
            [2, 2, 2, 2, 2],
            [3, 3, 3, 3, 3],
            [4, 4, 4, 4, 4]],
           [[0, 1, 2, 3, 4],
            [0, 1, 2, 3, 4],
            [0, 1, 2, 3, 4],
            [0, 1, 2, 3, 4],
            [0, 1, 2, 3, 4]]])
    >>> np.mgrid[-1:1:5j]
    array([-1. , -0.5,  0. ,  0.5,  1. ])

    """)

add_newdoc('numpy.lib.index_tricks', 'ogrid',
    """
    `nd_grid` instance which returns an open multi-dimensional "meshgrid".

    An instance of `numpy.lib.index_tricks.nd_grid` which returns an open
    (i.e. not fleshed out) mesh-grid when indexed, so that only one dimension
    of each returned array is greater than 1.  The dimension and number of the
    output arrays are equal to the number of indexing dimensions.  If the step
    length is not a complex number, then the stop is not inclusive.

    However, if the step length is a **complex number** (e.g. 5j), then
    the integer part of its magnitude is interpreted as specifying the
    number of points to create between the start and stop values, where
    the stop value **is inclusive**.

    Returns
    ----------
    mesh-grid `ndarrays` with only one dimension :math:`\\neq 1`

    See Also
    --------
    np.lib.index_tricks.nd_grid : class of `ogrid` and `mgrid` objects
    mgrid : like `ogrid` but returns dense (or fleshed out) mesh grids
    r_ : array concatenator

    Examples
    --------
    >>> from numpy import ogrid
    >>> ogrid[-1:1:5j]
    array([-1. , -0.5,  0. ,  0.5,  1. ])
    >>> ogrid[0:5,0:5]
    [array([[0],
            [1],
            [2],
            [3],
            [4]]), array([[0, 1, 2, 3, 4]])]

    """)


##############################################################################
#
# Documentation for `generic` attributes and methods
#
##############################################################################

add_newdoc('numpy.core.numerictypes', 'generic',
    """
    Base class for numpy scalar types.

    Class from which most (all?) numpy scalar types are derived.  For
    consistency, exposes the same API as `ndarray`, despite many
    consequent attributes being either "get-only," or completely irrelevant.
    This is the class from which it is strongly suggested users should derive
    custom scalar types.

    """)

# Attributes

add_newdoc('numpy.core.numerictypes', 'generic', ('T',
    """
    Not implemented (virtual attribute)

    Class generic exists solely to derive numpy scalars from, and possesses,
    albeit unimplemented, all the attributes of the ndarray class so as to
    provide a uniform API.

    See Also
    --------
    The corresponding attribute of the derived class of interest.

    """))

add_newdoc('numpy.core.numerictypes', 'generic', ('base',
    """
    Not implemented (virtual attribute)

    Class generic exists solely to derive numpy scalars from, and possesses,
    albeit unimplemented, all the attributes of the ndarray class so as to
    a uniform API.

    See Also
    --------
    The corresponding attribute of the derived class of interest.

    """))

add_newdoc('numpy.core.numerictypes', 'generic', ('data',
    """Pointer to start of data."""))

add_newdoc('numpy.core.numerictypes', 'generic', ('dtype',
    """Get array data-descriptor."""))

add_newdoc('numpy.core.numerictypes', 'generic', ('flags',
    """The integer value of flags."""))

add_newdoc('numpy.core.numerictypes', 'generic', ('flat',
    """A 1-D view of the scalar."""))

add_newdoc('numpy.core.numerictypes', 'generic', ('imag',
    """The imaginary part of the scalar."""))

add_newdoc('numpy.core.numerictypes', 'generic', ('itemsize',
    """The length of one element in bytes."""))

add_newdoc('numpy.core.numerictypes', 'generic', ('nbytes',
    """The length of the scalar in bytes."""))

add_newdoc('numpy.core.numerictypes', 'generic', ('ndim',
    """The number of array dimensions."""))

add_newdoc('numpy.core.numerictypes', 'generic', ('real',
    """The real part of the scalar."""))

add_newdoc('numpy.core.numerictypes', 'generic', ('shape',
    """Tuple of array dimensions."""))

add_newdoc('numpy.core.numerictypes', 'generic', ('size',
    """The number of elements in the gentype."""))

add_newdoc('numpy.core.numerictypes', 'generic', ('strides',
    """Tuple of bytes steps in each dimension."""))

# Methods

add_newdoc('numpy.core.numerictypes', 'generic', ('all',
    """
    Not implemented (virtual attribute)

    Class generic exists solely to derive numpy scalars from, and possesses,
    albeit unimplemented, all the attributes of the ndarray class
    so as to provide a uniform API.

    See Also
    --------
    The corresponding attribute of the derived class of interest.

    """))

add_newdoc('numpy.core.numerictypes', 'generic', ('any',
    """
    Not implemented (virtual attribute)

    Class generic exists solely to derive numpy scalars from, and possesses,
    albeit unimplemented, all the attributes of the ndarray class
    so as to provide a uniform API.

    See Also
    --------
    The corresponding attribute of the derived class of interest.

    """))

add_newdoc('numpy.core.numerictypes', 'generic', ('argmax',
    """
    Not implemented (virtual attribute)

    Class generic exists solely to derive numpy scalars from, and possesses,
    albeit unimplemented, all the attributes of the ndarray class
    so as to provide a uniform API.

    See Also
    --------
    The corresponding attribute of the derived class of interest.

    """))

add_newdoc('numpy.core.numerictypes', 'generic', ('argmin',
    """
    Not implemented (virtual attribute)

    Class generic exists solely to derive numpy scalars from, and possesses,
    albeit unimplemented, all the attributes of the ndarray class
    so as to provide a uniform API.

    See Also
    --------
    The corresponding attribute of the derived class of interest.

    """))

add_newdoc('numpy.core.numerictypes', 'generic', ('argsort',
    """
    Not implemented (virtual attribute)

    Class generic exists solely to derive numpy scalars from, and possesses,
    albeit unimplemented, all the attributes of the ndarray class
    so as to provide a uniform API.

    See Also
    --------
    The corresponding attribute of the derived class of interest.

    """))

add_newdoc('numpy.core.numerictypes', 'generic', ('astype',
    """
    Not implemented (virtual attribute)

    Class generic exists solely to derive numpy scalars from, and possesses,
    albeit unimplemented, all the attributes of the ndarray class
    so as to provide a uniform API.

    See Also
    --------
    The corresponding attribute of the derived class of interest.

    """))

add_newdoc('numpy.core.numerictypes', 'generic', ('byteswap',
    """
    Not implemented (virtual attribute)

    Class generic exists solely to derive numpy scalars from, and possesses,
    albeit unimplemented, all the attributes of the ndarray class so as to
    provide a uniform API.

    See Also
    --------
    The corresponding attribute of the derived class of interest.

    """))

add_newdoc('numpy.core.numerictypes', 'generic', ('choose',
    """
    Not implemented (virtual attribute)

    Class generic exists solely to derive numpy scalars from, and possesses,
    albeit unimplemented, all the attributes of the ndarray class
    so as to provide a uniform API.

    See Also
    --------
    The corresponding attribute of the derived class of interest.

    """))

add_newdoc('numpy.core.numerictypes', 'generic', ('clip',
    """
    Not implemented (virtual attribute)

    Class generic exists solely to derive numpy scalars from, and possesses,
    albeit unimplemented, all the attributes of the ndarray class
    so as to provide a uniform API.

    See Also
    --------
    The corresponding attribute of the derived class of interest.

    """))

add_newdoc('numpy.core.numerictypes', 'generic', ('compress',
    """
    Not implemented (virtual attribute)

    Class generic exists solely to derive numpy scalars from, and possesses,
    albeit unimplemented, all the attributes of the ndarray class
    so as to provide a uniform API.

    See Also
    --------
    The corresponding attribute of the derived class of interest.

    """))

add_newdoc('numpy.core.numerictypes', 'generic', ('conjugate',
    """
    Not implemented (virtual attribute)

    Class generic exists solely to derive numpy scalars from, and possesses,
    albeit unimplemented, all the attributes of the ndarray class
    so as to provide a uniform API.

    See Also
    --------
    The corresponding attribute of the derived class of interest.

    """))

add_newdoc('numpy.core.numerictypes', 'generic', ('copy',
    """
    Not implemented (virtual attribute)

    Class generic exists solely to derive numpy scalars from, and possesses,
    albeit unimplemented, all the attributes of the ndarray class
    so as to provide a uniform API.

    See Also
    --------
    The corresponding attribute of the derived class of interest.

    """))

add_newdoc('numpy.core.numerictypes', 'generic', ('cumprod',
    """
    Not implemented (virtual attribute)

    Class generic exists solely to derive numpy scalars from, and possesses,
    albeit unimplemented, all the attributes of the ndarray class
    so as to provide a uniform API.

    See Also
    --------
    The corresponding attribute of the derived class of interest.

    """))

add_newdoc('numpy.core.numerictypes', 'generic', ('cumsum',
    """
    Not implemented (virtual attribute)

    Class generic exists solely to derive numpy scalars from, and possesses,
    albeit unimplemented, all the attributes of the ndarray class
    so as to provide a uniform API.

    See Also
    --------
    The corresponding attribute of the derived class of interest.

    """))

add_newdoc('numpy.core.numerictypes', 'generic', ('diagonal',
    """
    Not implemented (virtual attribute)

    Class generic exists solely to derive numpy scalars from, and possesses,
    albeit unimplemented, all the attributes of the ndarray class
    so as to provide a uniform API.

    See Also
    --------
    The corresponding attribute of the derived class of interest.

    """))

add_newdoc('numpy.core.numerictypes', 'generic', ('dump',
    """
    Not implemented (virtual attribute)

    Class generic exists solely to derive numpy scalars from, and possesses,
    albeit unimplemented, all the attributes of the ndarray class
    so as to provide a uniform API.

    See Also
    --------
    The corresponding attribute of the derived class of interest.

    """))

add_newdoc('numpy.core.numerictypes', 'generic', ('dumps',
    """
    Not implemented (virtual attribute)

    Class generic exists solely to derive numpy scalars from, and possesses,
    albeit unimplemented, all the attributes of the ndarray class
    so as to provide a uniform API.

    See Also
    --------
    The corresponding attribute of the derived class of interest.

    """))

add_newdoc('numpy.core.numerictypes', 'generic', ('fill',
    """
    Not implemented (virtual attribute)

    Class generic exists solely to derive numpy scalars from, and possesses,
    albeit unimplemented, all the attributes of the ndarray class
    so as to provide a uniform API.

    See Also
    --------
    The corresponding attribute of the derived class of interest.

    """))

add_newdoc('numpy.core.numerictypes', 'generic', ('flatten',
    """
    Not implemented (virtual attribute)

    Class generic exists solely to derive numpy scalars from, and possesses,
    albeit unimplemented, all the attributes of the ndarray class
    so as to provide a uniform API.

    See Also
    --------
    The corresponding attribute of the derived class of interest.

    """))

add_newdoc('numpy.core.numerictypes', 'generic', ('getfield',
    """
    Not implemented (virtual attribute)

    Class generic exists solely to derive numpy scalars from, and possesses,
    albeit unimplemented, all the attributes of the ndarray class
    so as to provide a uniform API.

    See Also
    --------
    The corresponding attribute of the derived class of interest.

    """))

add_newdoc('numpy.core.numerictypes', 'generic', ('item',
    """
    Not implemented (virtual attribute)

    Class generic exists solely to derive numpy scalars from, and possesses,
    albeit unimplemented, all the attributes of the ndarray class
    so as to provide a uniform API.

    See Also
    --------
    The corresponding attribute of the derived class of interest.

    """))

add_newdoc('numpy.core.numerictypes', 'generic', ('itemset',
    """
    Not implemented (virtual attribute)

    Class generic exists solely to derive numpy scalars from, and possesses,
    albeit unimplemented, all the attributes of the ndarray class
    so as to provide a uniform API.

    See Also
    --------
    The corresponding attribute of the derived class of interest.

    """))

add_newdoc('numpy.core.numerictypes', 'generic', ('max',
    """
    Not implemented (virtual attribute)

    Class generic exists solely to derive numpy scalars from, and possesses,
    albeit unimplemented, all the attributes of the ndarray class
    so as to provide a uniform API.

    See Also
    --------
    The corresponding attribute of the derived class of interest.

    """))

add_newdoc('numpy.core.numerictypes', 'generic', ('mean',
    """
    Not implemented (virtual attribute)

    Class generic exists solely to derive numpy scalars from, and possesses,
    albeit unimplemented, all the attributes of the ndarray class
    so as to provide a uniform API.

    See Also
    --------
    The corresponding attribute of the derived class of interest.

    """))

add_newdoc('numpy.core.numerictypes', 'generic', ('min',
    """
    Not implemented (virtual attribute)

    Class generic exists solely to derive numpy scalars from, and possesses,
    albeit unimplemented, all the attributes of the ndarray class
    so as to provide a uniform API.

    See Also
    --------
    The corresponding attribute of the derived class of interest.

    """))

add_newdoc('numpy.core.numerictypes', 'generic', ('newbyteorder',
    """
    newbyteorder(new_order='S')

    Return a new `dtype` with a different byte order.

    Changes are also made in all fields and sub-arrays of the data type.

    The `new_order` code can be any from the following:

    * 'S' - swap dtype from current to opposite endian
    * {'<', 'L'} - little endian
    * {'>', 'B'} - big endian
    * {'=', 'N'} - native order
    * {'|', 'I'} - ignore (no change to byte order)

    Parameters
    ----------
    new_order : str, optional
        Byte order to force; a value from the byte order specifications
        above.  The default value ('S') results in swapping the current
        byte order. The code does a case-insensitive check on the first
        letter of `new_order` for the alternatives above.  For example,
        any of 'B' or 'b' or 'biggish' are valid to specify big-endian.


    Returns
    -------
    new_dtype : dtype
        New `dtype` object with the given change to the byte order.

    """))

add_newdoc('numpy.core.numerictypes', 'generic', ('nonzero',
    """
    Not implemented (virtual attribute)

    Class generic exists solely to derive numpy scalars from, and possesses,
    albeit unimplemented, all the attributes of the ndarray class
    so as to provide a uniform API.

    See Also
    --------
    The corresponding attribute of the derived class of interest.

    """))

add_newdoc('numpy.core.numerictypes', 'generic', ('prod',
    """
    Not implemented (virtual attribute)

    Class generic exists solely to derive numpy scalars from, and possesses,
    albeit unimplemented, all the attributes of the ndarray class
    so as to provide a uniform API.

    See Also
    --------
    The corresponding attribute of the derived class of interest.

    """))

add_newdoc('numpy.core.numerictypes', 'generic', ('ptp',
    """
    Not implemented (virtual attribute)

    Class generic exists solely to derive numpy scalars from, and possesses,
    albeit unimplemented, all the attributes of the ndarray class
    so as to provide a uniform API.

    See Also
    --------
    The corresponding attribute of the derived class of interest.

    """))

add_newdoc('numpy.core.numerictypes', 'generic', ('put',
    """
    Not implemented (virtual attribute)

    Class generic exists solely to derive numpy scalars from, and possesses,
    albeit unimplemented, all the attributes of the ndarray class
    so as to provide a uniform API.

    See Also
    --------
    The corresponding attribute of the derived class of interest.

    """))

add_newdoc('numpy.core.numerictypes', 'generic', ('ravel',
    """
    Not implemented (virtual attribute)

    Class generic exists solely to derive numpy scalars from, and possesses,
    albeit unimplemented, all the attributes of the ndarray class
    so as to provide a uniform API.

    See Also
    --------
    The corresponding attribute of the derived class of interest.

    """))

add_newdoc('numpy.core.numerictypes', 'generic', ('repeat',
    """
    Not implemented (virtual attribute)

    Class generic exists solely to derive numpy scalars from, and possesses,
    albeit unimplemented, all the attributes of the ndarray class
    so as to provide a uniform API.

    See Also
    --------
    The corresponding attribute of the derived class of interest.

    """))

add_newdoc('numpy.core.numerictypes', 'generic', ('reshape',
    """
    Not implemented (virtual attribute)

    Class generic exists solely to derive numpy scalars from, and possesses,
    albeit unimplemented, all the attributes of the ndarray class
    so as to provide a uniform API.

    See Also
    --------
    The corresponding attribute of the derived class of interest.

    """))

add_newdoc('numpy.core.numerictypes', 'generic', ('resize',
    """
    Not implemented (virtual attribute)

    Class generic exists solely to derive numpy scalars from, and possesses,
    albeit unimplemented, all the attributes of the ndarray class
    so as to provide a uniform API.

    See Also
    --------
    The corresponding attribute of the derived class of interest.

    """))

add_newdoc('numpy.core.numerictypes', 'generic', ('round',
    """
    Not implemented (virtual attribute)

    Class generic exists solely to derive numpy scalars from, and possesses,
    albeit unimplemented, all the attributes of the ndarray class
    so as to provide a uniform API.

    See Also
    --------
    The corresponding attribute of the derived class of interest.

    """))

add_newdoc('numpy.core.numerictypes', 'generic', ('searchsorted',
    """
    Not implemented (virtual attribute)

    Class generic exists solely to derive numpy scalars from, and possesses,
    albeit unimplemented, all the attributes of the ndarray class
    so as to provide a uniform API.

    See Also
    --------
    The corresponding attribute of the derived class of interest.

    """))

add_newdoc('numpy.core.numerictypes', 'generic', ('setfield',
    """
    Not implemented (virtual attribute)

    Class generic exists solely to derive numpy scalars from, and possesses,
    albeit unimplemented, all the attributes of the ndarray class
    so as to provide a uniform API.

    See Also
    --------
    The corresponding attribute of the derived class of interest.

    """))

add_newdoc('numpy.core.numerictypes', 'generic', ('setflags',
    """
    Not implemented (virtual attribute)

    Class generic exists solely to derive numpy scalars from, and possesses,
    albeit unimplemented, all the attributes of the ndarray class so as to
    provide a uniform API.

    See Also
    --------
    The corresponding attribute of the derived class of interest.

    """))

add_newdoc('numpy.core.numerictypes', 'generic', ('sort',
    """
    Not implemented (virtual attribute)

    Class generic exists solely to derive numpy scalars from, and possesses,
    albeit unimplemented, all the attributes of the ndarray class
    so as to provide a uniform API.

    See Also
    --------
    The corresponding attribute of the derived class of interest.

    """))

add_newdoc('numpy.core.numerictypes', 'generic', ('squeeze',
    """
    Not implemented (virtual attribute)

    Class generic exists solely to derive numpy scalars from, and possesses,
    albeit unimplemented, all the attributes of the ndarray class
    so as to provide a uniform API.

    See Also
    --------
    The corresponding attribute of the derived class of interest.

    """))

add_newdoc('numpy.core.numerictypes', 'generic', ('std',
    """
    Not implemented (virtual attribute)

    Class generic exists solely to derive numpy scalars from, and possesses,
    albeit unimplemented, all the attributes of the ndarray class
    so as to provide a uniform API.

    See Also
    --------
    The corresponding attribute of the derived class of interest.

    """))

add_newdoc('numpy.core.numerictypes', 'generic', ('sum',
    """
    Not implemented (virtual attribute)

    Class generic exists solely to derive numpy scalars from, and possesses,
    albeit unimplemented, all the attributes of the ndarray class
    so as to provide a uniform API.

    See Also
    --------
    The corresponding attribute of the derived class of interest.

    """))

add_newdoc('numpy.core.numerictypes', 'generic', ('swapaxes',
    """
    Not implemented (virtual attribute)

    Class generic exists solely to derive numpy scalars from, and possesses,
    albeit unimplemented, all the attributes of the ndarray class
    so as to provide a uniform API.

    See Also
    --------
    The corresponding attribute of the derived class of interest.

    """))

add_newdoc('numpy.core.numerictypes', 'generic', ('take',
    """
    Not implemented (virtual attribute)

    Class generic exists solely to derive numpy scalars from, and possesses,
    albeit unimplemented, all the attributes of the ndarray class
    so as to provide a uniform API.

    See Also
    --------
    The corresponding attribute of the derived class of interest.

    """))

add_newdoc('numpy.core.numerictypes', 'generic', ('tofile',
    """
    Not implemented (virtual attribute)

    Class generic exists solely to derive numpy scalars from, and possesses,
    albeit unimplemented, all the attributes of the ndarray class
    so as to provide a uniform API.

    See Also
    --------
    The corresponding attribute of the derived class of interest.

    """))

add_newdoc('numpy.core.numerictypes', 'generic', ('tolist',
    """
    Not implemented (virtual attribute)

    Class generic exists solely to derive numpy scalars from, and possesses,
    albeit unimplemented, all the attributes of the ndarray class
    so as to provide a uniform API.

    See Also
    --------
    The corresponding attribute of the derived class of interest.

    """))

add_newdoc('numpy.core.numerictypes', 'generic', ('tostring',
    """
    Not implemented (virtual attribute)

    Class generic exists solely to derive numpy scalars from, and possesses,
    albeit unimplemented, all the attributes of the ndarray class
    so as to provide a uniform API.

    See Also
    --------
    The corresponding attribute of the derived class of interest.

    """))

add_newdoc('numpy.core.numerictypes', 'generic', ('trace',
    """
    Not implemented (virtual attribute)

    Class generic exists solely to derive numpy scalars from, and possesses,
    albeit unimplemented, all the attributes of the ndarray class
    so as to provide a uniform API.

    See Also
    --------
    The corresponding attribute of the derived class of interest.

    """))

add_newdoc('numpy.core.numerictypes', 'generic', ('transpose',
    """
    Not implemented (virtual attribute)

    Class generic exists solely to derive numpy scalars from, and possesses,
    albeit unimplemented, all the attributes of the ndarray class
    so as to provide a uniform API.

    See Also
    --------
    The corresponding attribute of the derived class of interest.

    """))

add_newdoc('numpy.core.numerictypes', 'generic', ('var',
    """
    Not implemented (virtual attribute)

    Class generic exists solely to derive numpy scalars from, and possesses,
    albeit unimplemented, all the attributes of the ndarray class
    so as to provide a uniform API.

    See Also
    --------
    The corresponding attribute of the derived class of interest.

    """))

add_newdoc('numpy.core.numerictypes', 'generic', ('view',
    """
    Not implemented (virtual attribute)

    Class generic exists solely to derive numpy scalars from, and possesses,
    albeit unimplemented, all the attributes of the ndarray class
    so as to provide a uniform API.

    See Also
    --------
    The corresponding attribute of the derived class of interest.

    """))


##############################################################################
#
# Documentation for other scalar classes
#
##############################################################################

add_newdoc('numpy.core.numerictypes', 'bool_',
    """NumPy's Boolean type.  Character code: ``?``.  Alias: bool8""")

add_newdoc('numpy.core.numerictypes', 'complex64',
    """
    Complex number type composed of two 32 bit floats. Character code: 'F'.

    """)

add_newdoc('numpy.core.numerictypes', 'complex128',
    """
    Complex number type composed of two 64 bit floats. Character code: 'D'.
    Python complex compatible.

    """)

add_newdoc('numpy.core.numerictypes', 'complex256',
    """
    Complex number type composed of two 128-bit floats. Character code: 'G'.

    """)

add_newdoc('numpy.core.numerictypes', 'float32',
    """
    32-bit floating-point number. Character code 'f'. C float compatible.

    """)

add_newdoc('numpy.core.numerictypes', 'float64',
    """
    64-bit floating-point number. Character code 'd'. Python float compatible.

    """)

add_newdoc('numpy.core.numerictypes', 'float96',
    """
    """)

add_newdoc('numpy.core.numerictypes', 'float128',
    """
    128-bit floating-point number. Character code: 'g'. C long float
    compatible.

    """)

add_newdoc('numpy.core.numerictypes', 'int8',
    """8-bit integer. Character code ``b``. C char compatible.""")

add_newdoc('numpy.core.numerictypes', 'int16',
    """16-bit integer. Character code ``h``. C short compatible.""")

add_newdoc('numpy.core.numerictypes', 'int32',
    """32-bit integer. Character code 'i'. C int compatible.""")

add_newdoc('numpy.core.numerictypes', 'int64',
    """64-bit integer. Character code 'l'. Python int compatible.""")

add_newdoc('numpy.core.numerictypes', 'object_',
    """Any Python object.  Character code: 'O'.""")<|MERGE_RESOLUTION|>--- conflicted
+++ resolved
@@ -486,7 +486,6 @@
 
     """))
 
-<<<<<<< HEAD
 add_newdoc('numpy.core', 'nditer', ('close',
     """
     close()
@@ -494,7 +493,7 @@
     Resolve all writeback semantics in operands, and make any dangling
     references to such operands read-only
     """))
-=======
+
 add_newdoc('numpy.core', 'nested_iters',
     """
     Create nditers for use in nested loops
@@ -555,8 +554,6 @@
      (1, 1) 11
 
     """)
->>>>>>> 0225771c
-
 
 
 ###############################################################################
