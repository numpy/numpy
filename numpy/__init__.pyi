# ruff: noqa: I001
import builtins
import sys
import mmap
import ctypes as ct
import array as _array
import datetime as dt
from abc import abstractmethod
from types import EllipsisType, ModuleType, TracebackType, MappingProxyType, GenericAlias
from decimal import Decimal
from fractions import Fraction
from uuid import UUID

import numpy as np
from numpy.__config__ import show as show_config
from numpy._pytesttester import PytestTester
from numpy._core._internal import _ctypes

from numpy._typing import (  # type: ignore[deprecated]
    # Arrays
    ArrayLike,
    NDArray,
    _SupportsArray,
    _NestedSequence,
    _ArrayLike,
    _ArrayLikeBool_co,
    _ArrayLikeUInt_co,
    _ArrayLikeInt,
    _ArrayLikeInt_co,
    _ArrayLikeFloat64_co,
    _ArrayLikeFloat_co,
    _ArrayLikeComplex128_co,
    _ArrayLikeComplex_co,
    _ArrayLikeNumber_co,
    _ArrayLikeObject_co,
    _ArrayLikeBytes_co,
    _ArrayLikeStr_co,
    _ArrayLikeString_co,
    _ArrayLikeTD64_co,
    _ArrayLikeDT64_co,
    # DTypes
    DTypeLike,
    _DTypeLike,
    _DTypeLikeVoid,
    _VoidDTypeLike,
    # Shapes
    _AnyShape,
    _Shape,
    _ShapeLike,
    # Scalars
    _CharLike_co,
    _IntLike_co,
    _FloatLike_co,
    _TD64Like_co,
    _NumberLike_co,
    _ScalarLike_co,
    # `number` precision
    NBitBase,
    # NOTE: Do not remove the extended precision bit-types even if seemingly unused;
    # they're used by the mypy plugin
    _128Bit,
    _96Bit,
    _64Bit,
    _32Bit,
    _16Bit,
    _8Bit,
    _NBitByte,
    _NBitShort,
    _NBitIntC,
    _NBitIntP,
    _NBitLong,
    _NBitLongLong,
    _NBitHalf,
    _NBitSingle,
    _NBitDouble,
    _NBitLongDouble,
    # Character codes
    _BoolCodes,
    _UInt8Codes,
    _UInt16Codes,
    _UInt32Codes,
    _UInt64Codes,
    _Int8Codes,
    _Int16Codes,
    _Int32Codes,
    _Int64Codes,
    _Float16Codes,
    _Float32Codes,
    _Float64Codes,
    _Complex64Codes,
    _Complex128Codes,
    _ByteCodes,
    _ShortCodes,
    _IntCCodes,
    _IntPCodes,
    _LongCodes,
    _LongLongCodes,
    _UByteCodes,
    _UShortCodes,
    _UIntCCodes,
    _UIntPCodes,
    _ULongCodes,
    _ULongLongCodes,
    _HalfCodes,
    _SingleCodes,
    _DoubleCodes,
    _LongDoubleCodes,
    _CSingleCodes,
    _CDoubleCodes,
    _CLongDoubleCodes,
    _DT64Codes,
    _TD64Codes,
    _StrCodes,
    _BytesCodes,
    _VoidCodes,
    _ObjectCodes,
    _StringCodes,
    _UnsignedIntegerCodes,
    _SignedIntegerCodes,
    _IntegerCodes,
    _FloatingCodes,
    _ComplexFloatingCodes,
    _InexactCodes,
    _CharacterCodes,
    # Ufuncs
    _UFunc_Nin1_Nout1,
    _UFunc_Nin2_Nout1,
    _UFunc_Nin1_Nout2,
    _UFunc_Nin2_Nout2,
    _GUFunc_Nin2_Nout1,
)

# NOTE: Numpy's mypy plugin is used for removing the types unavailable to the specific platform
from numpy._typing._extended_precision import (
    float96,
    float128,
    complex192,
    complex256,
)

from numpy._array_api_info import __array_namespace_info__

from collections.abc import (
    Callable,
    Iterable,
    Iterator,
    Mapping,
    Sequence,
)

if sys.version_info >= (3, 12):
    from collections.abc import Buffer as _SupportsBuffer
else:
    _SupportsBuffer: TypeAlias = (
        bytes
        | bytearray
        | memoryview
        | _array.array[Any]
        | mmap.mmap
        | NDArray[Any]
        | generic
    )

from typing import (
    Any,
    ClassVar,
    Final,
    Generic,
    Literal as L,
    LiteralString,
    Never,
    NoReturn,
    Protocol,
    Self,
    SupportsComplex,
    SupportsFloat,
    SupportsInt,
    SupportsIndex,
    TypeAlias,
    TypedDict,
    final,
    overload,
    type_check_only,
)

# NOTE: `typing_extensions` and `_typeshed` are always available in `.pyi` stubs, even
# if not available at runtime. This is because the `typeshed` stubs for the standard
# library include `typing_extensions` stubs:
# https://github.com/python/typeshed/blob/main/stdlib/typing_extensions.pyi
from _typeshed import Incomplete, StrOrBytesPath, SupportsFlush, SupportsLenAndGetItem, SupportsWrite
from typing_extensions import CapsuleType, TypeVar, deprecated, override

from numpy import (
    char,
    core,
    ctypeslib,
    dtypes,
    exceptions,
    f2py,
    fft,
    lib,
    linalg,
    ma,
    polynomial,
    random,
    rec,
    strings,
    testing,
    typing,
)

# available through `__getattr__`, but not in `__all__` or `__dir__`
from numpy import (
    __config__ as __config__,
    matlib as matlib,
    matrixlib as matrixlib,
    version as version,
)
if sys.version_info < (3, 12):
    from numpy import distutils as distutils

from numpy._core.records import (
    record,
    recarray,
)

from numpy._core.function_base import (
    linspace,
    logspace,
    geomspace,
)

from numpy._core.fromnumeric import (
    take,
    reshape,
    choose,
    repeat,
    put,
    swapaxes,
    transpose,
    matrix_transpose,
    partition,
    argpartition,
    sort,
    argsort,
    argmax,
    argmin,
    searchsorted,
    resize,
    squeeze,
    diagonal,
    trace,
    ravel,
    nonzero,
    shape,
    compress,
    clip,
    sum,
    all,
    any,
    cumsum,
    cumulative_sum,
    ptp,
    max,
    min,
    amax,
    amin,
    prod,
    cumprod,
    cumulative_prod,
    ndim,
    size,
    around,
    round,
    mean,
    std,
    var,
)

from numpy._core._asarray import (
    require,
)

from numpy._core._type_aliases import (
    sctypeDict,
)

from numpy._core._ufunc_config import (
    seterr,
    geterr,
    setbufsize,
    getbufsize,
    seterrcall,
    geterrcall,
    errstate,
)

from numpy._core.arrayprint import (
    set_printoptions,
    get_printoptions,
    array2string,
    format_float_scientific,
    format_float_positional,
    array_repr,
    array_str,
    printoptions,
)

from numpy._core.einsumfunc import (
    einsum,
    einsum_path,
)
from numpy._core.getlimits import (
    finfo,
    iinfo,
)

from numpy._core.multiarray import (
    array,
    empty_like,
    empty,
    zeros,
    concatenate,
    inner,
    where,
    lexsort,
    can_cast,
    min_scalar_type,
    result_type,
    dot,
    vdot,
    bincount,
    copyto,
    putmask,
    packbits,
    unpackbits,
    shares_memory,
    may_share_memory,
    asarray,
    asanyarray,
    ascontiguousarray,
    asfortranarray,
    arange,
    busday_count,
    busday_offset,
    datetime_as_string,
    datetime_data,
    frombuffer,
    fromfile,
    fromiter,
    is_busday,
    promote_types,
    fromstring,
    frompyfunc,
    nested_iters,
    flagsobj,
)

from numpy._core.numeric import (
    zeros_like,
    ones,
    ones_like,
    full,
    full_like,
    count_nonzero,
    isfortran,
    argwhere,
    flatnonzero,
    correlate,
    convolve,
    outer,
    tensordot,
    roll,
    rollaxis,
    moveaxis,
    cross,
    indices,
    fromfunction,
    isscalar,
    binary_repr,
    base_repr,
    identity,
    allclose,
    isclose,
    array_equal,
    array_equiv,
    astype,
)

from numpy._core.numerictypes import (
    isdtype,
    issubdtype,
    ScalarType,
    typecodes,
)

from numpy._core.shape_base import (
    atleast_1d,
    atleast_2d,
    atleast_3d,
    block,
    hstack,
    stack,
    vstack,
    unstack,
)

from ._expired_attrs_2_0 import __expired_attributes__ as __expired_attributes__
from ._globals import _CopyMode as _CopyMode
from ._globals import _NoValue as _NoValue, _NoValueType

from numpy.lib import (
    scimath as emath,
)

from numpy.lib._arraypad_impl import (
    pad,
)

from numpy.lib._arraysetops_impl import (
    ediff1d,
    intersect1d,
    isin,
    setdiff1d,
    setxor1d,
    union1d,
    unique,
    unique_all,
    unique_counts,
    unique_inverse,
    unique_values,
)

from numpy.lib._function_base_impl import (  # type: ignore[deprecated]
    select,
    piecewise,
    trim_zeros,
    copy,
    iterable,
    percentile,
    diff,
    gradient,
    angle,
    unwrap,
    sort_complex,
    flip,
    rot90,
    extract,
    place,
    asarray_chkfinite,
    average,
    digitize,
    cov,
    corrcoef,
    median,
    sinc,
    hamming,
    hanning,
    bartlett,
    blackman,
    kaiser,
    trapezoid,
    i0,
    meshgrid,
    delete,
    insert,
    append,
    interp,
    quantile,
)

from numpy.lib._histograms_impl import (
    histogram_bin_edges,
    histogram,
    histogramdd,
)

from numpy.lib._index_tricks_impl import (
    ndenumerate,
    ndindex,
    ravel_multi_index,
    unravel_index,
    mgrid,
    ogrid,
    r_,
    c_,
    s_,
    index_exp,
    ix_,
    fill_diagonal,
    diag_indices,
    diag_indices_from,
)

from numpy.lib._nanfunctions_impl import (
    nansum,
    nanmax,
    nanmin,
    nanargmax,
    nanargmin,
    nanmean,
    nanmedian,
    nanpercentile,
    nanvar,
    nanstd,
    nanprod,
    nancumsum,
    nancumprod,
    nanquantile,
)

from numpy.lib._npyio_impl import (
    savetxt,
    loadtxt,
    genfromtxt,
    load,
    save,
    savez,
    savez_compressed,
    fromregex,
)

from numpy.lib._polynomial_impl import (
    poly,
    roots,
    polyint,
    polyder,
    polyadd,
    polysub,
    polymul,
    polydiv,
    polyval,
    polyfit,
)

from numpy.lib._shape_base_impl import (  # type: ignore[deprecated]
    column_stack,
    row_stack,
    dstack,
    array_split,
    split,
    hsplit,
    vsplit,
    dsplit,
    apply_over_axes,
    expand_dims,
    apply_along_axis,
    kron,
    tile,
    take_along_axis,
    put_along_axis,
)

from numpy.lib._stride_tricks_impl import (
    broadcast_to,
    broadcast_arrays,
    broadcast_shapes,
)

from numpy.lib._twodim_base_impl import (
    diag,
    diagflat,
    eye,
    fliplr,
    flipud,
    tri,
    triu,
    tril,
    vander,
    histogram2d,
    mask_indices,
    tril_indices,
    tril_indices_from,
    triu_indices,
    triu_indices_from,
)

from numpy.lib._type_check_impl import (
    mintypecode,
    real,
    imag,
    iscomplex,
    isreal,
    iscomplexobj,
    isrealobj,
    nan_to_num,
    real_if_close,
    typename,
    common_type,
)

from numpy.lib._ufunclike_impl import (
    fix,
    isposinf,
    isneginf,
)

from numpy.lib._utils_impl import (
    get_include,
    info,
    show_runtime,
)

from numpy.matrixlib import (
    asmatrix,
    bmat,
    matrix,
)

__all__ = [  # noqa: RUF022
    # __numpy_submodules__
    "char", "core", "ctypeslib", "dtypes", "exceptions", "f2py", "fft", "lib", "linalg",
    "ma", "polynomial", "random", "rec", "strings", "test", "testing", "typing",

    # _core.__all__
    "abs", "acos", "acosh", "asin", "asinh", "atan", "atanh", "atan2", "bitwise_invert",
    "bitwise_left_shift", "bitwise_right_shift", "concat", "pow", "permute_dims",
    "memmap", "sctypeDict", "record", "recarray",

    # _core.numeric.__all__
    "newaxis", "ndarray", "flatiter", "nditer", "nested_iters", "ufunc", "arange",
    "array", "asarray", "asanyarray", "ascontiguousarray", "asfortranarray", "zeros",
    "count_nonzero", "empty", "broadcast", "dtype", "fromstring", "fromfile",
    "frombuffer", "from_dlpack", "where", "argwhere", "copyto", "concatenate",
    "lexsort", "astype", "can_cast", "promote_types", "min_scalar_type", "result_type",
    "isfortran", "empty_like", "zeros_like", "ones_like", "correlate", "convolve",
    "inner", "dot", "outer", "vdot", "roll", "rollaxis", "moveaxis", "cross",
    "tensordot", "little_endian", "fromiter", "array_equal", "array_equiv", "indices",
    "fromfunction", "isclose", "isscalar", "binary_repr", "base_repr", "ones",
    "identity", "allclose", "putmask", "flatnonzero", "inf", "nan", "False_", "True_",
    "bitwise_not", "full", "full_like", "matmul", "vecdot", "vecmat",
    "shares_memory", "may_share_memory",
    "all", "amax", "amin", "any", "argmax", "argmin", "argpartition", "argsort",
    "around", "choose", "clip", "compress", "cumprod", "cumsum", "cumulative_prod",
    "cumulative_sum", "diagonal", "mean", "max", "min", "matrix_transpose", "ndim",
    "nonzero", "partition", "prod", "ptp", "put", "ravel", "repeat", "reshape",
    "resize", "round", "searchsorted", "shape", "size", "sort", "squeeze", "std", "sum",
    "swapaxes", "take", "trace", "transpose", "var",
    "absolute", "add", "arccos", "arccosh", "arcsin", "arcsinh", "arctan", "arctan2",
    "arctanh", "bitwise_and", "bitwise_or", "bitwise_xor", "cbrt", "ceil", "conj",
    "conjugate", "copysign", "cos", "cosh", "bitwise_count", "deg2rad", "degrees",
    "divide", "divmod", "e", "equal", "euler_gamma", "exp", "exp2", "expm1", "fabs",
    "floor", "floor_divide", "float_power", "fmax", "fmin", "fmod", "frexp",
    "frompyfunc", "gcd", "greater", "greater_equal", "heaviside", "hypot", "invert",
    "isfinite", "isinf", "isnan", "isnat", "lcm", "ldexp", "left_shift", "less",
    "less_equal", "log", "log10", "log1p", "log2", "logaddexp", "logaddexp2",
    "logical_and", "logical_not", "logical_or", "logical_xor", "matvec", "maximum", "minimum",
    "mod", "modf", "multiply", "negative", "nextafter", "not_equal", "pi", "positive",
    "power", "rad2deg", "radians", "reciprocal", "remainder", "right_shift", "rint",
    "sign", "signbit", "sin", "sinh", "spacing", "sqrt", "square", "subtract", "tan",
    "tanh", "true_divide", "trunc", "ScalarType", "typecodes", "issubdtype",
    "datetime_data", "datetime_as_string", "busday_offset", "busday_count", "is_busday",
    "busdaycalendar", "isdtype",
    "complexfloating", "character", "unsignedinteger", "inexact", "generic", "floating",
    "integer", "signedinteger", "number", "flexible", "bool", "float16", "float32",
    "float64", "longdouble", "complex64", "complex128", "clongdouble",
    "bytes_", "str_", "void", "object_", "datetime64", "timedelta64", "int8", "byte",
    "uint8", "ubyte", "int16", "short", "uint16", "ushort", "int32", "intc", "uint32",
    "uintc", "int64", "long", "uint64", "ulong", "longlong", "ulonglong", "intp",
    "uintp", "double", "cdouble", "single", "csingle", "half", "bool_", "int_", "uint",
    "float96", "float128", "complex192", "complex256",
    "array2string", "array_str", "array_repr", "set_printoptions", "get_printoptions",
    "printoptions", "format_float_positional", "format_float_scientific", "require",
    "seterr", "geterr", "setbufsize", "getbufsize", "seterrcall", "geterrcall",
    "errstate",
    # _core.function_base.__all__
    "logspace", "linspace", "geomspace",
    # _core.getlimits.__all__
    "finfo", "iinfo",
    # _core.shape_base.__all__
    "atleast_1d", "atleast_2d", "atleast_3d", "block", "hstack", "stack", "unstack",
    "vstack",
    # _core.einsumfunc.__all__
    "einsum", "einsum_path",
    # matrixlib.__all__
    "matrix", "bmat", "asmatrix",
    # lib._histograms_impl.__all__
    "histogram", "histogramdd", "histogram_bin_edges",
    # lib._nanfunctions_impl.__all__
    "nansum", "nanmax", "nanmin", "nanargmax", "nanargmin", "nanmean", "nanmedian",
    "nanpercentile", "nanvar", "nanstd", "nanprod", "nancumsum", "nancumprod",
    "nanquantile",
    # lib._function_base_impl.__all__
    "select", "piecewise", "trim_zeros", "copy", "iterable", "percentile", "diff",
    "gradient", "angle", "unwrap", "sort_complex", "flip", "rot90", "extract", "place",
    "vectorize", "asarray_chkfinite", "average", "bincount", "digitize", "cov",
    "corrcoef", "median", "sinc", "hamming", "hanning", "bartlett", "blackman",
    "kaiser", "trapezoid", "i0", "meshgrid", "delete", "insert", "append",
    "interp", "quantile",
    # lib._twodim_base_impl.__all__
    "diag", "diagflat", "eye", "fliplr", "flipud", "tri", "triu", "tril", "vander",
    "histogram2d", "mask_indices", "tril_indices", "tril_indices_from", "triu_indices",
    "triu_indices_from",
    # lib._shape_base_impl.__all__
    "column_stack", "dstack", "array_split", "split", "hsplit", "vsplit", "dsplit",
    "apply_over_axes", "expand_dims", "apply_along_axis", "kron", "tile",
    "take_along_axis", "put_along_axis", "row_stack",
    # lib._type_check_impl.__all__
    "iscomplexobj", "isrealobj", "imag", "iscomplex", "isreal", "nan_to_num", "real",
    "real_if_close", "typename", "mintypecode", "common_type",
    # lib._arraysetops_impl.__all__
    "ediff1d", "intersect1d", "isin", "setdiff1d", "setxor1d", "union1d",
    "unique", "unique_all", "unique_counts", "unique_inverse", "unique_values",
    # lib._ufunclike_impl.__all__
    "fix", "isneginf", "isposinf",
    # lib._arraypad_impl.__all__
    "pad",
    # lib._utils_impl.__all__
    "get_include", "info", "show_runtime",
    # lib._stride_tricks_impl.__all__
    "broadcast_to", "broadcast_arrays", "broadcast_shapes",
    # lib._polynomial_impl.__all__
    "poly", "roots", "polyint", "polyder", "polyadd", "polysub", "polymul", "polydiv",
    "polyval", "poly1d", "polyfit",
    # lib._npyio_impl.__all__
    "savetxt", "loadtxt", "genfromtxt", "load", "save", "savez", "savez_compressed",
    "packbits", "unpackbits", "fromregex",
    # lib._index_tricks_impl.__all__
    "ravel_multi_index", "unravel_index", "mgrid", "ogrid", "r_", "c_", "s_",
    "index_exp", "ix_", "ndenumerate", "ndindex", "fill_diagonal", "diag_indices",
    "diag_indices_from",

    # __init__.__all__
    "emath", "show_config", "__version__", "__array_namespace_info__",
]  # fmt: skip

### Constrained types  (for internal use only)
# Only use these for functions; never as generic type parameter.

_AnyStr = TypeVar("_AnyStr", LiteralString, str, bytes)
_AnyShapeT = TypeVar(
    "_AnyShapeT",
    tuple[()],  # 0-d
    tuple[int],  # 1-d
    tuple[int, int],  # 2-d
    tuple[int, int, int],  # 3-d
    tuple[int, int, int, int],  # 4-d
    tuple[int, int, int, int, int],  # 5-d
    tuple[int, int, int, int, int, int],  # 6-d
    tuple[int, int, int, int, int, int, int],  # 7-d
    tuple[int, int, int, int, int, int, int, int],  # 8-d
    tuple[int, ...],  # N-d
)
_AnyTD64Item = TypeVar("_AnyTD64Item", dt.timedelta, int, None, dt.timedelta | int | None)
_AnyDT64Arg = TypeVar("_AnyDT64Arg", dt.datetime, dt.date, None)
_AnyDT64Item = TypeVar("_AnyDT64Item", dt.datetime, dt.date, int, None, dt.date, int | None)
_AnyDate = TypeVar("_AnyDate", dt.date, dt.datetime)
_AnyDateOrTime = TypeVar("_AnyDateOrTime", dt.date, dt.datetime, dt.timedelta)

### Type parameters  (for internal use only)

_T = TypeVar("_T")
_T_co = TypeVar("_T_co", covariant=True)
_T_contra = TypeVar("_T_contra", contravariant=True)
_RealT_co = TypeVar("_RealT_co", covariant=True)
_ImagT_co = TypeVar("_ImagT_co", covariant=True)

_DTypeT = TypeVar("_DTypeT", bound=dtype)
_DTypeT_co = TypeVar("_DTypeT_co", bound=dtype, default=dtype, covariant=True)
_FlexDTypeT = TypeVar("_FlexDTypeT", bound=dtype[flexible])

_ArrayT = TypeVar("_ArrayT", bound=ndarray)
_ArrayT_co = TypeVar("_ArrayT_co", bound=ndarray, default=ndarray, covariant=True)
_BoolArrayT = TypeVar("_BoolArrayT", bound=NDArray[np.bool])
_IntegerArrayT = TypeVar("_IntegerArrayT", bound=NDArray[integer])
_IntegralArrayT = TypeVar("_IntegralArrayT", bound=NDArray[np.bool | integer | object_])
_FloatingArrayT = TypeVar("_FloatingArrayT", bound=NDArray[floating])
_FloatingTimedeltaArrayT = TypeVar("_FloatingTimedeltaArrayT", bound=NDArray[floating | timedelta64])
_ComplexFloatingArrayT = TypeVar("_ComplexFloatingArrayT", bound=NDArray[complexfloating])
_InexactArrayT = TypeVar("_InexactArrayT", bound=NDArray[inexact])
_InexactTimedeltaArrayT = TypeVar("_InexactTimedeltaArrayT", bound=NDArray[inexact | timedelta64])
_NumberArrayT = TypeVar("_NumberArrayT", bound=NDArray[number])
_NumberCharacterArrayT = TypeVar("_NumberCharacterArrayT", bound=ndarray[Any, dtype[number | character] | dtypes.StringDType])
_TimedeltaArrayT = TypeVar("_TimedeltaArrayT", bound=NDArray[timedelta64])
_TimeArrayT = TypeVar("_TimeArrayT", bound=NDArray[datetime64 | timedelta64])
_ObjectArrayT = TypeVar("_ObjectArrayT", bound=NDArray[object_])
_BytesArrayT = TypeVar("_BytesArrayT", bound=NDArray[bytes_])
_StringArrayT = TypeVar("_StringArrayT", bound=ndarray[Any, dtype[str_] | dtypes.StringDType])
_RealArrayT = TypeVar("_RealArrayT", bound=NDArray[floating | integer | timedelta64 | np.bool | object_])
_NumericArrayT = TypeVar("_NumericArrayT", bound=NDArray[number | timedelta64 | object_])

_ShapeT = TypeVar("_ShapeT", bound=_Shape)
_Shape1T = TypeVar("_Shape1T", bound=tuple[int, *tuple[int, ...]])
_ShapeT_co = TypeVar("_ShapeT_co", bound=_Shape, default=_AnyShape, covariant=True)
_1DShapeT = TypeVar("_1DShapeT", bound=_1D)
_2DShapeT_co = TypeVar("_2DShapeT_co", bound=_2D, default=_2D, covariant=True)
_1NShapeT = TypeVar("_1NShapeT", bound=tuple[L[1], *tuple[L[1], ...]])  # (1,) | (1, 1) | (1, 1, 1) | ...

_ScalarT = TypeVar("_ScalarT", bound=generic)
_ScalarT_co = TypeVar("_ScalarT_co", bound=generic, default=Any, covariant=True)
_NumberT = TypeVar("_NumberT", bound=number)
_InexactT = TypeVar("_InexactT", bound=inexact)
_RealNumberT = TypeVar("_RealNumberT", bound=floating | integer)
_IntegerT = TypeVar("_IntegerT", bound=integer)
_NonObjectScalarT = TypeVar("_NonObjectScalarT", bound=np.bool | number | flexible | datetime64 | timedelta64)

_NBit = TypeVar("_NBit", bound=NBitBase, default=Any)  # pyright: ignore[reportDeprecated]
_NBit1 = TypeVar("_NBit1", bound=NBitBase, default=Any)  # pyright: ignore[reportDeprecated]
_NBit2 = TypeVar("_NBit2", bound=NBitBase, default=_NBit1)  # pyright: ignore[reportDeprecated]

_ItemT_co = TypeVar("_ItemT_co", default=Any, covariant=True)
_BoolItemT = TypeVar("_BoolItemT", bound=builtins.bool)
_BoolItemT_co = TypeVar("_BoolItemT_co", bound=builtins.bool, default=builtins.bool, covariant=True)
_NumberItemT_co = TypeVar("_NumberItemT_co", bound=complex, default=int | float | complex, covariant=True)
_InexactItemT_co = TypeVar("_InexactItemT_co", bound=complex, default=float | complex, covariant=True)
_FlexibleItemT_co = TypeVar(
    "_FlexibleItemT_co",
    bound=_CharLike_co | tuple[Any, ...],
    default=_CharLike_co | tuple[Any, ...],
    covariant=True,
)
_CharacterItemT_co = TypeVar("_CharacterItemT_co", bound=_CharLike_co, default=_CharLike_co, covariant=True)
_TD64ItemT_co = TypeVar("_TD64ItemT_co", bound=dt.timedelta | int | None, default=dt.timedelta | int | None, covariant=True)
_DT64ItemT_co = TypeVar("_DT64ItemT_co", bound=dt.date | int | None, default=dt.date | int | None, covariant=True)
_TD64UnitT = TypeVar("_TD64UnitT", bound=_TD64Unit, default=_TD64Unit)
_BoolOrIntArrayT = TypeVar("_BoolOrIntArrayT", bound=NDArray[integer | np.bool])

### Type Aliases (for internal use only)

_Falsy: TypeAlias = L[False, 0] | np.bool[L[False]]
_Truthy: TypeAlias = L[True, 1] | np.bool[L[True]]

_1D: TypeAlias = tuple[int]
_2D: TypeAlias = tuple[int, int]
_2Tuple: TypeAlias = tuple[_T, _T]

_ArrayUInt_co: TypeAlias = NDArray[unsignedinteger | np.bool]
_ArrayInt_co: TypeAlias = NDArray[integer | np.bool]
_ArrayFloat64_co: TypeAlias = NDArray[floating[_64Bit] | float32 | float16 | integer | np.bool]
_ArrayFloat_co: TypeAlias = NDArray[floating | integer | np.bool]
_ArrayComplex128_co: TypeAlias = NDArray[number[_64Bit] | number[_32Bit] | float16 | integer | np.bool]
_ArrayComplex_co: TypeAlias = NDArray[inexact | integer | np.bool]
_ArrayNumber_co: TypeAlias = NDArray[number | np.bool]
_ArrayTD64_co: TypeAlias = NDArray[timedelta64 | integer | np.bool]

_Float64_co: TypeAlias = float | floating[_64Bit] | float32 | float16 | integer | np.bool
_Complex64_co: TypeAlias = number[_32Bit] | number[_16Bit] | number[_8Bit] | builtins.bool | np.bool
_Complex128_co: TypeAlias = complex | number[_64Bit] | _Complex64_co

_ToIndex: TypeAlias = SupportsIndex | slice | EllipsisType | _ArrayLikeInt_co | None
_ToIndices: TypeAlias = _ToIndex | tuple[_ToIndex, ...]

_UnsignedIntegerCType: TypeAlias = type[
    ct.c_uint8 | ct.c_uint16 | ct.c_uint32 | ct.c_uint64
    | ct.c_ushort | ct.c_uint | ct.c_ulong | ct.c_ulonglong
    | ct.c_size_t | ct.c_void_p
]  # fmt: skip
_SignedIntegerCType: TypeAlias = type[
    ct.c_int8 | ct.c_int16 | ct.c_int32 | ct.c_int64
    | ct.c_short | ct.c_int | ct.c_long | ct.c_longlong
    | ct.c_ssize_t
]  # fmt: skip
_FloatingCType: TypeAlias = type[ct.c_float | ct.c_double | ct.c_longdouble]
_IntegerCType: TypeAlias = _UnsignedIntegerCType | _SignedIntegerCType

# some commonly used builtin types that are known to result in a
# `dtype[object_]`, when their *type* is passed to the `dtype` constructor
# NOTE: `builtins.object` should not be included here
_BuiltinObjectLike: TypeAlias = (
    slice | Decimal | Fraction | UUID
    | dt.date | dt.time | dt.timedelta | dt.tzinfo
    | tuple[Any, ...] | list[Any] | set[Any] | frozenset[Any] | dict[Any, Any]
)  # fmt: skip

# Introduce an alias for `dtype` to avoid naming conflicts.
_dtype: TypeAlias = dtype[_ScalarT]

_ByteOrderChar: TypeAlias = L["<", ">", "=", "|"]
# can be anything, is case-insensitive, and only the first character matters
_ByteOrder: TypeAlias = L[
    "S",                 # swap the current order (default)
    "<", "L", "little",  # little-endian
    ">", "B", "big",     # big endian
    "=", "N", "native",  # native order
    "|", "I",            # ignore
]  # fmt: skip
_DTypeKind: TypeAlias = L[
    "b",  # boolean
    "i",  # signed integer
    "u",  # unsigned integer
    "f",  # floating-point
    "c",  # complex floating-point
    "m",  # timedelta64
    "M",  # datetime64
    "O",  # python object
    "S",  # byte-string (fixed-width)
    "U",  # unicode-string (fixed-width)
    "V",  # void
    "T",  # unicode-string (variable-width)
]
_DTypeChar: TypeAlias = L[
    "?",  # bool
    "b",  # byte
    "B",  # ubyte
    "h",  # short
    "H",  # ushort
    "i",  # intc
    "I",  # uintc
    "l",  # long
    "L",  # ulong
    "q",  # longlong
    "Q",  # ulonglong
    "e",  # half
    "f",  # single
    "d",  # double
    "g",  # longdouble
    "F",  # csingle
    "D",  # cdouble
    "G",  # clongdouble
    "O",  # object
    "S",  # bytes_ (S0)
    "a",  # bytes_ (deprecated)
    "U",  # str_
    "V",  # void
    "M",  # datetime64
    "m",  # timedelta64
    "c",  # bytes_ (S1)
    "T",  # StringDType
]
_DTypeNum: TypeAlias = L[
    0,  # bool
    1,  # byte
    2,  # ubyte
    3,  # short
    4,  # ushort
    5,  # intc
    6,  # uintc
    7,  # long
    8,  # ulong
    9,  # longlong
    10,  # ulonglong
    23,  # half
    11,  # single
    12,  # double
    13,  # longdouble
    14,  # csingle
    15,  # cdouble
    16,  # clongdouble
    17,  # object
    18,  # bytes_
    19,  # str_
    20,  # void
    21,  # datetime64
    22,  # timedelta64
    25,  # no type
    256,  # user-defined
    2056,  # StringDType
]
_DTypeBuiltinKind: TypeAlias = L[0, 1, 2]

_ArrayAPIVersion: TypeAlias = L["2021.12", "2022.12", "2023.12", "2024.12"]

_CastingKind: TypeAlias = L["no", "equiv", "safe", "same_kind", "same_value", "unsafe"]

_OrderKACF: TypeAlias = L["K", "A", "C", "F"] | None
_OrderACF: TypeAlias = L["A", "C", "F"] | None
_OrderCF: TypeAlias = L["C", "F"] | None  # noqa: PYI047

_ModeKind: TypeAlias = L["raise", "wrap", "clip"]
_PartitionKind: TypeAlias = L["introselect"]
# in practice, only the first case-insensitive character is considered (so e.g.
# "QuantumSort3000" will be interpreted as quicksort).
_SortKind: TypeAlias = L[
    "Q", "quick", "quicksort",
    "M", "merge", "mergesort",
    "H", "heap", "heapsort",
    "S", "stable", "stablesort",
]
_SortSide: TypeAlias = L["left", "right"]

_ConvertibleToInt: TypeAlias = SupportsInt | SupportsIndex | _CharLike_co
_ConvertibleToFloat: TypeAlias = SupportsFloat | SupportsIndex | _CharLike_co
_ConvertibleToComplex: TypeAlias = SupportsComplex | SupportsFloat | SupportsIndex | _CharLike_co
_ConvertibleToTD64: TypeAlias = dt.timedelta | int | _CharLike_co | character | number | timedelta64 | np.bool | None
_ConvertibleToDT64: TypeAlias = dt.date | int | _CharLike_co | character | number | datetime64 | np.bool | None

_NDIterFlagsKind: TypeAlias = L[
    "buffered",
    "c_index",
    "copy_if_overlap",
    "common_dtype",
    "delay_bufalloc",
    "external_loop",
    "f_index",
    "grow_inner", "growinner",
    "multi_index",
    "ranged",
    "refs_ok",
    "reduce_ok",
    "zerosize_ok",
]
_NDIterFlagsOp: TypeAlias = L[
    "aligned",
    "allocate",
    "arraymask",
    "copy",
    "config",
    "nbo",
    "no_subtype",
    "no_broadcast",
    "overlap_assume_elementwise",
    "readonly",
    "readwrite",
    "updateifcopy",
    "virtual",
    "writeonly",
    "writemasked",
]

_MemMapModeKind: TypeAlias = L[
    "readonly", "r",
    "copyonwrite", "c",
    "readwrite", "r+",
    "write", "w+",
]

_DT64Date: TypeAlias = _HasDateAttributes | L["TODAY", "today", b"TODAY", b"today"]
_DT64Now: TypeAlias = L["NOW", "now", b"NOW", b"now"]
_NaTValue: TypeAlias = L["NAT", "NaT", "nat", b"NAT", b"NaT", b"nat"]

_MonthUnit: TypeAlias = L["Y", "M", b"Y", b"M"]
_DayUnit: TypeAlias = L["W", "D", b"W", b"D"]
_DateUnit: TypeAlias = L[_MonthUnit, _DayUnit]
_NativeTimeUnit: TypeAlias = L["h", "m", "s", "ms", "us", "μs", b"h", b"m", b"s", b"ms", b"us"]
_IntTimeUnit: TypeAlias = L["ns", "ps", "fs", "as", b"ns", b"ps", b"fs", b"as"]
_TimeUnit: TypeAlias = L[_NativeTimeUnit, _IntTimeUnit]
_NativeTD64Unit: TypeAlias = L[_DayUnit, _NativeTimeUnit]
_IntTD64Unit: TypeAlias = L[_MonthUnit, _IntTimeUnit]
_TD64Unit: TypeAlias = L[_DateUnit, _TimeUnit]
_TimeUnitSpec: TypeAlias = _TD64UnitT | tuple[_TD64UnitT, SupportsIndex]

### TypedDict's (for internal use only)

@type_check_only
class _FormerAttrsDict(TypedDict):
    object: LiteralString
    float: LiteralString
    complex: LiteralString
    str: LiteralString
    int: LiteralString

### Protocols (for internal use only)

@final
@type_check_only
class _SupportsLT(Protocol):
    def __lt__(self, other: Any, /) -> Any: ...

@final
@type_check_only
class _SupportsLE(Protocol):
    def __le__(self, other: Any, /) -> Any: ...

@final
@type_check_only
class _SupportsGT(Protocol):
    def __gt__(self, other: Any, /) -> Any: ...

@final
@type_check_only
class _SupportsGE(Protocol):
    def __ge__(self, other: Any, /) -> Any: ...

@type_check_only
class _SupportsFileMethods(SupportsFlush, Protocol):
    # Protocol for representing file-like-objects accepted by `ndarray.tofile` and `fromfile`
    def fileno(self) -> SupportsIndex: ...
    def tell(self) -> SupportsIndex: ...
    def seek(self, offset: int, whence: int, /) -> object: ...

@type_check_only
class _SupportsFileMethodsRW(SupportsWrite[bytes], _SupportsFileMethods, Protocol): ...

@type_check_only
class _SupportsDLPack(Protocol[_T_contra]):
    def __dlpack__(self, /, *, stream: _T_contra | None = None) -> CapsuleType: ...

@type_check_only
class _HasDType(Protocol[_T_co]):
    @property
    def dtype(self, /) -> _T_co: ...

@type_check_only
class _HasRealAndImag(Protocol[_RealT_co, _ImagT_co]):
    @property
    def real(self, /) -> _RealT_co: ...
    @property
    def imag(self, /) -> _ImagT_co: ...

@type_check_only
class _HasTypeWithRealAndImag(Protocol[_RealT_co, _ImagT_co]):
    @property
    def type(self, /) -> type[_HasRealAndImag[_RealT_co, _ImagT_co]]: ...

@type_check_only
class _HasDTypeWithRealAndImag(Protocol[_RealT_co, _ImagT_co]):
    @property
    def dtype(self, /) -> _HasTypeWithRealAndImag[_RealT_co, _ImagT_co]: ...

@type_check_only
class _HasDateAttributes(Protocol):
    # The `datetime64` constructors requires an object with the three attributes below,
    # and thus supports datetime duck typing
    @property
    def day(self) -> int: ...
    @property
    def month(self) -> int: ...
    @property
    def year(self) -> int: ...

### Mixins (for internal use only)

@type_check_only
class _RealMixin:
    @property
    def real(self) -> Self: ...
    @property
    def imag(self) -> Self: ...

@type_check_only
class _RoundMixin:
    @overload
    def __round__(self, /, ndigits: None = None) -> int: ...
    @overload
    def __round__(self, /, ndigits: SupportsIndex) -> Self: ...

@type_check_only
class _IntegralMixin(_RealMixin):
    @property
    def numerator(self) -> Self: ...
    @property
    def denominator(self) -> L[1]: ...

    def is_integer(self, /) -> L[True]: ...

### Public API

__version__: Final[LiteralString] = ...

e: Final[float] = ...
euler_gamma: Final[float] = ...
pi: Final[float] = ...
inf: Final[float] = ...
nan: Final[float] = ...
little_endian: Final[builtins.bool] = ...
False_: Final[np.bool[L[False]]] = ...
True_: Final[np.bool[L[True]]] = ...
newaxis: Final[None] = None

# not in __all__
__NUMPY_SETUP__: Final[L[False]] = False
__numpy_submodules__: Final[set[LiteralString]] = ...
__former_attrs__: Final[_FormerAttrsDict] = ...
__future_scalars__: Final[set[L["bytes", "str", "object"]]] = ...
__array_api_version__: Final[L["2024.12"]] = "2024.12"
test: Final[PytestTester] = ...

@type_check_only
class _DTypeMeta(type):
    @property
    def type(cls, /) -> type[generic] | None: ...
    @property
    def _abstract(cls, /) -> bool: ...
    @property
    def _is_numeric(cls, /) -> bool: ...
    @property
    def _parametric(cls, /) -> bool: ...
    @property
    def _legacy(cls, /) -> bool: ...

@final
class dtype(Generic[_ScalarT_co], metaclass=_DTypeMeta):
    names: tuple[builtins.str, ...] | None
    def __hash__(self) -> int: ...

    # `None` results in the default dtype
    @overload
    def __new__(
        cls,
        dtype: type[float64 | ct.c_double] | _Float64Codes | _DoubleCodes | None,
        align: builtins.bool = ...,
        copy: builtins.bool = ...,
        metadata: dict[builtins.str, Any] = ...
    ) -> dtype[float64]: ...

    # Overload for `dtype` instances, scalar types, and instances that have a
    # `dtype: dtype[_ScalarT]` attribute
    @overload
    def __new__(
        cls,
        dtype: _DTypeLike[_ScalarT],
        align: builtins.bool = ...,
        copy: builtins.bool = ...,
        metadata: dict[builtins.str, Any] = ...,
    ) -> dtype[_ScalarT]: ...

    # Builtin types
    #
    # NOTE: Typecheckers act as if `bool <: int <: float <: complex <: object`,
    # even though at runtime `int`, `float`, and `complex` aren't subtypes..
    # This makes it impossible to express e.g. "a float that isn't an int",
    # since type checkers treat `_: float` like `_: float | int`.
    #
    # For more details, see:
    # - https://github.com/numpy/numpy/issues/27032#issuecomment-2278958251
    # - https://typing.readthedocs.io/en/latest/spec/special-types.html#special-cases-for-float-and-complex
    @overload
    def __new__(
        cls,
        dtype: type[builtins.bool | np.bool | ct.c_bool] | _BoolCodes,
        align: builtins.bool = ...,
        copy: builtins.bool = ...,
        metadata: dict[str, Any] = ...,
    ) -> dtype[np.bool]: ...
    @overload
    def __new__(
        cls,
        dtype: type[int],  # also accepts `type[builtins.bool]`
        align: builtins.bool = ...,
        copy: builtins.bool = ...,
        metadata: dict[str, Any] = ...,
    ) -> dtype[int_ | np.bool]: ...
    @overload
    def __new__(
        cls,
        dtype: type[float],  # also accepts `type[int | bool]`
        align: builtins.bool = ...,
        copy: builtins.bool = ...,
        metadata: dict[str, Any] = ...,
    ) -> dtype[float64 | int_ | np.bool]: ...
    @overload
    def __new__(
        cls,
        dtype: type[complex],  # also accepts `type[float | int | bool]`
        align: builtins.bool = ...,
        copy: builtins.bool = ...,
        metadata: dict[str, Any] = ...,
    ) -> dtype[complex128 | float64 | int_ | np.bool]: ...
    @overload
    def __new__(
        cls,
        dtype: type[bytes | ct.c_char] | _BytesCodes,
        align: builtins.bool = ...,
        copy: builtins.bool = ...,
        metadata: dict[str, Any] = ...,
    ) -> dtype[bytes_]: ...
    @overload
    def __new__(
        cls,
        dtype: type[str] | _StrCodes,
        align: builtins.bool = ...,
        copy: builtins.bool = ...,
        metadata: dict[str, Any] = ...,
    ) -> dtype[str_]: ...
    # NOTE: These `memoryview` overloads assume PEP 688, which requires mypy to
    # be run with the (undocumented) `--disable-memoryview-promotion` flag,
    # This will be the default in a future mypy release, see:
    # https://github.com/python/mypy/issues/15313
    # Pyright / Pylance requires setting `disableBytesTypePromotions=true`,
    # which is the default in strict mode
    @overload
    def __new__(
        cls,
        dtype: type[void | memoryview] | _VoidDTypeLike | _VoidCodes,
        align: builtins.bool = ...,
        copy: builtins.bool = ...,
        metadata: dict[str, Any] = ...,
    ) -> dtype[void]: ...
    # NOTE: `_: type[object]` would also accept e.g. `type[object | complex]`,
    # and is therefore not included here
    @overload
    def __new__(
        cls,
        dtype: type[object_ | _BuiltinObjectLike | ct.py_object[Any]] | _ObjectCodes,
        align: builtins.bool = ...,
        copy: builtins.bool = ...,
        metadata: dict[str, Any] = ...,
    ) -> dtype[object_]: ...

    # `unsignedinteger` string-based representations and ctypes
    @overload
    def __new__(
        cls,
        dtype: _UInt8Codes | _UByteCodes | type[ct.c_uint8 | ct.c_ubyte],
        align: builtins.bool = ...,
        copy: builtins.bool = ...,
        metadata: dict[builtins.str, Any] = ...,
    ) -> dtype[uint8]: ...
    @overload
    def __new__(
        cls,
        dtype: _UInt16Codes | _UShortCodes | type[ct.c_uint16 | ct.c_ushort],
        align: builtins.bool = ...,
        copy: builtins.bool = ...,
        metadata: dict[builtins.str, Any] = ...,
    ) -> dtype[uint16]: ...
    @overload
    def __new__(
        cls,
        dtype: _UInt32Codes | _UIntCCodes | type[ct.c_uint32 | ct.c_uint],
        align: builtins.bool = ...,
        copy: builtins.bool = ...,
        metadata: dict[builtins.str, Any] = ...,
    ) -> dtype[uint32]: ...
    @overload
    def __new__(
        cls,
        dtype: _UInt64Codes | _ULongLongCodes | type[ct.c_uint64 | ct.c_ulonglong],
        align: builtins.bool = ...,
        copy: builtins.bool = ...,
        metadata: dict[builtins.str, Any] = ...,
    ) -> dtype[uint64]: ...
    @overload
    def __new__(
        cls,
        dtype: _UIntPCodes | type[ct.c_void_p | ct.c_size_t],
        align: builtins.bool = ...,
        copy: builtins.bool = ...,
        metadata: dict[builtins.str, Any] = ...,
    ) -> dtype[uintp]: ...
    @overload
    def __new__(
        cls,
        dtype: _ULongCodes | type[ct.c_ulong],
        align: builtins.bool = ...,
        copy: builtins.bool = ...,
        metadata: dict[builtins.str, Any] = ...,
    ) -> dtype[ulong]: ...

    # `signedinteger` string-based representations and ctypes
    @overload
    def __new__(
        cls,
        dtype: _Int8Codes | _ByteCodes | type[ct.c_int8 | ct.c_byte],
        align: builtins.bool = ...,
        copy: builtins.bool = ...,
        metadata: dict[builtins.str, Any] = ...,
    ) -> dtype[int8]: ...
    @overload
    def __new__(
        cls,
        dtype: _Int16Codes | _ShortCodes | type[ct.c_int16 | ct.c_short],
        align: builtins.bool = ...,
        copy: builtins.bool = ...,
        metadata: dict[builtins.str, Any] = ...,
    ) -> dtype[int16]: ...
    @overload
    def __new__(
        cls,
        dtype: _Int32Codes | _IntCCodes | type[ct.c_int32 | ct.c_int],
        align: builtins.bool = ...,
        copy: builtins.bool = ...,
        metadata: dict[builtins.str, Any] = ...,
    ) -> dtype[int32]: ...
    @overload
    def __new__(
        cls,
        dtype: _Int64Codes | _LongLongCodes | type[ct.c_int64 | ct.c_longlong],
        align: builtins.bool = ...,
        copy: builtins.bool = ...,
        metadata: dict[builtins.str, Any] = ...,
    ) -> dtype[int64]: ...
    @overload
    def __new__(
        cls,
        dtype: _IntPCodes | type[intp | ct.c_ssize_t],
        align: builtins.bool = ...,
        copy: builtins.bool = ...,
        metadata: dict[builtins.str, Any] = ...,
    ) -> dtype[intp]: ...
    @overload
    def __new__(
        cls,
        dtype: _LongCodes | type[ct.c_long],
        align: builtins.bool = ...,
        copy: builtins.bool = ...,
        metadata: dict[builtins.str, Any] = ...,
    ) -> dtype[long]: ...

    # `floating` string-based representations and ctypes
    @overload
    def __new__(
        cls,
        dtype: _Float16Codes | _HalfCodes,
        align: builtins.bool = ...,
        copy: builtins.bool = ...,
        metadata: dict[builtins.str, Any] = ...,
    ) -> dtype[float16]: ...
    @overload
    def __new__(
        cls,
        dtype: _Float32Codes | _SingleCodes,
        align: builtins.bool = ...,
        copy: builtins.bool = ...,
        metadata: dict[builtins.str, Any] = ...,
    ) -> dtype[float32]: ...
    # float64 codes are covered by overload 1
    @overload
    def __new__(
        cls,
        dtype: _LongDoubleCodes | type[ct.c_longdouble],
        align: builtins.bool = ...,
        copy: builtins.bool = ...,
        metadata: dict[builtins.str, Any] = ...,
    ) -> dtype[longdouble]: ...

    # `complexfloating` string-based representations
    @overload
    def __new__(
        cls,
        dtype: _Complex64Codes | _CSingleCodes,
        align: builtins.bool = ...,
        copy: builtins.bool = ...,
        metadata: dict[builtins.str, Any] = ...,
    ) -> dtype[complex64]: ...
    @overload
    def __new__(
        cls,
        dtype: _Complex128Codes | _CDoubleCodes,
        align: builtins.bool = ...,
        copy: builtins.bool = ...,
        metadata: dict[builtins.str, Any] = ...,
    ) -> dtype[complex128]: ...
    @overload
    def __new__(
        cls,
        dtype: _CLongDoubleCodes,
        align: builtins.bool = ...,
        copy: builtins.bool = ...,
        metadata: dict[builtins.str, Any] = ...,
    ) -> dtype[clongdouble]: ...

    # Miscellaneous string-based representations and ctypes
    @overload
    def __new__(
        cls,
        dtype: _TD64Codes,
        align: builtins.bool = ...,
        copy: builtins.bool = ...,
        metadata: dict[builtins.str, Any] = ...,
    ) -> dtype[timedelta64]: ...
    @overload
    def __new__(
        cls,
        dtype: _DT64Codes,
        align: builtins.bool = ...,
        copy: builtins.bool = ...,
        metadata: dict[builtins.str, Any] = ...,
    ) -> dtype[datetime64]: ...

    # `StringDType` requires special treatment because it has no scalar type
    @overload
    def __new__(
        cls,
        dtype: dtypes.StringDType | _StringCodes,
        align: builtins.bool = ...,
        copy: builtins.bool = ...,
        metadata: dict[builtins.str, Any] = ...
    ) -> dtypes.StringDType: ...

    # Combined char-codes and ctypes, analogous to the scalar-type hierarchy
    @overload
    def __new__(
        cls,
        dtype: _UnsignedIntegerCodes | _UnsignedIntegerCType,
        align: builtins.bool = ...,
        copy: builtins.bool = ...,
        metadata: dict[builtins.str, Any] = ...,
    ) -> dtype[unsignedinteger]: ...
    @overload
    def __new__(
        cls,
        dtype: _SignedIntegerCodes | _SignedIntegerCType,
        align: builtins.bool = ...,
        copy: builtins.bool = ...,
        metadata: dict[builtins.str, Any] = ...,
    ) -> dtype[signedinteger]: ...
    @overload
    def __new__(
        cls,
        dtype: _IntegerCodes | _IntegerCType,
        align: builtins.bool = ...,
        copy: builtins.bool = ...,
        metadata: dict[builtins.str, Any] = ...,
    ) -> dtype[integer]: ...
    @overload
    def __new__(
        cls,
        dtype: _FloatingCodes | _FloatingCType,
        align: builtins.bool = ...,
        copy: builtins.bool = ...,
        metadata: dict[builtins.str, Any] = ...,
    ) -> dtype[floating]: ...
    @overload
    def __new__(
        cls,
        dtype: _ComplexFloatingCodes,
        align: builtins.bool = ...,
        copy: builtins.bool = ...,
        metadata: dict[builtins.str, Any] = ...,
    ) -> dtype[complexfloating]: ...
    @overload
    def __new__(
        cls,
        dtype: _InexactCodes | _FloatingCType,
        align: builtins.bool = ...,
        copy: builtins.bool = ...,
        metadata: dict[builtins.str, Any] = ...,
    ) -> dtype[inexact]: ...
    @overload
    def __new__(
        cls,
        dtype: _CharacterCodes | type[bytes | builtins.str | ct.c_char],
        align: builtins.bool = ...,
        copy: builtins.bool = ...,
        metadata: dict[str, Any] = ...,
    ) -> dtype[character]: ...

    # Handle strings that can't be expressed as literals; i.e. "S1", "S2", ...
    @overload
    def __new__(
        cls,
        dtype: builtins.str,
        align: builtins.bool = ...,
        copy: builtins.bool = ...,
        metadata: dict[builtins.str, Any] = ...,
    ) -> dtype: ...

    # Catch-all overload for object-likes
    # NOTE: `object_ | Any` is NOT equivalent to `Any`. It is specified to behave
    # like a "sum type" (a.k.a. variant type, discriminated union, or tagged union).
    # So the union of a type and `Any` is not the same "union type" that all other
    # unions are (by definition).
    # https://typing.python.org/en/latest/spec/concepts.html#union-types
    @overload
    def __new__(
        cls,
        dtype: type[object],
        align: builtins.bool = ...,
        copy: builtins.bool = ...,
        metadata: dict[builtins.str, Any] = ...,
    ) -> dtype[object_ | Any]: ...

    def __class_getitem__(cls, item: Any, /) -> GenericAlias: ...

    @overload
    def __getitem__(self: dtype[void], key: list[builtins.str], /) -> dtype[void]: ...
    @overload
    def __getitem__(self: dtype[void], key: builtins.str | SupportsIndex, /) -> dtype: ...

    # NOTE: In the future 1-based multiplications will also yield `flexible` dtypes
    @overload
    def __mul__(self: _DTypeT, value: L[1], /) -> _DTypeT: ...
    @overload
    def __mul__(self: _FlexDTypeT, value: SupportsIndex, /) -> _FlexDTypeT: ...
    @overload
    def __mul__(self, value: SupportsIndex, /) -> dtype[void]: ...

    # NOTE: `__rmul__` seems to be broken when used in combination with
    # literals as of mypy 0.902. Set the return-type to `dtype` for
    # now for non-flexible dtypes.
    @overload
    def __rmul__(self: _FlexDTypeT, value: SupportsIndex, /) -> _FlexDTypeT: ...
    @overload
    def __rmul__(self, value: SupportsIndex, /) -> dtype: ...

    def __gt__(self, other: DTypeLike | None, /) -> builtins.bool: ...
    def __ge__(self, other: DTypeLike | None, /) -> builtins.bool: ...
    def __lt__(self, other: DTypeLike | None, /) -> builtins.bool: ...
    def __le__(self, other: DTypeLike | None, /) -> builtins.bool: ...

    # Explicitly defined `__eq__` and `__ne__` to get around mypy's
    # `strict_equality` option; even though their signatures are
    # identical to their `object`-based counterpart
    def __eq__(self, other: Any, /) -> builtins.bool: ...
    def __ne__(self, other: Any, /) -> builtins.bool: ...

    @property
    def alignment(self) -> int: ...
    @property
    def base(self) -> dtype: ...
    @property
    def byteorder(self) -> _ByteOrderChar: ...
    @property
    def char(self) -> _DTypeChar: ...
    @property
    def descr(self) -> list[tuple[LiteralString, LiteralString] | tuple[LiteralString, LiteralString, _Shape]]: ...
    @property
    def fields(self,) -> MappingProxyType[LiteralString, tuple[dtype, int] | tuple[dtype, int, Any]] | None: ...
    @property
    def flags(self) -> int: ...
    @property
    def hasobject(self) -> builtins.bool: ...
    @property
    def isbuiltin(self) -> _DTypeBuiltinKind: ...
    @property
    def isnative(self) -> builtins.bool: ...
    @property
    def isalignedstruct(self) -> builtins.bool: ...
    @property
    def itemsize(self) -> int: ...
    @property
    def kind(self) -> _DTypeKind: ...
    @property
    def metadata(self) -> MappingProxyType[builtins.str, Any] | None: ...
    @property
    def name(self) -> LiteralString: ...
    @property
    def num(self) -> _DTypeNum: ...
    @property
    def shape(self) -> _AnyShape: ...
    @property
    def ndim(self) -> int: ...
    @property
    def subdtype(self) -> tuple[dtype, _AnyShape] | None: ...
    def newbyteorder(self, new_order: _ByteOrder = ..., /) -> Self: ...
    @property
    def str(self) -> LiteralString: ...
    @property
    def type(self) -> type[_ScalarT_co]: ...

@final
class flatiter(Generic[_ArrayT_co]):
    __hash__: ClassVar[None]  # type: ignore[assignment]  # pyright: ignore[reportIncompatibleMethodOverride]
    @property
    def base(self) -> _ArrayT_co: ...
    @property
    def coords(self) -> _Shape: ...
    @property
    def index(self) -> int: ...
    def copy(self) -> _ArrayT_co: ...
    def __iter__(self) -> Self: ...
    def __next__(self: flatiter[NDArray[_ScalarT]]) -> _ScalarT: ...
    def __len__(self) -> int: ...
    @overload
    def __getitem__(
        self: flatiter[NDArray[_ScalarT]],
        key: int | integer | tuple[int | integer],
    ) -> _ScalarT: ...
    @overload
    def __getitem__(
        self,
        key: _ArrayLikeInt | slice | EllipsisType | tuple[_ArrayLikeInt | slice | EllipsisType],
    ) -> _ArrayT_co: ...
    # TODO: `__setitem__` operates via `unsafe` casting rules, and can
    # thus accept any type accepted by the relevant underlying `np.generic`
    # constructor.
    # This means that `value` must in reality be a supertype of `npt.ArrayLike`.
    def __setitem__(
        self,
        key: _ArrayLikeInt | slice | EllipsisType | tuple[_ArrayLikeInt | slice | EllipsisType],
        value: Any,
    ) -> None: ...
    @overload
    def __array__(self: flatiter[ndarray[_1DShapeT, _DTypeT]], dtype: None = None, /) -> ndarray[_1DShapeT, _DTypeT]: ...
    @overload
    def __array__(self: flatiter[ndarray[_1DShapeT, Any]], dtype: _DTypeT, /) -> ndarray[_1DShapeT, _DTypeT]: ...
    @overload
    def __array__(self: flatiter[ndarray[Any, _DTypeT]], dtype: None = None, /) -> ndarray[_AnyShape, _DTypeT]: ...
    @overload
    def __array__(self, dtype: _DTypeT, /) -> ndarray[_AnyShape, _DTypeT]: ...

@type_check_only
class _ArrayOrScalarCommon:
    @property
    def real(self, /) -> Any: ...
    @property
    def imag(self, /) -> Any: ...
    @property
    def T(self) -> Self: ...
    @property
    def mT(self) -> Self: ...
    @property
    def data(self) -> memoryview: ...
    @property
    def flags(self) -> flagsobj: ...
    @property
    def itemsize(self) -> int: ...
    @property
    def nbytes(self) -> int: ...
    @property
    def device(self) -> L["cpu"]: ...

    def __bool__(self, /) -> builtins.bool: ...
    def __int__(self, /) -> int: ...
    def __float__(self, /) -> float: ...
    def __copy__(self) -> Self: ...
    def __deepcopy__(self, memo: dict[int, Any] | None, /) -> Self: ...

    # TODO: How to deal with the non-commutative nature of `==` and `!=`?
    # xref numpy/numpy#17368
    def __eq__(self, other: Any, /) -> Any: ...
    def __ne__(self, other: Any, /) -> Any: ...

    def copy(self, order: _OrderKACF = ...) -> Self: ...
    def dump(self, file: StrOrBytesPath | SupportsWrite[bytes]) -> None: ...
    def dumps(self) -> bytes: ...
    def tobytes(self, order: _OrderKACF = ...) -> bytes: ...
    def tofile(self, fid: StrOrBytesPath | _SupportsFileMethods, sep: str = ..., format: str = ...) -> None: ...
    # generics and 0d arrays return builtin scalars
    def tolist(self) -> Any: ...
    def to_device(self, device: L["cpu"], /, *, stream: int | Any | None = ...) -> Self: ...

    # NOTE: for `generic`, these two methods don't do anything
    def fill(self, value: Incomplete, /) -> None: ...
    def put(self, /, indices: _ArrayLikeInt_co, values: ArrayLike, mode: _ModeKind = "raise") -> None: ...

    # NOTE: even on `generic` this seems to work
    def setflags(
        self, /, write: builtins.bool | None = None, align: builtins.bool | None = None, uic: builtins.bool | None = None
    ) -> None: ...

    @property
    def __array_interface__(self) -> dict[str, Any]: ...
    @property
    def __array_priority__(self) -> float: ...
    @property
    def __array_struct__(self) -> CapsuleType: ...  # builtins.PyCapsule
    def __array_namespace__(self, /, *, api_version: _ArrayAPIVersion | None = None) -> ModuleType: ...
    def __setstate__(self, state: tuple[
        SupportsIndex,  # version
        _ShapeLike,  # Shape
        _DTypeT_co,  # DType
        np.bool,  # F-continuous
        bytes | list[Any],  # Data
    ], /) -> None: ...

    def conj(self) -> Self: ...
    def conjugate(self) -> Self: ...

    def argsort(
        self,
        axis: SupportsIndex | None = ...,
        kind: _SortKind | None = ...,
        order: str | Sequence[str] | None = ...,
        *,
        stable: builtins.bool | None = ...,
    ) -> NDArray[intp]: ...

    @overload  # axis=None (default), out=None (default), keepdims=False (default)
    def argmax(self, /, axis: None = None, out: None = None, *, keepdims: L[False] = False) -> intp: ...
    @overload  # axis=index, out=None (default)
    def argmax(self, /, axis: SupportsIndex, out: None = None, *, keepdims: builtins.bool = False) -> Any: ...
    @overload  # axis=index, out=ndarray
    def argmax(self, /, axis: SupportsIndex | None, out: _BoolOrIntArrayT, *, keepdims: builtins.bool = False) -> _BoolOrIntArrayT: ...
    @overload
    def argmax(self, /, axis: SupportsIndex | None = None, *, out: _BoolOrIntArrayT, keepdims: builtins.bool = False) -> _BoolOrIntArrayT: ...

    @overload  # axis=None (default), out=None (default), keepdims=False (default)
    def argmin(self, /, axis: None = None, out: None = None, *, keepdims: L[False] = False) -> intp: ...
    @overload  # axis=index, out=None (default)
    def argmin(self, /, axis: SupportsIndex, out: None = None, *, keepdims: builtins.bool = False) -> Any: ...
    @overload  # axis=index, out=ndarray
    def argmin(self, /, axis: SupportsIndex | None, out: _BoolOrIntArrayT, *, keepdims: builtins.bool = False) -> _BoolOrIntArrayT: ...
    @overload
    def argmin(self, /, axis: SupportsIndex | None = None, *, out: _BoolOrIntArrayT, keepdims: builtins.bool = False) -> _BoolOrIntArrayT: ...

    # Keep in sync with `MaskedArray.round`
    @overload  # out=None (default)
    def round(self, /, decimals: SupportsIndex = 0, out: None = None) -> Self: ...
    @overload  # out=ndarray
    def round(self, /, decimals: SupportsIndex, out: _ArrayT) -> _ArrayT: ...
    @overload
    def round(self, /, decimals: SupportsIndex = 0, *, out: _ArrayT) -> _ArrayT: ...

    @overload  # out=None (default)
    def choose(self, /, choices: ArrayLike, out: None = None, mode: _ModeKind = "raise") -> NDArray[Any]: ...
    @overload  # out=ndarray
    def choose(self, /, choices: ArrayLike, out: _ArrayT, mode: _ModeKind = "raise") -> _ArrayT: ...

    # TODO: Annotate kwargs with an unpacked `TypedDict`
    @overload  # out: None (default)
    def clip(self, /, min: ArrayLike, max: ArrayLike | None = None, out: None = None, **kwargs: Any) -> NDArray[Any]: ...
    @overload
    def clip(self, /, min: None, max: ArrayLike, out: None = None, **kwargs: Any) -> NDArray[Any]: ...
    @overload
    def clip(self, /, min: None = None, *, max: ArrayLike, out: None = None, **kwargs: Any) -> NDArray[Any]: ...
    @overload  # out: ndarray
    def clip(self, /, min: ArrayLike, max: ArrayLike | None, out: _ArrayT, **kwargs: Any) -> _ArrayT: ...
    @overload
    def clip(self, /, min: ArrayLike, max: ArrayLike | None = None, *, out: _ArrayT, **kwargs: Any) -> _ArrayT: ...
    @overload
    def clip(self, /, min: None, max: ArrayLike, out: _ArrayT, **kwargs: Any) -> _ArrayT: ...
    @overload
    def clip(self, /, min: None = None, *, max: ArrayLike, out: _ArrayT, **kwargs: Any) -> _ArrayT: ...

    @overload
    def compress(self, /, condition: _ArrayLikeInt_co, axis: SupportsIndex | None = None, out: None = None) -> NDArray[Any]: ...
    @overload
    def compress(self, /, condition: _ArrayLikeInt_co, axis: SupportsIndex | None, out: _ArrayT) -> _ArrayT: ...
    @overload
    def compress(self, /, condition: _ArrayLikeInt_co, axis: SupportsIndex | None = None, *, out: _ArrayT) -> _ArrayT: ...

    # Keep in sync with `MaskedArray.cumprod`
    @overload  # out: None (default)
    def cumprod(self, /, axis: SupportsIndex | None = None, dtype: DTypeLike | None = None, out: None = None) -> NDArray[Any]: ...
    @overload  # out: ndarray
    def cumprod(self, /, axis: SupportsIndex | None, dtype: DTypeLike | None, out: _ArrayT) -> _ArrayT: ...
    @overload
    def cumprod(self, /, axis: SupportsIndex | None = None, dtype: DTypeLike | None = None, *, out: _ArrayT) -> _ArrayT: ...

    # Keep in sync with `MaskedArray.cumsum`
    @overload  # out: None (default)
    def cumsum(self, /, axis: SupportsIndex | None = None, dtype: DTypeLike | None = None, out: None = None) -> NDArray[Any]: ...
    @overload  # out: ndarray
    def cumsum(self, /, axis: SupportsIndex | None, dtype: DTypeLike | None, out: _ArrayT) -> _ArrayT: ...
    @overload
    def cumsum(self, /, axis: SupportsIndex | None = None, dtype: DTypeLike | None = None, *, out: _ArrayT) -> _ArrayT: ...

    @overload
    def max(
        self,
        /,
        axis: _ShapeLike | None = None,
        out: None = None,
        keepdims: builtins.bool = False,
        initial: _NumberLike_co = ...,
        where: _ArrayLikeBool_co = True,
    ) -> Any: ...
    @overload
    def max(
        self,
        /,
        axis: _ShapeLike | None,
        out: _ArrayT,
        keepdims: builtins.bool = False,
        initial: _NumberLike_co = ...,
        where: _ArrayLikeBool_co = True,
    ) -> _ArrayT: ...
    @overload
    def max(
        self,
        /,
        axis: _ShapeLike | None = None,
        *,
        out: _ArrayT,
        keepdims: builtins.bool = False,
        initial: _NumberLike_co = ...,
        where: _ArrayLikeBool_co = True,
    ) -> _ArrayT: ...

    @overload
    def min(
        self,
        /,
        axis: _ShapeLike | None = None,
        out: None = None,
        keepdims: builtins.bool = False,
        initial: _NumberLike_co = ...,
        where: _ArrayLikeBool_co = True,
    ) -> Any: ...
    @overload
    def min(
        self,
        /,
        axis: _ShapeLike | None,
        out: _ArrayT,
        keepdims: builtins.bool = False,
        initial: _NumberLike_co = ...,
        where: _ArrayLikeBool_co = True,
    ) -> _ArrayT: ...
    @overload
    def min(
        self,
        /,
        axis: _ShapeLike | None = None,
        *,
        out: _ArrayT,
        keepdims: builtins.bool = False,
        initial: _NumberLike_co = ...,
        where: _ArrayLikeBool_co = True,
    ) -> _ArrayT: ...

    @overload
    def sum(
        self,
        /,
        axis: _ShapeLike | None = None,
        dtype: DTypeLike | None = None,
        out: None = None,
        keepdims: builtins.bool = False,
        initial: _NumberLike_co = 0,
        where: _ArrayLikeBool_co = True,
    ) -> Any: ...
    @overload
    def sum(
        self,
        /,
        axis: _ShapeLike | None,
        dtype: DTypeLike | None,
        out: _ArrayT,
        keepdims: builtins.bool = False,
        initial: _NumberLike_co = 0,
        where: _ArrayLikeBool_co = True,
    ) -> _ArrayT: ...
    @overload
    def sum(
        self,
        /,
        axis: _ShapeLike | None = None,
        dtype: DTypeLike | None = None,
        *,
        out: _ArrayT,
        keepdims: builtins.bool = False,
        initial: _NumberLike_co = 0,
        where: _ArrayLikeBool_co = True,
    ) -> _ArrayT: ...

    @overload
    def prod(
        self,
        /,
        axis: _ShapeLike | None = None,
        dtype: DTypeLike | None = None,
        out: None = None,
        keepdims: builtins.bool = False,
        initial: _NumberLike_co = 1,
        where: _ArrayLikeBool_co = True,
    ) -> Any: ...
    @overload
    def prod(
        self,
        /,
        axis: _ShapeLike | None,
        dtype: DTypeLike | None,
        out: _ArrayT,
        keepdims: builtins.bool = False,
        initial: _NumberLike_co = 1,
        where: _ArrayLikeBool_co = True,
    ) -> _ArrayT: ...
    @overload
    def prod(
        self,
        /,
        axis: _ShapeLike | None = None,
        dtype: DTypeLike | None = None,
        *,
        out: _ArrayT,
        keepdims: builtins.bool = False,
        initial: _NumberLike_co = 1,
        where: _ArrayLikeBool_co = True,
    ) -> _ArrayT: ...

    @overload
    def mean(
        self,
        axis: _ShapeLike | None = None,
        dtype: DTypeLike | None = None,
        out: None = None,
        keepdims: builtins.bool = False,
        *,
        where: _ArrayLikeBool_co = True,
    ) -> Any: ...
    @overload
    def mean(
        self,
        /,
        axis: _ShapeLike | None,
        dtype: DTypeLike | None,
        out: _ArrayT,
        keepdims: builtins.bool = False,
        *,
        where: _ArrayLikeBool_co = True,
    ) -> _ArrayT: ...
    @overload
    def mean(
        self,
        /,
        axis: _ShapeLike | None = None,
        dtype: DTypeLike | None = None,
        *,
        out: _ArrayT,
        keepdims: builtins.bool = False,
        where: _ArrayLikeBool_co = True,
    ) -> _ArrayT: ...

    @overload
    def std(
        self,
        axis: _ShapeLike | None = None,
        dtype: DTypeLike | None = None,
        out: None = None,
        ddof: float = 0,
        keepdims: builtins.bool = False,
        *,
        where: _ArrayLikeBool_co = True,
        mean: _ArrayLikeNumber_co = ...,
        correction: float = ...,
    ) -> Any: ...
    @overload
    def std(
        self,
        axis: _ShapeLike | None,
        dtype: DTypeLike | None,
        out: _ArrayT,
        ddof: float = 0,
        keepdims: builtins.bool = False,
        *,
        where: _ArrayLikeBool_co = True,
        mean: _ArrayLikeNumber_co = ...,
        correction: float = ...,
    ) -> _ArrayT: ...
    @overload
    def std(
        self,
        axis: _ShapeLike | None = None,
        dtype: DTypeLike | None = None,
        *,
        out: _ArrayT,
        ddof: float = 0,
        keepdims: builtins.bool = False,
        where: _ArrayLikeBool_co = True,
        mean: _ArrayLikeNumber_co = ...,
        correction: float = ...,
    ) -> _ArrayT: ...

    @overload
    def var(
        self,
        axis: _ShapeLike | None = None,
        dtype: DTypeLike | None = None,
        out: None = None,
        ddof: float = 0,
        keepdims: builtins.bool = False,
        *,
        where: _ArrayLikeBool_co = True,
        mean: _ArrayLikeNumber_co = ...,
        correction: float = ...,
    ) -> Any: ...
    @overload
    def var(
        self,
        axis: _ShapeLike | None,
        dtype: DTypeLike | None,
        out: _ArrayT,
        ddof: float = 0,
        keepdims: builtins.bool = False,
        *,
        where: _ArrayLikeBool_co = True,
        mean: _ArrayLikeNumber_co = ...,
        correction: float = ...,
    ) -> _ArrayT: ...
    @overload
    def var(
        self,
        axis: _ShapeLike | None = None,
        dtype: DTypeLike | None = None,
        *,
        out: _ArrayT,
        ddof: float = 0,
        keepdims: builtins.bool = False,
        where: _ArrayLikeBool_co = True,
        mean: _ArrayLikeNumber_co = ...,
        correction: float = ...,
    ) -> _ArrayT: ...

class ndarray(_ArrayOrScalarCommon, Generic[_ShapeT_co, _DTypeT_co]):
    __hash__: ClassVar[None]  # type: ignore[assignment]  # pyright: ignore[reportIncompatibleMethodOverride]
    @property
    def base(self) -> NDArray[Any] | None: ...
    @property
    def ndim(self) -> int: ...
    @property
    def size(self) -> int: ...
    @property
    def real(self: _HasDTypeWithRealAndImag[_ScalarT, object], /) -> ndarray[_ShapeT_co, dtype[_ScalarT]]: ...
    @real.setter
    def real(self, value: ArrayLike, /) -> None: ...
    @property
    def imag(self: _HasDTypeWithRealAndImag[object, _ScalarT], /) -> ndarray[_ShapeT_co, dtype[_ScalarT]]: ...
    @imag.setter
    def imag(self, value: ArrayLike, /) -> None: ...

    def __new__(
        cls,
        shape: _ShapeLike,
        dtype: DTypeLike | None = ...,
        buffer: _SupportsBuffer | None = ...,
        offset: SupportsIndex = ...,
        strides: _ShapeLike | None = ...,
        order: _OrderKACF = ...,
    ) -> Self: ...

    if sys.version_info >= (3, 12):
        def __buffer__(self, flags: int, /) -> memoryview: ...

    def __class_getitem__(cls, item: Any, /) -> GenericAlias: ...

    @overload
    def __array__(self, dtype: None = None, /, *, copy: builtins.bool | None = None) -> ndarray[_ShapeT_co, _DTypeT_co]: ...
    @overload
    def __array__(self, dtype: _DTypeT, /, *, copy: builtins.bool | None = None) -> ndarray[_ShapeT_co, _DTypeT]: ...

    def __array_ufunc__(
        self,
        ufunc: ufunc,
        method: L["__call__", "reduce", "reduceat", "accumulate", "outer", "at"],
        *inputs: Any,
        **kwargs: Any,
    ) -> Any: ...

    def __array_function__(
        self,
        func: Callable[..., Any],
        types: Iterable[type],
        args: Iterable[Any],
        kwargs: Mapping[str, Any],
    ) -> Any: ...

    # NOTE: In practice any object is accepted by `obj`, but as `__array_finalize__`
    # is a pseudo-abstract method the type has been narrowed down in order to
    # grant subclasses a bit more flexibility
    def __array_finalize__(self, obj: NDArray[Any] | None, /) -> None: ...

    def __array_wrap__(
        self,
        array: ndarray[_ShapeT, _DTypeT],
        context: tuple[ufunc, tuple[Any, ...], int] | None = ...,
        return_scalar: builtins.bool = ...,
        /,
    ) -> ndarray[_ShapeT, _DTypeT]: ...

    # Keep in sync with `MaskedArray.__getitem__`
    @overload
    def __getitem__(self, key: _ArrayInt_co | tuple[_ArrayInt_co, ...], /) -> ndarray[_AnyShape, _DTypeT_co]: ...
    @overload
    def __getitem__(self, key: SupportsIndex | tuple[SupportsIndex, ...], /) -> Any: ...
    @overload
    def __getitem__(self, key: _ToIndices, /) -> ndarray[_AnyShape, _DTypeT_co]: ...
    @overload
    def __getitem__(self: NDArray[void], key: str, /) -> ndarray[_ShapeT_co, np.dtype]: ...
    @overload
    def __getitem__(self: NDArray[void], key: list[str], /) -> ndarray[_ShapeT_co, _dtype[void]]: ...

    @overload  # flexible | object_ | bool
    def __setitem__(
        self: ndarray[Any, dtype[flexible | object_ | np.bool] | dtypes.StringDType],
        key: _ToIndices,
        value: object,
        /,
    ) -> None: ...
    @overload  # integer
    def __setitem__(
        self: NDArray[integer],
        key: _ToIndices,
        value: _ConvertibleToInt | _NestedSequence[_ConvertibleToInt] | _ArrayLikeInt_co,
        /,
    ) -> None: ...
    @overload  # floating
    def __setitem__(
        self: NDArray[floating],
        key: _ToIndices,
        value: _ConvertibleToFloat | _NestedSequence[_ConvertibleToFloat | None] | _ArrayLikeFloat_co | None,
        /,
    ) -> None: ...
    @overload  # complexfloating
    def __setitem__(
        self: NDArray[complexfloating],
        key: _ToIndices,
        value: _ConvertibleToComplex | _NestedSequence[_ConvertibleToComplex | None] | _ArrayLikeNumber_co | None,
        /,
    ) -> None: ...
    @overload  # timedelta64
    def __setitem__(
        self: NDArray[timedelta64],
        key: _ToIndices,
        value: _ConvertibleToTD64 | _NestedSequence[_ConvertibleToTD64],
        /,
    ) -> None: ...
    @overload  # datetime64
    def __setitem__(
        self: NDArray[datetime64],
        key: _ToIndices,
        value: _ConvertibleToDT64 | _NestedSequence[_ConvertibleToDT64],
        /,
    ) -> None: ...
    @overload  # void
    def __setitem__(self: NDArray[void], key: str | list[str], value: object, /) -> None: ...
    @overload  # catch-all
    def __setitem__(self, key: _ToIndices, value: ArrayLike, /) -> None: ...

    @property
    def ctypes(self) -> _ctypes[int]: ...
    @property
    def shape(self) -> _ShapeT_co: ...
    @shape.setter
    def shape(self, value: _ShapeLike) -> None: ...
    @property
    def strides(self) -> _Shape: ...
    @strides.setter
    @deprecated("Setting the strides on a NumPy array has been deprecated in NumPy 2.4")
    def strides(self, value: _ShapeLike) -> None: ...
    def byteswap(self, inplace: builtins.bool = ...) -> Self: ...
    @property
    def flat(self) -> flatiter[Self]: ...

    @overload  # use the same output type as that of the underlying `generic`
    def item(self: NDArray[generic[_T]], i0: SupportsIndex | tuple[SupportsIndex, ...] = ..., /, *args: SupportsIndex) -> _T: ...
    @overload  # special casing for `StringDType`, which has no scalar type
    def item(
        self: ndarray[Any, dtypes.StringDType],
        arg0: SupportsIndex | tuple[SupportsIndex, ...] = ...,
        /,
        *args: SupportsIndex,
    ) -> str: ...

    @overload  # this first overload prevents mypy from over-eagerly selecting `tuple[()]` in case of `_AnyShape`
    def tolist(self: ndarray[tuple[Never], dtype[generic[_T]]], /) -> Any: ...
    @overload
    def tolist(self: ndarray[tuple[()], dtype[generic[_T]]], /) -> _T: ...
    @overload
    def tolist(self: ndarray[tuple[int], dtype[generic[_T]]], /) -> list[_T]: ...
    @overload
    def tolist(self: ndarray[tuple[int, int], dtype[generic[_T]]], /) -> list[list[_T]]: ...
    @overload
    def tolist(self: ndarray[tuple[int, int, int], dtype[generic[_T]]], /) -> list[list[list[_T]]]: ...
    @overload
    def tolist(self, /) -> Any: ...

    @overload
    def resize(self, new_shape: _ShapeLike, /, *, refcheck: builtins.bool = ...) -> None: ...
    @overload
    def resize(self, /, *new_shape: SupportsIndex, refcheck: builtins.bool = ...) -> None: ...

    def setflags(self, write: builtins.bool = ..., align: builtins.bool = ..., uic: builtins.bool = ...) -> None: ...  # type: ignore[override]

    def squeeze(
        self,
        axis: SupportsIndex | tuple[SupportsIndex, ...] | None = ...,
    ) -> ndarray[_AnyShape, _DTypeT_co]: ...

    def swapaxes(self, axis1: SupportsIndex, axis2: SupportsIndex, /) -> Self: ...

    @overload
    def transpose(self, axes: _ShapeLike | None, /) -> Self: ...
    @overload
    def transpose(self, /, *axes: SupportsIndex) -> Self: ...

    @overload
    def all(
        self,
        axis: None = None,
        out: None = None,
        keepdims: L[False, 0] = False,
        *,
        where: _ArrayLikeBool_co = True
    ) -> np.bool: ...
    @overload
    def all(
        self,
        axis: int | tuple[int, ...] | None = None,
        out: None = None,
        keepdims: SupportsIndex = False,
        *,
        where: _ArrayLikeBool_co = True,
    ) -> np.bool | NDArray[np.bool]: ...
    @overload
    def all(
        self,
        axis: int | tuple[int, ...] | None,
        out: _ArrayT,
        keepdims: SupportsIndex = False,
        *,
        where: _ArrayLikeBool_co = True,
    ) -> _ArrayT: ...
    @overload
    def all(
        self,
        axis: int | tuple[int, ...] | None = None,
        *,
        out: _ArrayT,
        keepdims: SupportsIndex = False,
        where: _ArrayLikeBool_co = True,
    ) -> _ArrayT: ...

    @overload
    def any(
        self,
        axis: None = None,
        out: None = None,
        keepdims: L[False, 0] = False,
        *,
        where: _ArrayLikeBool_co = True
    ) -> np.bool: ...
    @overload
    def any(
        self,
        axis: int | tuple[int, ...] | None = None,
        out: None = None,
        keepdims: SupportsIndex = False,
        *,
        where: _ArrayLikeBool_co = True,
    ) -> np.bool | NDArray[np.bool]: ...
    @overload
    def any(
        self,
        axis: int | tuple[int, ...] | None,
        out: _ArrayT,
        keepdims: SupportsIndex = False,
        *,
        where: _ArrayLikeBool_co = True,
    ) -> _ArrayT: ...
    @overload
    def any(
        self,
        axis: int | tuple[int, ...] | None = None,
        *,
        out: _ArrayT,
        keepdims: SupportsIndex = False,
        where: _ArrayLikeBool_co = True,
    ) -> _ArrayT: ...

    #
    @overload
    def partition(
        self,
        /,
        kth: _ArrayLikeInt,
        axis: SupportsIndex = -1,
        kind: _PartitionKind = "introselect",
        order: None = None,
    ) -> None: ...
    @overload
    def partition(
        self: NDArray[void],
        /,
        kth: _ArrayLikeInt,
        axis: SupportsIndex = -1,
        kind: _PartitionKind = "introselect",
        order: str | Sequence[str] | None = None,
    ) -> None: ...

    #
    @overload
    def argpartition(
        self,
        /,
        kth: _ArrayLikeInt,
        axis: SupportsIndex | None = -1,
        kind: _PartitionKind = "introselect",
        order: None = None,
    ) -> NDArray[intp]: ...
    @overload
    def argpartition(
        self: NDArray[void],
        /,
        kth: _ArrayLikeInt,
        axis: SupportsIndex | None = -1,
        kind: _PartitionKind = "introselect",
        order: str | Sequence[str] | None = None,
    ) -> NDArray[intp]: ...

    #
    def diagonal(
        self,
        offset: SupportsIndex = ...,
        axis1: SupportsIndex = ...,
        axis2: SupportsIndex = ...,
    ) -> ndarray[_AnyShape, _DTypeT_co]: ...

    # 1D + 1D returns a scalar;
    # all other with at least 1 non-0D array return an ndarray.
    @overload
    def dot(self, b: _ScalarLike_co, out: None = None) -> NDArray[Any]: ...
    @overload
    def dot(self, b: ArrayLike, out: None = None) -> Any: ...
    @overload
    def dot(self, b: ArrayLike, out: _ArrayT) -> _ArrayT: ...

    # `nonzero()` raises for 0d arrays/generics
    def nonzero(self) -> tuple[ndarray[tuple[int], np.dtype[intp]], ...]: ...

    @overload
    def searchsorted(
        self,  # >= 1D array
        v: _ScalarLike_co,  # 0D array-like
        side: _SortSide = ...,
        sorter: _ArrayLikeInt_co | None = ...,
    ) -> intp: ...
    @overload
    def searchsorted(
        self,  # >= 1D array
        v: ArrayLike,
        side: _SortSide = ...,
        sorter: _ArrayLikeInt_co | None = ...,
    ) -> NDArray[intp]: ...

    def sort(
        self,
        axis: SupportsIndex = ...,
        kind: _SortKind | None = ...,
        order: str | Sequence[str] | None = ...,
        *,
        stable: builtins.bool | None = ...,
    ) -> None: ...

    # Keep in sync with `MaskedArray.trace`
    @overload
    def trace(
        self,  # >= 2D array
        offset: SupportsIndex = ...,
        axis1: SupportsIndex = ...,
        axis2: SupportsIndex = ...,
        dtype: DTypeLike | None = ...,
        out: None = None,
    ) -> Any: ...
    @overload
    def trace(
        self,  # >= 2D array
        offset: SupportsIndex = ...,
        axis1: SupportsIndex = ...,
        axis2: SupportsIndex = ...,
        dtype: DTypeLike | None = ...,
        *,
        out: _ArrayT,
    ) -> _ArrayT: ...
    @overload
    def trace(
        self,  # >= 2D array
        offset: SupportsIndex,
        axis1: SupportsIndex,
        axis2: SupportsIndex,
        dtype: DTypeLike | None,
        out: _ArrayT,
    ) -> _ArrayT: ...

    @overload
    def take(
        self: NDArray[_ScalarT],
        indices: _IntLike_co,
        axis: SupportsIndex | None = ...,
        out: None = None,
        mode: _ModeKind = ...,
    ) -> _ScalarT: ...
    @overload
    def take(
        self,
        indices: _ArrayLikeInt_co,
        axis: SupportsIndex | None = ...,
        out: None = None,
        mode: _ModeKind = ...,
    ) -> ndarray[_AnyShape, _DTypeT_co]: ...
    @overload
    def take(
        self,
        indices: _ArrayLikeInt_co,
        axis: SupportsIndex | None = ...,
        *,
        out: _ArrayT,
        mode: _ModeKind = ...,
    ) -> _ArrayT: ...
    @overload
    def take(
        self,
        indices: _ArrayLikeInt_co,
        axis: SupportsIndex | None,
        out: _ArrayT,
        mode: _ModeKind = ...,
    ) -> _ArrayT: ...

    @overload
    def repeat(
        self,
        repeats: _ArrayLikeInt_co,
        axis: None = None,
    ) -> ndarray[tuple[int], _DTypeT_co]: ...
    @overload
    def repeat(
        self,
        repeats: _ArrayLikeInt_co,
        axis: SupportsIndex,
    ) -> ndarray[_AnyShape, _DTypeT_co]: ...

    def flatten(self, /, order: _OrderKACF = "C") -> ndarray[tuple[int], _DTypeT_co]: ...
    def ravel(self, /, order: _OrderKACF = "C") -> ndarray[tuple[int], _DTypeT_co]: ...

    # Keep in sync with `MaskedArray.reshape`
    # NOTE: reshape also accepts negative integers, so we can't use integer literals
    @overload  # (None)
    def reshape(self, shape: None, /, *, order: _OrderACF = "C", copy: builtins.bool | None = None) -> Self: ...
    @overload  # (empty_sequence)
    def reshape(  # type: ignore[overload-overlap]  # mypy false positive
        self,
        shape: Sequence[Never],
        /,
        *,
        order: _OrderACF = "C",
        copy: builtins.bool | None = None,
    ) -> ndarray[tuple[()], _DTypeT_co]: ...
    @overload  # (() | (int) | (int, int) | ....)  # up to 8-d
    def reshape(
        self,
        shape: _AnyShapeT,
        /,
        *,
        order: _OrderACF = "C",
        copy: builtins.bool | None = None,
    ) -> ndarray[_AnyShapeT, _DTypeT_co]: ...
    @overload  # (index)
    def reshape(
        self,
        size1: SupportsIndex,
        /,
        *,
        order: _OrderACF = "C",
        copy: builtins.bool | None = None,
    ) -> ndarray[tuple[int], _DTypeT_co]: ...
    @overload  # (index, index)
    def reshape(
        self,
        size1: SupportsIndex,
        size2: SupportsIndex,
        /,
        *,
        order: _OrderACF = "C",
        copy: builtins.bool | None = None,
    ) -> ndarray[tuple[int, int], _DTypeT_co]: ...
    @overload  # (index, index, index)
    def reshape(
        self,
        size1: SupportsIndex,
        size2: SupportsIndex,
        size3: SupportsIndex,
        /,
        *,
        order: _OrderACF = "C",
        copy: builtins.bool | None = None,
    ) -> ndarray[tuple[int, int, int], _DTypeT_co]: ...
    @overload  # (index, index, index, index)
    def reshape(
        self,
        size1: SupportsIndex,
        size2: SupportsIndex,
        size3: SupportsIndex,
        size4: SupportsIndex,
        /,
        *,
        order: _OrderACF = "C",
        copy: builtins.bool | None = None,
    ) -> ndarray[tuple[int, int, int, int], _DTypeT_co]: ...
    @overload  # (int, *(index, ...))
    def reshape(
        self,
        size0: SupportsIndex,
        /,
        *shape: SupportsIndex,
        order: _OrderACF = "C",
        copy: builtins.bool | None = None,
    ) -> ndarray[_AnyShape, _DTypeT_co]: ...
    @overload  # (sequence[index])
    def reshape(
        self,
        shape: Sequence[SupportsIndex],
        /,
        *,
        order: _OrderACF = "C",
        copy: builtins.bool | None = None,
    ) -> ndarray[_AnyShape, _DTypeT_co]: ...

    @overload
    def astype(
        self,
        dtype: _DTypeLike[_ScalarT],
        order: _OrderKACF = ...,
        casting: _CastingKind = ...,
        subok: builtins.bool = ...,
        copy: builtins.bool | _CopyMode = ...,
    ) -> ndarray[_ShapeT_co, dtype[_ScalarT]]: ...
    @overload
    def astype(
        self,
        dtype: DTypeLike | None,
        order: _OrderKACF = ...,
        casting: _CastingKind = ...,
        subok: builtins.bool = ...,
        copy: builtins.bool | _CopyMode = ...,
    ) -> ndarray[_ShapeT_co, dtype]: ...

    #
    @overload  # ()
    def view(self, /) -> Self: ...
    @overload  # (dtype: T)
    def view(self, /, dtype: _DTypeT | _HasDType[_DTypeT]) -> ndarray[_ShapeT_co, _DTypeT]: ...
    @overload  # (dtype: dtype[T])
    def view(self, /, dtype: _DTypeLike[_ScalarT]) -> ndarray[_ShapeT_co, dtype[_ScalarT]]: ...
    @overload  # (type: T)
    def view(self, /, *, type: type[_ArrayT]) -> _ArrayT: ...
    @overload  # (_: T)
    def view(self, /, dtype: type[_ArrayT]) -> _ArrayT: ...
    @overload  # (dtype: ?)
    def view(self, /, dtype: DTypeLike) -> ndarray[_ShapeT_co, dtype]: ...
    @overload  # (dtype: ?, type: T)
    def view(self, /, dtype: DTypeLike, type: type[_ArrayT]) -> _ArrayT: ...

    def setfield(self, /, val: ArrayLike, dtype: DTypeLike, offset: SupportsIndex = 0) -> None: ...
    @overload
    def getfield(self, dtype: _DTypeLike[_ScalarT], offset: SupportsIndex = 0) -> NDArray[_ScalarT]: ...
    @overload
    def getfield(self, dtype: DTypeLike, offset: SupportsIndex = 0) -> NDArray[Any]: ...

    def __index__(self: NDArray[integer], /) -> int: ...
    def __complex__(self: NDArray[number | np.bool | object_], /) -> complex: ...

    def __len__(self) -> int: ...
    def __contains__(self, value: object, /) -> builtins.bool: ...

    # NOTE: This weird `Never` tuple works around a strange mypy issue where it assigns
    # `tuple[int]` to `tuple[Never]` or `tuple[int, int]` to `tuple[Never, Never]`.
    # This way the bug only occurs for 9-D arrays, which are probably not very common.
    @overload
    def __iter__(
        self: ndarray[tuple[Never, Never, Never, Never, Never, Never, Never, Never, Never], Any], /
    ) -> Iterator[Any]: ...
    @overload  # == 1-d & dtype[T \ object_]
    def __iter__(self: ndarray[tuple[int], dtype[_NonObjectScalarT]], /) -> Iterator[_NonObjectScalarT]: ...
    @overload  # == 1-d & StringDType
    def __iter__(self: ndarray[tuple[int], dtypes.StringDType], /) -> Iterator[str]: ...
    @overload  # >= 2-d
    def __iter__(self: ndarray[tuple[int, int, *tuple[int, ...]], _DTypeT], /) -> Iterator[ndarray[_AnyShape, _DTypeT]]: ...
    @overload  # ?-d
    def __iter__(self, /) -> Iterator[Any]: ...

    #
    @overload
    def __lt__(self: _ArrayNumber_co, other: _ArrayLikeNumber_co, /) -> NDArray[np.bool]: ...
    @overload
    def __lt__(self: _ArrayTD64_co, other: _ArrayLikeTD64_co, /) -> NDArray[np.bool]: ...
    @overload
    def __lt__(self: NDArray[datetime64], other: _ArrayLikeDT64_co, /) -> NDArray[np.bool]: ...
    @overload
    def __lt__(self: NDArray[bytes_], other: _ArrayLikeBytes_co, /) -> NDArray[np.bool]: ...
    @overload
    def __lt__(
        self: ndarray[Any, dtype[str_] | dtypes.StringDType], other: _ArrayLikeStr_co | _ArrayLikeString_co, /
    ) -> NDArray[np.bool]: ...
    @overload
    def __lt__(self: NDArray[object_], other: object, /) -> NDArray[np.bool]: ...
    @overload
    def __lt__(self, other: _ArrayLikeObject_co, /) -> NDArray[np.bool]: ...

    #
    @overload
    def __le__(self: _ArrayNumber_co, other: _ArrayLikeNumber_co, /) -> NDArray[np.bool]: ...
    @overload
    def __le__(self: _ArrayTD64_co, other: _ArrayLikeTD64_co, /) -> NDArray[np.bool]: ...
    @overload
    def __le__(self: NDArray[datetime64], other: _ArrayLikeDT64_co, /) -> NDArray[np.bool]: ...
    @overload
    def __le__(self: NDArray[bytes_], other: _ArrayLikeBytes_co, /) -> NDArray[np.bool]: ...
    @overload
    def __le__(
        self: ndarray[Any, dtype[str_] | dtypes.StringDType], other: _ArrayLikeStr_co | _ArrayLikeString_co, /
    ) -> NDArray[np.bool]: ...
    @overload
    def __le__(self: NDArray[object_], other: object, /) -> NDArray[np.bool]: ...
    @overload
    def __le__(self, other: _ArrayLikeObject_co, /) -> NDArray[np.bool]: ...

    #
    @overload
    def __gt__(self: _ArrayNumber_co, other: _ArrayLikeNumber_co, /) -> NDArray[np.bool]: ...
    @overload
    def __gt__(self: _ArrayTD64_co, other: _ArrayLikeTD64_co, /) -> NDArray[np.bool]: ...
    @overload
    def __gt__(self: NDArray[datetime64], other: _ArrayLikeDT64_co, /) -> NDArray[np.bool]: ...
    @overload
    def __gt__(self: NDArray[bytes_], other: _ArrayLikeBytes_co, /) -> NDArray[np.bool]: ...
    @overload
    def __gt__(
        self: ndarray[Any, dtype[str_] | dtypes.StringDType], other: _ArrayLikeStr_co | _ArrayLikeString_co, /
    ) -> NDArray[np.bool]: ...
    @overload
    def __gt__(self: NDArray[object_], other: object, /) -> NDArray[np.bool]: ...
    @overload
    def __gt__(self, other: _ArrayLikeObject_co, /) -> NDArray[np.bool]: ...

    #
    @overload
    def __ge__(self: _ArrayNumber_co, other: _ArrayLikeNumber_co, /) -> NDArray[np.bool]: ...
    @overload
    def __ge__(self: _ArrayTD64_co, other: _ArrayLikeTD64_co, /) -> NDArray[np.bool]: ...
    @overload
    def __ge__(self: NDArray[datetime64], other: _ArrayLikeDT64_co, /) -> NDArray[np.bool]: ...
    @overload
    def __ge__(self: NDArray[bytes_], other: _ArrayLikeBytes_co, /) -> NDArray[np.bool]: ...
    @overload
    def __ge__(
        self: ndarray[Any, dtype[str_] | dtypes.StringDType], other: _ArrayLikeStr_co | _ArrayLikeString_co, /
    ) -> NDArray[np.bool]: ...
    @overload
    def __ge__(self: NDArray[object_], other: object, /) -> NDArray[np.bool]: ...
    @overload
    def __ge__(self, other: _ArrayLikeObject_co, /) -> NDArray[np.bool]: ...

    # Unary ops

    # TODO: Uncomment once https://github.com/python/mypy/issues/14070 is fixed
    # @overload
    # def __abs__(self: ndarray[_ShapeT, dtypes.Complex64DType], /) -> ndarray[_ShapeT, dtypes.Float32DType]: ...
    # @overload
    # def __abs__(self: ndarray[_ShapeT, dtypes.Complex128DType], /) -> ndarray[_ShapeT, dtypes.Float64DType]: ...
    # @overload
    # def __abs__(self: ndarray[_ShapeT, dtypes.CLongDoubleDType], /) -> ndarray[_ShapeT, dtypes.LongDoubleDType]: ...
    # @overload
    # def __abs__(self: ndarray[_ShapeT, dtype[complex128]], /) -> ndarray[_ShapeT, dtype[float64]]: ...
    @overload
    def __abs__(self: ndarray[_ShapeT, dtype[complexfloating[_NBit]]], /) -> ndarray[_ShapeT, dtype[floating[_NBit]]]: ...
    @overload
    def __abs__(self: _RealArrayT, /) -> _RealArrayT: ...

    def __invert__(self: _IntegralArrayT, /) -> _IntegralArrayT: ...  # noqa: PYI019
    def __neg__(self: _NumericArrayT, /) -> _NumericArrayT: ...  # noqa: PYI019
    def __pos__(self: _NumericArrayT, /) -> _NumericArrayT: ...  # noqa: PYI019

    # Binary ops

    # TODO: Support the "1d @ 1d -> scalar" case
    @overload
    def __matmul__(self: NDArray[_NumberT], other: _ArrayLikeBool_co, /) -> NDArray[_NumberT]: ...
    @overload
    def __matmul__(self: NDArray[np.bool], other: _ArrayLikeBool_co, /) -> NDArray[np.bool]: ...  # type: ignore[overload-overlap]
    @overload
    def __matmul__(self: NDArray[np.bool], other: _ArrayLike[_NumberT], /) -> NDArray[_NumberT]: ...  # type: ignore[overload-overlap]
    @overload
    def __matmul__(self: NDArray[floating[_64Bit]], other: _ArrayLikeFloat64_co, /) -> NDArray[float64]: ...
    @overload
    def __matmul__(self: _ArrayFloat64_co, other: _ArrayLike[floating[_64Bit]], /) -> NDArray[float64]: ...
    @overload
    def __matmul__(self: NDArray[complexfloating[_64Bit]], other: _ArrayLikeComplex128_co, /) -> NDArray[complex128]: ...
    @overload
    def __matmul__(self: _ArrayComplex128_co, other: _ArrayLike[complexfloating[_64Bit]], /) -> NDArray[complex128]: ...
    @overload
    def __matmul__(self: _ArrayUInt_co, other: _ArrayLikeUInt_co, /) -> NDArray[unsignedinteger]: ...  # type: ignore[overload-overlap]
    @overload
    def __matmul__(self: _ArrayInt_co, other: _ArrayLikeInt_co, /) -> NDArray[signedinteger]: ...  # type: ignore[overload-overlap]
    @overload
    def __matmul__(self: _ArrayFloat_co, other: _ArrayLikeFloat_co, /) -> NDArray[floating]: ...  # type: ignore[overload-overlap]
    @overload
    def __matmul__(self: _ArrayComplex_co, other: _ArrayLikeComplex_co, /) -> NDArray[complexfloating]: ...
    @overload
    def __matmul__(self: NDArray[number], other: _ArrayLikeNumber_co, /) -> NDArray[number]: ...
    @overload
    def __matmul__(self: NDArray[object_], other: Any, /) -> Any: ...
    @overload
    def __matmul__(self: NDArray[Any], other: _ArrayLikeObject_co, /) -> Any: ...

    @overload  # signature equivalent to __matmul__
    def __rmatmul__(self: NDArray[_NumberT], other: _ArrayLikeBool_co, /) -> NDArray[_NumberT]: ...
    @overload
    def __rmatmul__(self: NDArray[np.bool], other: _ArrayLikeBool_co, /) -> NDArray[np.bool]: ...  # type: ignore[overload-overlap]
    @overload
    def __rmatmul__(self: NDArray[np.bool], other: _ArrayLike[_NumberT], /) -> NDArray[_NumberT]: ...  # type: ignore[overload-overlap]
    @overload
    def __rmatmul__(self: NDArray[floating[_64Bit]], other: _ArrayLikeFloat64_co, /) -> NDArray[float64]: ...
    @overload
    def __rmatmul__(self: _ArrayFloat64_co, other: _ArrayLike[floating[_64Bit]], /) -> NDArray[float64]: ...
    @overload
    def __rmatmul__(self: NDArray[complexfloating[_64Bit]], other: _ArrayLikeComplex128_co, /) -> NDArray[complex128]: ...
    @overload
    def __rmatmul__(self: _ArrayComplex128_co, other: _ArrayLike[complexfloating[_64Bit]], /) -> NDArray[complex128]: ...
    @overload
    def __rmatmul__(self: _ArrayUInt_co, other: _ArrayLikeUInt_co, /) -> NDArray[unsignedinteger]: ...  # type: ignore[overload-overlap]
    @overload
    def __rmatmul__(self: _ArrayInt_co, other: _ArrayLikeInt_co, /) -> NDArray[signedinteger]: ...  # type: ignore[overload-overlap]
    @overload
    def __rmatmul__(self: _ArrayFloat_co, other: _ArrayLikeFloat_co, /) -> NDArray[floating]: ...  # type: ignore[overload-overlap]
    @overload
    def __rmatmul__(self: _ArrayComplex_co, other: _ArrayLikeComplex_co, /) -> NDArray[complexfloating]: ...
    @overload
    def __rmatmul__(self: NDArray[number], other: _ArrayLikeNumber_co, /) -> NDArray[number]: ...
    @overload
    def __rmatmul__(self: NDArray[object_], other: Any, /) -> Any: ...
    @overload
    def __rmatmul__(self: NDArray[Any], other: _ArrayLikeObject_co, /) -> Any: ...

    @overload
    def __mod__(self: NDArray[_RealNumberT], other: int | np.bool, /) -> ndarray[_ShapeT_co, dtype[_RealNumberT]]: ...
    @overload
    def __mod__(self: NDArray[_RealNumberT], other: _ArrayLikeBool_co, /) -> NDArray[_RealNumberT]: ...  # type: ignore[overload-overlap]
    @overload
    def __mod__(self: NDArray[np.bool], other: _ArrayLikeBool_co, /) -> NDArray[int8]: ...  # type: ignore[overload-overlap]
    @overload
    def __mod__(self: NDArray[np.bool], other: _ArrayLike[_RealNumberT], /) -> NDArray[_RealNumberT]: ...  # type: ignore[overload-overlap]
    @overload
    def __mod__(self: NDArray[float64], other: _ArrayLikeFloat64_co, /) -> NDArray[float64]: ...
    @overload
    def __mod__(self: _ArrayFloat64_co, other: _ArrayLike[floating[_64Bit]], /) -> NDArray[float64]: ...
    @overload
    def __mod__(self: _ArrayUInt_co, other: _ArrayLikeUInt_co, /) -> NDArray[unsignedinteger]: ...  # type: ignore[overload-overlap]
    @overload
    def __mod__(self: _ArrayInt_co, other: _ArrayLikeInt_co, /) -> NDArray[signedinteger]: ...  # type: ignore[overload-overlap]
    @overload
    def __mod__(self: _ArrayFloat_co, other: _ArrayLikeFloat_co, /) -> NDArray[floating]: ...
    @overload
    def __mod__(self: NDArray[timedelta64], other: _ArrayLike[timedelta64], /) -> NDArray[timedelta64]: ...
    @overload
    def __mod__(self: NDArray[object_], other: Any, /) -> Any: ...
    @overload
    def __mod__(self: NDArray[Any], other: _ArrayLikeObject_co, /) -> Any: ...

    @overload  # signature equivalent to __mod__
    def __rmod__(self: NDArray[_RealNumberT], other: int | np.bool, /) -> ndarray[_ShapeT_co, dtype[_RealNumberT]]: ...
    @overload
    def __rmod__(self: NDArray[_RealNumberT], other: _ArrayLikeBool_co, /) -> NDArray[_RealNumberT]: ...  # type: ignore[overload-overlap]
    @overload
    def __rmod__(self: NDArray[np.bool], other: _ArrayLikeBool_co, /) -> NDArray[int8]: ...  # type: ignore[overload-overlap]
    @overload
    def __rmod__(self: NDArray[np.bool], other: _ArrayLike[_RealNumberT], /) -> NDArray[_RealNumberT]: ...  # type: ignore[overload-overlap]
    @overload
    def __rmod__(self: NDArray[float64], other: _ArrayLikeFloat64_co, /) -> NDArray[float64]: ...
    @overload
    def __rmod__(self: _ArrayFloat64_co, other: _ArrayLike[floating[_64Bit]], /) -> NDArray[float64]: ...
    @overload
    def __rmod__(self: _ArrayUInt_co, other: _ArrayLikeUInt_co, /) -> NDArray[unsignedinteger]: ...  # type: ignore[overload-overlap]
    @overload
    def __rmod__(self: _ArrayInt_co, other: _ArrayLikeInt_co, /) -> NDArray[signedinteger]: ...  # type: ignore[overload-overlap]
    @overload
    def __rmod__(self: _ArrayFloat_co, other: _ArrayLikeFloat_co, /) -> NDArray[floating]: ...
    @overload
    def __rmod__(self: NDArray[timedelta64], other: _ArrayLike[timedelta64], /) -> NDArray[timedelta64]: ...
    @overload
    def __rmod__(self: NDArray[object_], other: Any, /) -> Any: ...
    @overload
    def __rmod__(self: NDArray[Any], other: _ArrayLikeObject_co, /) -> Any: ...

    @overload
    def __divmod__(self: NDArray[_RealNumberT], rhs: int | np.bool, /) -> _2Tuple[ndarray[_ShapeT_co, dtype[_RealNumberT]]]: ...
    @overload
    def __divmod__(self: NDArray[_RealNumberT], rhs: _ArrayLikeBool_co, /) -> _2Tuple[NDArray[_RealNumberT]]: ...  # type: ignore[overload-overlap]
    @overload
    def __divmod__(self: NDArray[np.bool], rhs: _ArrayLikeBool_co, /) -> _2Tuple[NDArray[int8]]: ...  # type: ignore[overload-overlap]
    @overload
    def __divmod__(self: NDArray[np.bool], rhs: _ArrayLike[_RealNumberT], /) -> _2Tuple[NDArray[_RealNumberT]]: ...  # type: ignore[overload-overlap]
    @overload
    def __divmod__(self: NDArray[float64], rhs: _ArrayLikeFloat64_co, /) -> _2Tuple[NDArray[float64]]: ...
    @overload
    def __divmod__(self: _ArrayFloat64_co, rhs: _ArrayLike[floating[_64Bit]], /) -> _2Tuple[NDArray[float64]]: ...
    @overload
    def __divmod__(self: _ArrayUInt_co, rhs: _ArrayLikeUInt_co, /) -> _2Tuple[NDArray[unsignedinteger]]: ...  # type: ignore[overload-overlap]
    @overload
    def __divmod__(self: _ArrayInt_co, rhs: _ArrayLikeInt_co, /) -> _2Tuple[NDArray[signedinteger]]: ...  # type: ignore[overload-overlap]
    @overload
    def __divmod__(self: _ArrayFloat_co, rhs: _ArrayLikeFloat_co, /) -> _2Tuple[NDArray[floating]]: ...
    @overload
    def __divmod__(self: NDArray[timedelta64], rhs: _ArrayLike[timedelta64], /) -> tuple[NDArray[int64], NDArray[timedelta64]]: ...

    @overload  # signature equivalent to __divmod__
    def __rdivmod__(self: NDArray[_RealNumberT], lhs: int | np.bool, /) -> _2Tuple[ndarray[_ShapeT_co, dtype[_RealNumberT]]]: ...
    @overload
    def __rdivmod__(self: NDArray[_RealNumberT], lhs: _ArrayLikeBool_co, /) -> _2Tuple[NDArray[_RealNumberT]]: ...  # type: ignore[overload-overlap]
    @overload
    def __rdivmod__(self: NDArray[np.bool], lhs: _ArrayLikeBool_co, /) -> _2Tuple[NDArray[int8]]: ...  # type: ignore[overload-overlap]
    @overload
    def __rdivmod__(self: NDArray[np.bool], lhs: _ArrayLike[_RealNumberT], /) -> _2Tuple[NDArray[_RealNumberT]]: ...  # type: ignore[overload-overlap]
    @overload
    def __rdivmod__(self: NDArray[float64], lhs: _ArrayLikeFloat64_co, /) -> _2Tuple[NDArray[float64]]: ...
    @overload
    def __rdivmod__(self: _ArrayFloat64_co, lhs: _ArrayLike[floating[_64Bit]], /) -> _2Tuple[NDArray[float64]]: ...
    @overload
    def __rdivmod__(self: _ArrayUInt_co, lhs: _ArrayLikeUInt_co, /) -> _2Tuple[NDArray[unsignedinteger]]: ...  # type: ignore[overload-overlap]
    @overload
    def __rdivmod__(self: _ArrayInt_co, lhs: _ArrayLikeInt_co, /) -> _2Tuple[NDArray[signedinteger]]: ...  # type: ignore[overload-overlap]
    @overload
    def __rdivmod__(self: _ArrayFloat_co, lhs: _ArrayLikeFloat_co, /) -> _2Tuple[NDArray[floating]]: ...
    @overload
    def __rdivmod__(self: NDArray[timedelta64], lhs: _ArrayLike[timedelta64], /) -> tuple[NDArray[int64], NDArray[timedelta64]]: ...

    # Keep in sync with `MaskedArray.__add__`
    @overload
    def __add__(self: NDArray[_NumberT], other: int | np.bool, /) -> ndarray[_ShapeT_co, dtype[_NumberT]]: ...
    @overload
    def __add__(self: NDArray[_NumberT], other: _ArrayLikeBool_co, /) -> NDArray[_NumberT]: ...  # type: ignore[overload-overlap]
    @overload
    def __add__(self: NDArray[np.bool], other: _ArrayLikeBool_co, /) -> NDArray[np.bool]: ...  # type: ignore[overload-overlap]
    @overload
    def __add__(self: NDArray[np.bool], other: _ArrayLike[_NumberT], /) -> NDArray[_NumberT]: ...  # type: ignore[overload-overlap]
    @overload
    def __add__(self: NDArray[float64], other: _ArrayLikeFloat64_co, /) -> NDArray[float64]: ...
    @overload
    def __add__(self: _ArrayFloat64_co, other: _ArrayLike[floating[_64Bit]], /) -> NDArray[float64]: ...
    @overload
    def __add__(self: NDArray[complex128], other: _ArrayLikeComplex128_co, /) -> NDArray[complex128]: ...
    @overload
    def __add__(self: _ArrayComplex128_co, other: _ArrayLike[complexfloating[_64Bit]], /) -> NDArray[complex128]: ...
    @overload
    def __add__(self: _ArrayUInt_co, other: _ArrayLikeUInt_co, /) -> NDArray[unsignedinteger]: ...  # type: ignore[overload-overlap]
    @overload
    def __add__(self: _ArrayInt_co, other: _ArrayLikeInt_co, /) -> NDArray[signedinteger]: ...  # type: ignore[overload-overlap]
    @overload
    def __add__(self: _ArrayFloat_co, other: _ArrayLikeFloat_co, /) -> NDArray[floating]: ...  # type: ignore[overload-overlap]
    @overload
    def __add__(self: _ArrayComplex_co, other: _ArrayLikeComplex_co, /) -> NDArray[complexfloating]: ...  # type: ignore[overload-overlap]
    @overload
    def __add__(self: NDArray[number], other: _ArrayLikeNumber_co, /) -> NDArray[number]: ...  # type: ignore[overload-overlap]
    @overload
    def __add__(self: _ArrayTD64_co, other: _ArrayLikeTD64_co, /) -> NDArray[timedelta64]: ...
    @overload
    def __add__(self: _ArrayTD64_co, other: _ArrayLikeDT64_co, /) -> NDArray[datetime64]: ...
    @overload
    def __add__(self: NDArray[datetime64], other: _ArrayLikeTD64_co, /) -> NDArray[datetime64]: ...
    @overload
    def __add__(self: NDArray[bytes_], other: _ArrayLikeBytes_co, /) -> NDArray[bytes_]: ...
    @overload
    def __add__(self: NDArray[str_], other: _ArrayLikeStr_co, /) -> NDArray[str_]: ...
    @overload
    def __add__(
        self: ndarray[Any, dtypes.StringDType],
        other: _ArrayLikeStr_co | _ArrayLikeString_co,
        /,
    ) -> ndarray[tuple[Any, ...], dtypes.StringDType]: ...
    @overload
    def __add__(self: NDArray[object_], other: Any, /) -> Any: ...
    @overload
    def __add__(self: NDArray[Any], other: _ArrayLikeObject_co, /) -> Any: ...

    # Keep in sync with `MaskedArray.__radd__`
    @overload  # signature equivalent to __add__
    def __radd__(self: NDArray[_NumberT], other: int | np.bool, /) -> ndarray[_ShapeT_co, dtype[_NumberT]]: ...
    @overload
    def __radd__(self: NDArray[_NumberT], other: _ArrayLikeBool_co, /) -> NDArray[_NumberT]: ...  # type: ignore[overload-overlap]
    @overload
    def __radd__(self: NDArray[np.bool], other: _ArrayLikeBool_co, /) -> NDArray[np.bool]: ...  # type: ignore[overload-overlap]
    @overload
    def __radd__(self: NDArray[np.bool], other: _ArrayLike[_NumberT], /) -> NDArray[_NumberT]: ...  # type: ignore[overload-overlap]
    @overload
    def __radd__(self: NDArray[float64], other: _ArrayLikeFloat64_co, /) -> NDArray[float64]: ...
    @overload
    def __radd__(self: _ArrayFloat64_co, other: _ArrayLike[floating[_64Bit]], /) -> NDArray[float64]: ...
    @overload
    def __radd__(self: NDArray[complex128], other: _ArrayLikeComplex128_co, /) -> NDArray[complex128]: ...
    @overload
    def __radd__(self: _ArrayComplex128_co, other: _ArrayLike[complexfloating[_64Bit]], /) -> NDArray[complex128]: ...
    @overload
    def __radd__(self: _ArrayUInt_co, other: _ArrayLikeUInt_co, /) -> NDArray[unsignedinteger]: ...  # type: ignore[overload-overlap]
    @overload
    def __radd__(self: _ArrayInt_co, other: _ArrayLikeInt_co, /) -> NDArray[signedinteger]: ...  # type: ignore[overload-overlap]
    @overload
    def __radd__(self: _ArrayFloat_co, other: _ArrayLikeFloat_co, /) -> NDArray[floating]: ...  # type: ignore[overload-overlap]
    @overload
    def __radd__(self: _ArrayComplex_co, other: _ArrayLikeComplex_co, /) -> NDArray[complexfloating]: ...  # type: ignore[overload-overlap]
    @overload
    def __radd__(self: NDArray[number], other: _ArrayLikeNumber_co, /) -> NDArray[number]: ...  # type: ignore[overload-overlap]
    @overload
    def __radd__(self: _ArrayTD64_co, other: _ArrayLikeTD64_co, /) -> NDArray[timedelta64]: ...
    @overload
    def __radd__(self: _ArrayTD64_co, other: _ArrayLikeDT64_co, /) -> NDArray[datetime64]: ...
    @overload
    def __radd__(self: NDArray[datetime64], other: _ArrayLikeTD64_co, /) -> NDArray[datetime64]: ...
    @overload
    def __radd__(self: NDArray[bytes_], other: _ArrayLikeBytes_co, /) -> NDArray[bytes_]: ...
    @overload
    def __radd__(self: NDArray[str_], other: _ArrayLikeStr_co, /) -> NDArray[str_]: ...
    @overload
    def __radd__(
        self: ndarray[Any, dtypes.StringDType],
        other: _ArrayLikeStr_co | _ArrayLikeString_co,
        /,
    ) -> ndarray[tuple[Any, ...], dtypes.StringDType]: ...
    @overload
    def __radd__(self: NDArray[object_], other: Any, /) -> Any: ...
    @overload
    def __radd__(self: NDArray[Any], other: _ArrayLikeObject_co, /) -> Any: ...

    # Keep in sync with `MaskedArray.__sub__`
    @overload
    def __sub__(self: NDArray[_NumberT], other: int | np.bool, /) -> ndarray[_ShapeT_co, dtype[_NumberT]]: ...
    @overload
    def __sub__(self: NDArray[_NumberT], other: _ArrayLikeBool_co, /) -> NDArray[_NumberT]: ...  # type: ignore[overload-overlap]
    @overload
    def __sub__(self: NDArray[np.bool], other: _ArrayLikeBool_co, /) -> NoReturn: ...
    @overload
    def __sub__(self: NDArray[np.bool], other: _ArrayLike[_NumberT], /) -> NDArray[_NumberT]: ...  # type: ignore[overload-overlap]
    @overload
    def __sub__(self: NDArray[float64], other: _ArrayLikeFloat64_co, /) -> NDArray[float64]: ...
    @overload
    def __sub__(self: _ArrayFloat64_co, other: _ArrayLike[floating[_64Bit]], /) -> NDArray[float64]: ...
    @overload
    def __sub__(self: NDArray[complex128], other: _ArrayLikeComplex128_co, /) -> NDArray[complex128]: ...
    @overload
    def __sub__(self: _ArrayComplex128_co, other: _ArrayLike[complexfloating[_64Bit]], /) -> NDArray[complex128]: ...
    @overload
    def __sub__(self: _ArrayUInt_co, other: _ArrayLikeUInt_co, /) -> NDArray[unsignedinteger]: ...  # type: ignore[overload-overlap]
    @overload
    def __sub__(self: _ArrayInt_co, other: _ArrayLikeInt_co, /) -> NDArray[signedinteger]: ...  # type: ignore[overload-overlap]
    @overload
    def __sub__(self: _ArrayFloat_co, other: _ArrayLikeFloat_co, /) -> NDArray[floating]: ...  # type: ignore[overload-overlap]
    @overload
    def __sub__(self: _ArrayComplex_co, other: _ArrayLikeComplex_co, /) -> NDArray[complexfloating]: ...  # type: ignore[overload-overlap]
    @overload
    def __sub__(self: NDArray[number], other: _ArrayLikeNumber_co, /) -> NDArray[number]: ...  # type: ignore[overload-overlap]
    @overload
    def __sub__(self: _ArrayTD64_co, other: _ArrayLikeTD64_co, /) -> NDArray[timedelta64]: ...
    @overload
    def __sub__(self: NDArray[datetime64], other: _ArrayLikeTD64_co, /) -> NDArray[datetime64]: ...
    @overload
    def __sub__(self: NDArray[datetime64], other: _ArrayLikeDT64_co, /) -> NDArray[timedelta64]: ...
    @overload
    def __sub__(self: NDArray[object_], other: Any, /) -> Any: ...
    @overload
    def __sub__(self: NDArray[Any], other: _ArrayLikeObject_co, /) -> Any: ...

    # Keep in sync with `MaskedArray.__rsub__`
    @overload
    def __rsub__(self: NDArray[_NumberT], other: int | np.bool, /) -> ndarray[_ShapeT_co, dtype[_NumberT]]: ...
    @overload
    def __rsub__(self: NDArray[_NumberT], other: _ArrayLikeBool_co, /) -> NDArray[_NumberT]: ...  # type: ignore[overload-overlap]
    @overload
    def __rsub__(self: NDArray[np.bool], other: _ArrayLikeBool_co, /) -> NoReturn: ...
    @overload
    def __rsub__(self: NDArray[np.bool], other: _ArrayLike[_NumberT], /) -> NDArray[_NumberT]: ...  # type: ignore[overload-overlap]
    @overload
    def __rsub__(self: NDArray[float64], other: _ArrayLikeFloat64_co, /) -> NDArray[float64]: ...
    @overload
    def __rsub__(self: _ArrayFloat64_co, other: _ArrayLike[floating[_64Bit]], /) -> NDArray[float64]: ...
    @overload
    def __rsub__(self: NDArray[complex128], other: _ArrayLikeComplex128_co, /) -> NDArray[complex128]: ...
    @overload
    def __rsub__(self: _ArrayComplex128_co, other: _ArrayLike[complexfloating[_64Bit]], /) -> NDArray[complex128]: ...
    @overload
    def __rsub__(self: _ArrayUInt_co, other: _ArrayLikeUInt_co, /) -> NDArray[unsignedinteger]: ...  # type: ignore[overload-overlap]
    @overload
    def __rsub__(self: _ArrayInt_co, other: _ArrayLikeInt_co, /) -> NDArray[signedinteger]: ...  # type: ignore[overload-overlap]
    @overload
    def __rsub__(self: _ArrayFloat_co, other: _ArrayLikeFloat_co, /) -> NDArray[floating]: ...  # type: ignore[overload-overlap]
    @overload
    def __rsub__(self: _ArrayComplex_co, other: _ArrayLikeComplex_co, /) -> NDArray[complexfloating]: ...  # type: ignore[overload-overlap]
    @overload
    def __rsub__(self: NDArray[number], other: _ArrayLikeNumber_co, /) -> NDArray[number]: ...  # type: ignore[overload-overlap]
    @overload
    def __rsub__(self: _ArrayTD64_co, other: _ArrayLikeTD64_co, /) -> NDArray[timedelta64]: ...
    @overload
    def __rsub__(self: _ArrayTD64_co, other: _ArrayLikeDT64_co, /) -> NDArray[datetime64]: ...
    @overload
    def __rsub__(self: NDArray[datetime64], other: _ArrayLikeDT64_co, /) -> NDArray[timedelta64]: ...
    @overload
    def __rsub__(self: NDArray[object_], other: Any, /) -> Any: ...
    @overload
    def __rsub__(self: NDArray[Any], other: _ArrayLikeObject_co, /) -> Any: ...

    # Keep in sync with `MaskedArray.__mul__`
    @overload
    def __mul__(self: NDArray[_NumberT], other: int | np.bool, /) -> ndarray[_ShapeT_co, dtype[_NumberT]]: ...
    @overload
    def __mul__(self: NDArray[_NumberT], other: _ArrayLikeBool_co, /) -> NDArray[_NumberT]: ...  # type: ignore[overload-overlap]
    @overload
    def __mul__(self: NDArray[np.bool], other: _ArrayLikeBool_co, /) -> NDArray[np.bool]: ...  # type: ignore[overload-overlap]
    @overload
    def __mul__(self: NDArray[np.bool], other: _ArrayLike[_NumberT], /) -> NDArray[_NumberT]: ...  # type: ignore[overload-overlap]
    @overload
    def __mul__(self: NDArray[float64], other: _ArrayLikeFloat64_co, /) -> NDArray[float64]: ...
    @overload
    def __mul__(self: _ArrayFloat64_co, other: _ArrayLike[floating[_64Bit]], /) -> NDArray[float64]: ...
    @overload
    def __mul__(self: NDArray[complex128], other: _ArrayLikeComplex128_co, /) -> NDArray[complex128]: ...
    @overload
    def __mul__(self: _ArrayComplex128_co, other: _ArrayLike[complexfloating[_64Bit]], /) -> NDArray[complex128]: ...
    @overload
    def __mul__(self: _ArrayUInt_co, other: _ArrayLikeUInt_co, /) -> NDArray[unsignedinteger]: ...  # type: ignore[overload-overlap]
    @overload
    def __mul__(self: _ArrayInt_co, other: _ArrayLikeInt_co, /) -> NDArray[signedinteger]: ...  # type: ignore[overload-overlap]
    @overload
    def __mul__(self: _ArrayFloat_co, other: _ArrayLikeFloat_co, /) -> NDArray[floating]: ...  # type: ignore[overload-overlap]
    @overload
    def __mul__(self: _ArrayComplex_co, other: _ArrayLikeComplex_co, /) -> NDArray[complexfloating]: ...
    @overload
    def __mul__(self: NDArray[number], other: _ArrayLikeNumber_co, /) -> NDArray[number]: ...
    @overload
    def __mul__(self: NDArray[timedelta64], other: _ArrayLikeFloat_co, /) -> NDArray[timedelta64]: ...
    @overload
    def __mul__(self: _ArrayFloat_co, other: _ArrayLike[timedelta64], /) -> NDArray[timedelta64]: ...
    @overload
    def __mul__(
        self: ndarray[Any, dtype[character] | dtypes.StringDType],
        other: _ArrayLikeInt,
        /,
    ) -> ndarray[tuple[Any, ...], _DTypeT_co]: ...
    @overload
    def __mul__(self: NDArray[object_], other: Any, /) -> Any: ...
    @overload
    def __mul__(self: NDArray[Any], other: _ArrayLikeObject_co, /) -> Any: ...

    # Keep in sync with `MaskedArray.__rmul__`
    @overload  # signature equivalent to __mul__
    def __rmul__(self: NDArray[_NumberT], other: int | np.bool, /) -> ndarray[_ShapeT_co, dtype[_NumberT]]: ...
    @overload
    def __rmul__(self: NDArray[_NumberT], other: _ArrayLikeBool_co, /) -> NDArray[_NumberT]: ...  # type: ignore[overload-overlap]
    @overload
    def __rmul__(self: NDArray[np.bool], other: _ArrayLikeBool_co, /) -> NDArray[np.bool]: ...  # type: ignore[overload-overlap]
    @overload
    def __rmul__(self: NDArray[np.bool], other: _ArrayLike[_NumberT], /) -> NDArray[_NumberT]: ...  # type: ignore[overload-overlap]
    @overload
    def __rmul__(self: NDArray[float64], other: _ArrayLikeFloat64_co, /) -> NDArray[float64]: ...
    @overload
    def __rmul__(self: _ArrayFloat64_co, other: _ArrayLike[floating[_64Bit]], /) -> NDArray[float64]: ...
    @overload
    def __rmul__(self: NDArray[complex128], other: _ArrayLikeComplex128_co, /) -> NDArray[complex128]: ...
    @overload
    def __rmul__(self: _ArrayComplex128_co, other: _ArrayLike[complexfloating[_64Bit]], /) -> NDArray[complex128]: ...
    @overload
    def __rmul__(self: _ArrayUInt_co, other: _ArrayLikeUInt_co, /) -> NDArray[unsignedinteger]: ...  # type: ignore[overload-overlap]
    @overload
    def __rmul__(self: _ArrayInt_co, other: _ArrayLikeInt_co, /) -> NDArray[signedinteger]: ...  # type: ignore[overload-overlap]
    @overload
    def __rmul__(self: _ArrayFloat_co, other: _ArrayLikeFloat_co, /) -> NDArray[floating]: ...  # type: ignore[overload-overlap]
    @overload
    def __rmul__(self: _ArrayComplex_co, other: _ArrayLikeComplex_co, /) -> NDArray[complexfloating]: ...
    @overload
    def __rmul__(self: NDArray[number], other: _ArrayLikeNumber_co, /) -> NDArray[number]: ...
    @overload
    def __rmul__(self: NDArray[timedelta64], other: _ArrayLikeFloat_co, /) -> NDArray[timedelta64]: ...
    @overload
    def __rmul__(self: _ArrayFloat_co, other: _ArrayLike[timedelta64], /) -> NDArray[timedelta64]: ...
    @overload
    def __rmul__(
        self: ndarray[Any, dtype[character] | dtypes.StringDType],
        other: _ArrayLikeInt,
        /,
    ) -> ndarray[tuple[Any, ...], _DTypeT_co]: ...
    @overload
    def __rmul__(self: NDArray[object_], other: Any, /) -> Any: ...
    @overload
    def __rmul__(self: NDArray[Any], other: _ArrayLikeObject_co, /) -> Any: ...

    # Keep in sync with `MaskedArray.__truediv__`
    @overload
    def __truediv__(self: _ArrayInt_co | NDArray[float64], other: _ArrayLikeFloat64_co, /) -> NDArray[float64]: ...
    @overload
    def __truediv__(self: _ArrayFloat64_co, other: _ArrayLikeInt_co | _ArrayLike[floating[_64Bit]], /) -> NDArray[float64]: ...
    @overload
    def __truediv__(self: NDArray[complex128], other: _ArrayLikeComplex128_co, /) -> NDArray[complex128]: ...
    @overload
    def __truediv__(self: _ArrayComplex128_co, other: _ArrayLike[complexfloating[_64Bit]], /) -> NDArray[complex128]: ...
    @overload
    def __truediv__(self: NDArray[floating], other: _ArrayLikeFloat_co, /) -> NDArray[floating]: ...
    @overload
    def __truediv__(self: _ArrayFloat_co, other: _ArrayLike[floating], /) -> NDArray[floating]: ...
    @overload
    def __truediv__(self: NDArray[complexfloating], other: _ArrayLikeNumber_co, /) -> NDArray[complexfloating]: ...
    @overload
    def __truediv__(self: _ArrayNumber_co, other: _ArrayLike[complexfloating], /) -> NDArray[complexfloating]: ...
    @overload
    def __truediv__(self: NDArray[inexact], other: _ArrayLikeNumber_co, /) -> NDArray[inexact]: ...
    @overload
    def __truediv__(self: NDArray[number], other: _ArrayLikeNumber_co, /) -> NDArray[number]: ...
    @overload
    def __truediv__(self: NDArray[timedelta64], other: _ArrayLike[timedelta64], /) -> NDArray[float64]: ...
    @overload
    def __truediv__(self: NDArray[timedelta64], other: _ArrayLikeBool_co, /) -> NoReturn: ...
    @overload
    def __truediv__(self: NDArray[timedelta64], other: _ArrayLikeFloat_co, /) -> NDArray[timedelta64]: ...
    @overload
    def __truediv__(self: NDArray[object_], other: Any, /) -> Any: ...
    @overload
    def __truediv__(self: NDArray[Any], other: _ArrayLikeObject_co, /) -> Any: ...

    # Keep in sync with `MaskedArray.__rtruediv__`
    @overload
    def __rtruediv__(self: _ArrayInt_co | NDArray[float64], other: _ArrayLikeFloat64_co, /) -> NDArray[float64]: ...
    @overload
    def __rtruediv__(self: _ArrayFloat64_co, other: _ArrayLikeInt_co | _ArrayLike[floating[_64Bit]], /) -> NDArray[float64]: ...
    @overload
    def __rtruediv__(self: NDArray[complex128], other: _ArrayLikeComplex128_co, /) -> NDArray[complex128]: ...
    @overload
    def __rtruediv__(self: _ArrayComplex128_co, other: _ArrayLike[complexfloating[_64Bit]], /) -> NDArray[complex128]: ...
    @overload
    def __rtruediv__(self: NDArray[floating], other: _ArrayLikeFloat_co, /) -> NDArray[floating]: ...
    @overload
    def __rtruediv__(self: _ArrayFloat_co, other: _ArrayLike[floating], /) -> NDArray[floating]: ...
    @overload
    def __rtruediv__(self: NDArray[complexfloating], other: _ArrayLikeNumber_co, /) -> NDArray[complexfloating]: ...
    @overload
    def __rtruediv__(self: _ArrayNumber_co, other: _ArrayLike[complexfloating], /) -> NDArray[complexfloating]: ...
    @overload
    def __rtruediv__(self: NDArray[inexact], other: _ArrayLikeNumber_co, /) -> NDArray[inexact]: ...
    @overload
    def __rtruediv__(self: NDArray[number], other: _ArrayLikeNumber_co, /) -> NDArray[number]: ...
    @overload
    def __rtruediv__(self: NDArray[timedelta64], other: _ArrayLike[timedelta64], /) -> NDArray[float64]: ...
    @overload
    def __rtruediv__(self: NDArray[integer | floating], other: _ArrayLike[timedelta64], /) -> NDArray[timedelta64]: ...
    @overload
    def __rtruediv__(self: NDArray[object_], other: Any, /) -> Any: ...
    @overload
    def __rtruediv__(self: NDArray[Any], other: _ArrayLikeObject_co, /) -> Any: ...

    # Keep in sync with `MaskedArray.__floordiv__`
    @overload
    def __floordiv__(self: NDArray[_RealNumberT], other: int | np.bool, /) -> ndarray[_ShapeT_co, dtype[_RealNumberT]]: ...
    @overload
    def __floordiv__(self: NDArray[_RealNumberT], other: _ArrayLikeBool_co, /) -> NDArray[_RealNumberT]: ...  # type: ignore[overload-overlap]
    @overload
    def __floordiv__(self: NDArray[np.bool], other: _ArrayLikeBool_co, /) -> NDArray[int8]: ...  # type: ignore[overload-overlap]
    @overload
    def __floordiv__(self: NDArray[np.bool], other: _ArrayLike[_RealNumberT], /) -> NDArray[_RealNumberT]: ...  # type: ignore[overload-overlap]
    @overload
    def __floordiv__(self: NDArray[float64], other: _ArrayLikeFloat64_co, /) -> NDArray[float64]: ...
    @overload
    def __floordiv__(self: _ArrayFloat64_co, other: _ArrayLike[floating[_64Bit]], /) -> NDArray[float64]: ...
    @overload
    def __floordiv__(self: _ArrayUInt_co, other: _ArrayLikeUInt_co, /) -> NDArray[unsignedinteger]: ...  # type: ignore[overload-overlap]
    @overload
    def __floordiv__(self: _ArrayInt_co, other: _ArrayLikeInt_co, /) -> NDArray[signedinteger]: ...  # type: ignore[overload-overlap]
    @overload
    def __floordiv__(self: _ArrayFloat_co, other: _ArrayLikeFloat_co, /) -> NDArray[floating]: ...
    @overload
    def __floordiv__(self: NDArray[timedelta64], other: _ArrayLike[timedelta64], /) -> NDArray[int64]: ...
    @overload
    def __floordiv__(self: NDArray[timedelta64], other: _ArrayLikeBool_co, /) -> NoReturn: ...
    @overload
    def __floordiv__(self: NDArray[timedelta64], other: _ArrayLikeFloat_co, /) -> NDArray[timedelta64]: ...
    @overload
    def __floordiv__(self: NDArray[object_], other: Any, /) -> Any: ...
    @overload
    def __floordiv__(self: NDArray[Any], other: _ArrayLikeObject_co, /) -> Any: ...

    # Keep in sync with `MaskedArray.__rfloordiv__`
    @overload
    def __rfloordiv__(self: NDArray[_RealNumberT], other: int | np.bool, /) -> ndarray[_ShapeT_co, dtype[_RealNumberT]]: ...
    @overload
    def __rfloordiv__(self: NDArray[_RealNumberT], other: _ArrayLikeBool_co, /) -> NDArray[_RealNumberT]: ...  # type: ignore[overload-overlap]
    @overload
    def __rfloordiv__(self: NDArray[np.bool], other: _ArrayLikeBool_co, /) -> NDArray[int8]: ...  # type: ignore[overload-overlap]
    @overload
    def __rfloordiv__(self: NDArray[np.bool], other: _ArrayLike[_RealNumberT], /) -> NDArray[_RealNumberT]: ...  # type: ignore[overload-overlap]
    @overload
    def __rfloordiv__(self: NDArray[float64], other: _ArrayLikeFloat64_co, /) -> NDArray[float64]: ...
    @overload
    def __rfloordiv__(self: _ArrayFloat64_co, other: _ArrayLike[floating[_64Bit]], /) -> NDArray[float64]: ...
    @overload
    def __rfloordiv__(self: _ArrayUInt_co, other: _ArrayLikeUInt_co, /) -> NDArray[unsignedinteger]: ...  # type: ignore[overload-overlap]
    @overload
    def __rfloordiv__(self: _ArrayInt_co, other: _ArrayLikeInt_co, /) -> NDArray[signedinteger]: ...  # type: ignore[overload-overlap]
    @overload
    def __rfloordiv__(self: _ArrayFloat_co, other: _ArrayLikeFloat_co, /) -> NDArray[floating]: ...
    @overload
    def __rfloordiv__(self: NDArray[timedelta64], other: _ArrayLike[timedelta64], /) -> NDArray[int64]: ...
    @overload
    def __rfloordiv__(self: NDArray[floating | integer], other: _ArrayLike[timedelta64], /) -> NDArray[timedelta64]: ...
    @overload
    def __rfloordiv__(self: NDArray[object_], other: Any, /) -> Any: ...
    @overload
    def __rfloordiv__(self: NDArray[Any], other: _ArrayLikeObject_co, /) -> Any: ...

    # Keep in sync with `MaskedArray.__pow__`
    @overload
    def __pow__(self: NDArray[_NumberT], other: int | np.bool, mod: None = None, /) -> ndarray[_ShapeT_co, dtype[_NumberT]]: ...
    @overload
    def __pow__(self: NDArray[_NumberT], other: _ArrayLikeBool_co, mod: None = None, /) -> NDArray[_NumberT]: ...  # type: ignore[overload-overlap]
    @overload
    def __pow__(self: NDArray[np.bool], other: _ArrayLikeBool_co, mod: None = None, /) -> NDArray[int8]: ...  # type: ignore[overload-overlap]
    @overload
    def __pow__(self: NDArray[np.bool], other: _ArrayLike[_NumberT], mod: None = None, /) -> NDArray[_NumberT]: ...  # type: ignore[overload-overlap]
    @overload
    def __pow__(self: NDArray[float64], other: _ArrayLikeFloat64_co, mod: None = None, /) -> NDArray[float64]: ...
    @overload
    def __pow__(self: _ArrayFloat64_co, other: _ArrayLike[floating[_64Bit]], mod: None = None, /) -> NDArray[float64]: ...
    @overload
    def __pow__(self: NDArray[complex128], other: _ArrayLikeComplex128_co, mod: None = None, /) -> NDArray[complex128]: ...
    @overload
    def __pow__(
        self: _ArrayComplex128_co, other: _ArrayLike[complexfloating[_64Bit]], mod: None = None, /
    ) -> NDArray[complex128]: ...
    @overload
    def __pow__(self: _ArrayUInt_co, other: _ArrayLikeUInt_co, mod: None = None, /) -> NDArray[unsignedinteger]: ...  # type: ignore[overload-overlap]
    @overload
    def __pow__(self: _ArrayInt_co, other: _ArrayLikeInt_co, mod: None = None, /) -> NDArray[signedinteger]: ...  # type: ignore[overload-overlap]
    @overload
    def __pow__(self: _ArrayFloat_co, other: _ArrayLikeFloat_co, mod: None = None, /) -> NDArray[floating]: ...  # type: ignore[overload-overlap]
    @overload
    def __pow__(self: _ArrayComplex_co, other: _ArrayLikeComplex_co, mod: None = None, /) -> NDArray[complexfloating]: ...
    @overload
    def __pow__(self: NDArray[number], other: _ArrayLikeNumber_co, mod: None = None, /) -> NDArray[number]: ...
    @overload
    def __pow__(self: NDArray[object_], other: Any, mod: None = None, /) -> Any: ...
    @overload
    def __pow__(self: NDArray[Any], other: _ArrayLikeObject_co, mod: None = None, /) -> Any: ...

    # Keep in sync with `MaskedArray.__rpow__`
    @overload
    def __rpow__(self: NDArray[_NumberT], other: int | np.bool, mod: None = None, /) -> ndarray[_ShapeT_co, dtype[_NumberT]]: ...
    @overload
    def __rpow__(self: NDArray[_NumberT], other: _ArrayLikeBool_co, mod: None = None, /) -> NDArray[_NumberT]: ...  # type: ignore[overload-overlap]
    @overload
    def __rpow__(self: NDArray[np.bool], other: _ArrayLikeBool_co, mod: None = None, /) -> NDArray[int8]: ...  # type: ignore[overload-overlap]
    @overload
    def __rpow__(self: NDArray[np.bool], other: _ArrayLike[_NumberT], mod: None = None, /) -> NDArray[_NumberT]: ...  # type: ignore[overload-overlap]
    @overload
    def __rpow__(self: NDArray[float64], other: _ArrayLikeFloat64_co, mod: None = None, /) -> NDArray[float64]: ...
    @overload
    def __rpow__(self: _ArrayFloat64_co, other: _ArrayLike[floating[_64Bit]], mod: None = None, /) -> NDArray[float64]: ...
    @overload
    def __rpow__(self: NDArray[complex128], other: _ArrayLikeComplex128_co, mod: None = None, /) -> NDArray[complex128]: ...
    @overload
    def __rpow__(
        self: _ArrayComplex128_co, other: _ArrayLike[complexfloating[_64Bit]], mod: None = None, /
    ) -> NDArray[complex128]: ...
    @overload
    def __rpow__(self: _ArrayUInt_co, other: _ArrayLikeUInt_co, mod: None = None, /) -> NDArray[unsignedinteger]: ...  # type: ignore[overload-overlap]
    @overload
    def __rpow__(self: _ArrayInt_co, other: _ArrayLikeInt_co, mod: None = None, /) -> NDArray[signedinteger]: ...  # type: ignore[overload-overlap]
    @overload
    def __rpow__(self: _ArrayFloat_co, other: _ArrayLikeFloat_co, mod: None = None, /) -> NDArray[floating]: ...  # type: ignore[overload-overlap]
    @overload
    def __rpow__(self: _ArrayComplex_co, other: _ArrayLikeComplex_co, mod: None = None, /) -> NDArray[complexfloating]: ...
    @overload
    def __rpow__(self: NDArray[number], other: _ArrayLikeNumber_co, mod: None = None, /) -> NDArray[number]: ...
    @overload
    def __rpow__(self: NDArray[object_], other: Any, mod: None = None, /) -> Any: ...
    @overload
    def __rpow__(self: NDArray[Any], other: _ArrayLikeObject_co, mod: None = None, /) -> Any: ...

    @overload
    def __lshift__(self: NDArray[np.bool], other: _ArrayLikeBool_co, /) -> NDArray[int8]: ...
    @overload
    def __lshift__(self: _ArrayUInt_co, other: _ArrayLikeUInt_co, /) -> NDArray[unsignedinteger]: ...  # type: ignore[overload-overlap]
    @overload
    def __lshift__(self: _ArrayInt_co, other: _ArrayLikeInt_co, /) -> NDArray[signedinteger]: ...
    @overload
    def __lshift__(self: NDArray[object_], other: Any, /) -> Any: ...
    @overload
    def __lshift__(self: NDArray[Any], other: _ArrayLikeObject_co, /) -> Any: ...

    @overload
    def __rlshift__(self: NDArray[np.bool], other: _ArrayLikeBool_co, /) -> NDArray[int8]: ...
    @overload
    def __rlshift__(self: _ArrayUInt_co, other: _ArrayLikeUInt_co, /) -> NDArray[unsignedinteger]: ...  # type: ignore[overload-overlap]
    @overload
    def __rlshift__(self: _ArrayInt_co, other: _ArrayLikeInt_co, /) -> NDArray[signedinteger]: ...
    @overload
    def __rlshift__(self: NDArray[object_], other: Any, /) -> Any: ...
    @overload
    def __rlshift__(self: NDArray[Any], other: _ArrayLikeObject_co, /) -> Any: ...

    @overload
    def __rshift__(self: NDArray[np.bool], other: _ArrayLikeBool_co, /) -> NDArray[int8]: ...
    @overload
    def __rshift__(self: _ArrayUInt_co, other: _ArrayLikeUInt_co, /) -> NDArray[unsignedinteger]: ...  # type: ignore[overload-overlap]
    @overload
    def __rshift__(self: _ArrayInt_co, other: _ArrayLikeInt_co, /) -> NDArray[signedinteger]: ...
    @overload
    def __rshift__(self: NDArray[object_], other: Any, /) -> Any: ...
    @overload
    def __rshift__(self: NDArray[Any], other: _ArrayLikeObject_co, /) -> Any: ...

    @overload
    def __rrshift__(self: NDArray[np.bool], other: _ArrayLikeBool_co, /) -> NDArray[int8]: ...
    @overload
    def __rrshift__(self: _ArrayUInt_co, other: _ArrayLikeUInt_co, /) -> NDArray[unsignedinteger]: ...  # type: ignore[overload-overlap]
    @overload
    def __rrshift__(self: _ArrayInt_co, other: _ArrayLikeInt_co, /) -> NDArray[signedinteger]: ...
    @overload
    def __rrshift__(self: NDArray[object_], other: Any, /) -> Any: ...
    @overload
    def __rrshift__(self: NDArray[Any], other: _ArrayLikeObject_co, /) -> Any: ...

    @overload
    def __and__(self: NDArray[np.bool], other: _ArrayLikeBool_co, /) -> NDArray[np.bool]: ...
    @overload
    def __and__(self: _ArrayUInt_co, other: _ArrayLikeUInt_co, /) -> NDArray[unsignedinteger]: ...  # type: ignore[overload-overlap]
    @overload
    def __and__(self: _ArrayInt_co, other: _ArrayLikeInt_co, /) -> NDArray[signedinteger]: ...
    @overload
    def __and__(self: NDArray[object_], other: Any, /) -> Any: ...
    @overload
    def __and__(self: NDArray[Any], other: _ArrayLikeObject_co, /) -> Any: ...

    @overload
    def __rand__(self: NDArray[np.bool], other: _ArrayLikeBool_co, /) -> NDArray[np.bool]: ...
    @overload
    def __rand__(self: _ArrayUInt_co, other: _ArrayLikeUInt_co, /) -> NDArray[unsignedinteger]: ...  # type: ignore[overload-overlap]
    @overload
    def __rand__(self: _ArrayInt_co, other: _ArrayLikeInt_co, /) -> NDArray[signedinteger]: ...
    @overload
    def __rand__(self: NDArray[object_], other: Any, /) -> Any: ...
    @overload
    def __rand__(self: NDArray[Any], other: _ArrayLikeObject_co, /) -> Any: ...

    @overload
    def __xor__(self: NDArray[np.bool], other: _ArrayLikeBool_co, /) -> NDArray[np.bool]: ...
    @overload
    def __xor__(self: _ArrayUInt_co, other: _ArrayLikeUInt_co, /) -> NDArray[unsignedinteger]: ...  # type: ignore[overload-overlap]
    @overload
    def __xor__(self: _ArrayInt_co, other: _ArrayLikeInt_co, /) -> NDArray[signedinteger]: ...
    @overload
    def __xor__(self: NDArray[object_], other: Any, /) -> Any: ...
    @overload
    def __xor__(self: NDArray[Any], other: _ArrayLikeObject_co, /) -> Any: ...

    @overload
    def __rxor__(self: NDArray[np.bool], other: _ArrayLikeBool_co, /) -> NDArray[np.bool]: ...
    @overload
    def __rxor__(self: _ArrayUInt_co, other: _ArrayLikeUInt_co, /) -> NDArray[unsignedinteger]: ...  # type: ignore[overload-overlap]
    @overload
    def __rxor__(self: _ArrayInt_co, other: _ArrayLikeInt_co, /) -> NDArray[signedinteger]: ...
    @overload
    def __rxor__(self: NDArray[object_], other: Any, /) -> Any: ...
    @overload
    def __rxor__(self: NDArray[Any], other: _ArrayLikeObject_co, /) -> Any: ...

    @overload
    def __or__(self: NDArray[np.bool], other: _ArrayLikeBool_co, /) -> NDArray[np.bool]: ...
    @overload
    def __or__(self: _ArrayUInt_co, other: _ArrayLikeUInt_co, /) -> NDArray[unsignedinteger]: ...  # type: ignore[overload-overlap]
    @overload
    def __or__(self: _ArrayInt_co, other: _ArrayLikeInt_co, /) -> NDArray[signedinteger]: ...
    @overload
    def __or__(self: NDArray[object_], other: Any, /) -> Any: ...
    @overload
    def __or__(self: NDArray[Any], other: _ArrayLikeObject_co, /) -> Any: ...

    @overload
    def __ror__(self: NDArray[np.bool], other: _ArrayLikeBool_co, /) -> NDArray[np.bool]: ...
    @overload
    def __ror__(self: _ArrayUInt_co, other: _ArrayLikeUInt_co, /) -> NDArray[unsignedinteger]: ...  # type: ignore[overload-overlap]
    @overload
    def __ror__(self: _ArrayInt_co, other: _ArrayLikeInt_co, /) -> NDArray[signedinteger]: ...
    @overload
    def __ror__(self: NDArray[object_], other: Any, /) -> Any: ...
    @overload
    def __ror__(self: NDArray[Any], other: _ArrayLikeObject_co, /) -> Any: ...

    # `np.generic` does not support inplace operations

    # NOTE: Inplace ops generally use "same_kind" casting w.r.t. to the left
    # operand. An exception to this rule are unsigned integers though, which
    # also accepts a signed integer for the right operand as long it is a 0D
    # object and its value is >= 0
    # NOTE: Due to a mypy bug, overloading on e.g. `self: NDArray[SCT_floating]` won't
    # work, as this will lead to `false negatives` when using these inplace ops.

    # +=
    @overload  # type: ignore[misc]
    def __iadd__(self: _BoolArrayT, other: _ArrayLikeBool_co, /) -> _BoolArrayT: ...
    @overload
    def __iadd__(self: _ComplexFloatingArrayT, other: _ArrayLikeComplex_co, /) -> _ComplexFloatingArrayT: ...
    @overload
    def __iadd__(self: _InexactArrayT, other: _ArrayLikeFloat_co, /) -> _InexactArrayT: ...
    @overload
    def __iadd__(self: _NumberArrayT, other: _ArrayLikeInt_co, /) -> _NumberArrayT: ...
    @overload
    def __iadd__(self: _TimeArrayT, other: _ArrayLikeTD64_co, /) -> _TimeArrayT: ...
    @overload
    def __iadd__(self: _BytesArrayT, other: _ArrayLikeBytes_co, /) -> _BytesArrayT: ...
    @overload
    def __iadd__(self: _StringArrayT, other: _ArrayLikeStr_co | _ArrayLikeString_co, /) -> _StringArrayT: ...
    @overload
    def __iadd__(self: _ObjectArrayT, other: object, /) -> _ObjectArrayT: ...

    # -=
    @overload  # type: ignore[misc]
    def __isub__(self: _ComplexFloatingArrayT, other: _ArrayLikeComplex_co, /) -> _ComplexFloatingArrayT: ...
    @overload
    def __isub__(self: _InexactArrayT, other: _ArrayLikeFloat_co, /) -> _InexactArrayT: ...
    @overload
    def __isub__(self: _NumberArrayT, other: _ArrayLikeInt_co, /) -> _NumberArrayT: ...
    @overload
    def __isub__(self: _TimeArrayT, other: _ArrayLikeTD64_co, /) -> _TimeArrayT: ...
    @overload
    def __isub__(self: _ObjectArrayT, other: object, /) -> _ObjectArrayT: ...

    # *=
    @overload  # type: ignore[misc]
    def __imul__(self: _BoolArrayT, other: _ArrayLikeBool_co, /) -> _BoolArrayT: ...
    @overload
    def __imul__(self: _ComplexFloatingArrayT, other: _ArrayLikeComplex_co, /) -> _ComplexFloatingArrayT: ...
    @overload
    def __imul__(self: _InexactTimedeltaArrayT, other: _ArrayLikeFloat_co, /) -> _InexactTimedeltaArrayT: ...
    @overload
    def __imul__(self: _NumberCharacterArrayT, other: _ArrayLikeInt_co, /) -> _NumberCharacterArrayT: ...
    @overload
    def __imul__(self: _ObjectArrayT, other: object, /) -> _ObjectArrayT: ...

    # @=
    @overload  # type: ignore[misc]
    def __imatmul__(self: _BoolArrayT, other: _ArrayLikeBool_co, /) -> _BoolArrayT: ...
    @overload
    def __imatmul__(self: _ComplexFloatingArrayT, other: _ArrayLikeComplex_co, /) -> _ComplexFloatingArrayT: ...
    @overload
    def __imatmul__(self: _InexactArrayT, other: _ArrayLikeFloat_co, /) -> _InexactArrayT: ...
    @overload
    def __imatmul__(self: _NumberArrayT, other: _ArrayLikeInt_co, /) -> _NumberArrayT: ...
    @overload
    def __imatmul__(self: _ObjectArrayT, other: object, /) -> _ObjectArrayT: ...

    # **=
    @overload  # type: ignore[misc]
    def __ipow__(self: _ComplexFloatingArrayT, other: _ArrayLikeComplex_co, /) -> _ComplexFloatingArrayT: ...
    @overload
    def __ipow__(self: _InexactArrayT, other: _ArrayLikeFloat_co, /) -> _InexactArrayT: ...
    @overload
    def __ipow__(self: _NumberArrayT, other: _ArrayLikeInt_co, /) -> _NumberArrayT: ...
    @overload
    def __ipow__(self: _ObjectArrayT, other: object, /) -> _ObjectArrayT: ...

    # /=
    @overload  # type: ignore[misc]
    def __itruediv__(self: _ComplexFloatingArrayT, other: _ArrayLikeComplex_co, /) -> _ComplexFloatingArrayT: ...
    @overload
    def __itruediv__(self: _InexactTimedeltaArrayT, other: _ArrayLikeFloat_co, /) -> _InexactTimedeltaArrayT: ...
    @overload
    def __itruediv__(self: _ObjectArrayT, other: object, /) -> _ObjectArrayT: ...

    # //=
    # keep in sync with `__imod__`
    @overload  # type: ignore[misc]
    def __ifloordiv__(self: _IntegerArrayT, other: _ArrayLikeInt_co, /) -> _IntegerArrayT: ...
    @overload
    def __ifloordiv__(self: _FloatingTimedeltaArrayT, other: _ArrayLikeFloat_co, /) -> _FloatingTimedeltaArrayT: ...
    @overload
    def __ifloordiv__(self: _ObjectArrayT, other: object, /) -> _ObjectArrayT: ...

    # %=
    # keep in sync with `__ifloordiv__`
    @overload  # type: ignore[misc]
    def __imod__(self: _IntegerArrayT, other: _ArrayLikeInt_co, /) -> _IntegerArrayT: ...
    @overload
    def __imod__(self: _FloatingArrayT, other: _ArrayLikeFloat_co, /) -> _FloatingArrayT: ...
    @overload
    def __imod__(self: _TimedeltaArrayT, other: _ArrayLike[timedelta64], /) -> _TimedeltaArrayT: ...
    @overload
    def __imod__(self: _ObjectArrayT, other: object, /) -> _ObjectArrayT: ...

    # <<=
    # keep in sync with `__irshift__`
    @overload  # type: ignore[misc]
    def __ilshift__(self: _IntegerArrayT, other: _ArrayLikeInt_co, /) -> _IntegerArrayT: ...
    @overload
    def __ilshift__(self: _ObjectArrayT, other: object, /) -> _ObjectArrayT: ...

    # >>=
    # keep in sync with `__ilshift__`
    @overload  # type: ignore[misc]
    def __irshift__(self: _IntegerArrayT, other: _ArrayLikeInt_co, /) -> _IntegerArrayT: ...
    @overload
    def __irshift__(self: _ObjectArrayT, other: object, /) -> _ObjectArrayT: ...

    # &=
    # keep in sync with `__ixor__` and `__ior__`
    @overload  # type: ignore[misc]
    def __iand__(self: _BoolArrayT, other: _ArrayLikeBool_co, /) -> _BoolArrayT: ...
    @overload
    def __iand__(self: _IntegerArrayT, other: _ArrayLikeInt_co, /) -> _IntegerArrayT: ...
    @overload
    def __iand__(self: _ObjectArrayT, other: object, /) -> _ObjectArrayT: ...

    # ^=
    # keep in sync with `__iand__` and `__ior__`
    @overload  # type: ignore[misc]
    def __ixor__(self: _BoolArrayT, other: _ArrayLikeBool_co, /) -> _BoolArrayT: ...
    @overload
    def __ixor__(self: _IntegerArrayT, other: _ArrayLikeInt_co, /) -> _IntegerArrayT: ...
    @overload
    def __ixor__(self: _ObjectArrayT, other: object, /) -> _ObjectArrayT: ...

    # |=
    # keep in sync with `__iand__` and `__ixor__`
    @overload  # type: ignore[misc]
    def __ior__(self: _BoolArrayT, other: _ArrayLikeBool_co, /) -> _BoolArrayT: ...
    @overload
    def __ior__(self: _IntegerArrayT, other: _ArrayLikeInt_co, /) -> _IntegerArrayT: ...
    @overload
    def __ior__(self: _ObjectArrayT, other: object, /) -> _ObjectArrayT: ...

    #
    def __dlpack__(
        self: NDArray[number],
        /,
        *,
        stream: int | Any | None = None,
        max_version: tuple[int, int] | None = None,
        dl_device: tuple[int, int] | None = None,
        copy: builtins.bool | None = None,
    ) -> CapsuleType: ...
    def __dlpack_device__(self, /) -> tuple[L[1], L[0]]: ...

    # Keep `dtype` at the bottom to avoid name conflicts with `np.dtype`
    @property
    def dtype(self) -> _DTypeT_co: ...

# NOTE: while `np.generic` is not technically an instance of `ABCMeta`,
# the `@abstractmethod` decorator is herein used to (forcefully) deny
# the creation of `np.generic` instances.
# The `# type: ignore` comments are necessary to silence mypy errors regarding
# the missing `ABCMeta` metaclass.
# See https://github.com/numpy/numpy-stubs/pull/80 for more details.
class generic(_ArrayOrScalarCommon, Generic[_ItemT_co]):
    @abstractmethod
    def __new__(cls, /, *args: Any, **kwargs: Any) -> Self: ...

    if sys.version_info >= (3, 12):
        def __buffer__(self, flags: int, /) -> memoryview: ...

    @overload
    def __array__(self, dtype: None = None, /) -> ndarray[tuple[()], dtype[Self]]: ...
    @overload
    def __array__(self, dtype: _DTypeT, /) -> ndarray[tuple[()], _DTypeT]: ...

    @overload
    def __array_wrap__(
        self,
        array: ndarray[_ShapeT, _DTypeT],
        context: tuple[ufunc, tuple[object, ...], int] | None,
        return_scalar: L[False],
        /,
    ) -> ndarray[_ShapeT, _DTypeT]: ...
    @overload
    def __array_wrap__(
        self,
        array: ndarray[tuple[()], dtype[_ScalarT]],
        context: tuple[ufunc, tuple[object, ...], int] | None = None,
        return_scalar: L[True] = True,
        /,
    ) -> _ScalarT: ...
    @overload
    def __array_wrap__(
        self,
        array: ndarray[_Shape1T, _DTypeT],
        context: tuple[ufunc, tuple[object, ...], int] | None = None,
        return_scalar: L[True] = True,
        /,
    ) -> ndarray[_Shape1T, _DTypeT]: ...
    @overload
    def __array_wrap__(
        self,
        array: ndarray[_ShapeT, dtype[_ScalarT]],
        context: tuple[ufunc, tuple[object, ...], int] | None = None,
        return_scalar: L[True] = True,
        /,
    ) -> _ScalarT | ndarray[_ShapeT, dtype[_ScalarT]]: ...

    @property
    def base(self) -> None: ...
    @property
    def ndim(self) -> L[0]: ...
    @property
    def size(self) -> L[1]: ...
    @property
    def shape(self) -> tuple[()]: ...
    @property
    def strides(self) -> tuple[()]: ...
    @property
    def flat(self) -> flatiter[ndarray[tuple[int], dtype[Self]]]: ...

    @overload
    def item(self, /) -> _ItemT_co: ...
    @overload
    def item(self, arg0: L[0, -1] | tuple[L[0, -1]] | tuple[()] = ..., /) -> _ItemT_co: ...
    @override
    def tolist(self, /) -> _ItemT_co: ...

    # NOTE: these technically exist, but will always raise when called
    def trace(  # type: ignore[misc]
        self: Never,
        /,
        offset: Never = ...,
        axis1: Never = ...,
        axis2: Never = ...,
        dtype: Never = ...,
        out: Never = ...,
    ) -> Never: ...
    def diagonal(self: Never, /, offset: Never = ..., axis1: Never = ..., axis2: Never = ...) -> Never: ...  # type: ignore[misc]
    def swapaxes(self: Never, /, axis1: Never, axis2: Never) -> Never: ...  # type: ignore[misc]
    def sort(self: Never, /, axis: Never = ..., kind: Never = ..., order: Never = ...) -> Never: ...  # type: ignore[misc]
    def nonzero(self: Never, /) -> Never: ...  # type: ignore[misc]
    def setfield(self: Never, /, val: Never, dtype: Never, offset: Never = ...) -> None: ...  # type: ignore[misc]
    def searchsorted(self: Never, /, v: Never, side: Never = ..., sorter: Never = ...) -> Never: ...  # type: ignore[misc]

    # NOTE: this wont't raise, but won't do anything either
    def resize(self, new_shape: L[0, -1] | tuple[L[0, -1]] | tuple[()], /, *, refcheck: builtins.bool = False) -> None: ...

    #
    def byteswap(self, /, inplace: L[False] = False) -> Self: ...

    #
    @overload
    def astype(
        self,
        dtype: _DTypeLike[_ScalarT],
        order: _OrderKACF = ...,
        casting: _CastingKind = ...,
        subok: builtins.bool = ...,
        copy: builtins.bool | _CopyMode = ...,
    ) -> _ScalarT: ...
    @overload
    def astype(
        self,
        dtype: DTypeLike | None,
        order: _OrderKACF = ...,
        casting: _CastingKind = ...,
        subok: builtins.bool = ...,
        copy: builtins.bool | _CopyMode = ...,
    ) -> Any: ...

    # NOTE: `view` will perform a 0D->scalar cast,
    # thus the array `type` is irrelevant to the output type
    @overload
    def view(self, type: type[NDArray[Any]] = ...) -> Self: ...
    @overload
    def view(
        self,
        dtype: _DTypeLike[_ScalarT],
        type: type[NDArray[Any]] = ...,
    ) -> _ScalarT: ...
    @overload
    def view(
        self,
        dtype: DTypeLike,
        type: type[NDArray[Any]] = ...,
    ) -> Any: ...

    @overload
    def getfield(
        self,
        dtype: _DTypeLike[_ScalarT],
        offset: SupportsIndex = ...
    ) -> _ScalarT: ...
    @overload
    def getfield(
        self,
        dtype: DTypeLike,
        offset: SupportsIndex = ...
    ) -> Any: ...

    @overload
    def take(
        self,
        indices: _IntLike_co,
        axis: SupportsIndex | None = ...,
        out: None = None,
        mode: _ModeKind = ...,
    ) -> Self: ...
    @overload
    def take(
        self,
        indices: _ArrayLikeInt_co,
        axis: SupportsIndex | None = ...,
        out: None = None,
        mode: _ModeKind = ...,
    ) -> NDArray[Self]: ...
    @overload
    def take(
        self,
        indices: _ArrayLikeInt_co,
        axis: SupportsIndex | None = ...,
        *,
        out: _ArrayT,
        mode: _ModeKind = ...,
    ) -> _ArrayT: ...
    @overload
    def take(
        self,
        indices: _ArrayLikeInt_co,
        axis: SupportsIndex | None,
        out: _ArrayT,
        mode: _ModeKind = ...,
    ) -> _ArrayT: ...

    def repeat(self, repeats: _ArrayLikeInt_co, axis: SupportsIndex | None = None) -> ndarray[tuple[int], dtype[Self]]: ...
    def flatten(self, /, order: _OrderKACF = "C") -> ndarray[tuple[int], dtype[Self]]: ...
    def ravel(self, /, order: _OrderKACF = "C") -> ndarray[tuple[int], dtype[Self]]: ...

    @overload  # (() | [])
    def reshape(
        self,
        shape: tuple[()] | list[Never],
        /,
        *,
        order: _OrderACF = "C",
        copy: builtins.bool | None = None,
    ) -> Self: ...
    @overload  # ((1, *(1, ...))@_ShapeT)
    def reshape(
        self,
        shape: _1NShapeT,
        /,
        *,
        order: _OrderACF = "C",
        copy: builtins.bool | None = None,
    ) -> ndarray[_1NShapeT, dtype[Self]]: ...
    @overload  # (Sequence[index, ...])  # not recommended
    def reshape(
        self,
        shape: Sequence[SupportsIndex],
        /,
        *,
        order: _OrderACF = "C",
        copy: builtins.bool | None = None,
    ) -> Self | ndarray[tuple[L[1], ...], dtype[Self]]: ...
    @overload  # _(index)
    def reshape(
        self,
        size1: SupportsIndex,
        /,
        *,
        order: _OrderACF = "C",
        copy: builtins.bool | None = None,
    ) -> ndarray[tuple[L[1]], dtype[Self]]: ...
    @overload  # _(index, index)
    def reshape(
        self,
        size1: SupportsIndex,
        size2: SupportsIndex,
        /,
        *,
        order: _OrderACF = "C",
        copy: builtins.bool | None = None,
    ) -> ndarray[tuple[L[1], L[1]], dtype[Self]]: ...
    @overload  # _(index, index, index)
    def reshape(
        self,
        size1: SupportsIndex,
        size2: SupportsIndex,
        size3: SupportsIndex,
        /,
        *,
        order: _OrderACF = "C",
        copy: builtins.bool | None = None,
    ) -> ndarray[tuple[L[1], L[1], L[1]], dtype[Self]]: ...
    @overload  # _(index, index, index, index)
    def reshape(
        self,
        size1: SupportsIndex,
        size2: SupportsIndex,
        size3: SupportsIndex,
        size4: SupportsIndex,
        /,
        *,
        order: _OrderACF = "C",
        copy: builtins.bool | None = None,
    ) -> ndarray[tuple[L[1], L[1], L[1], L[1]], dtype[Self]]: ...
    @overload  # _(index, index, index, index, index, *index)  # ndim >= 5
    def reshape(
        self,
        size1: SupportsIndex,
        size2: SupportsIndex,
        size3: SupportsIndex,
        size4: SupportsIndex,
        size5: SupportsIndex,
        /,
        *sizes6_: SupportsIndex,
        order: _OrderACF = "C",
        copy: builtins.bool | None = None,
    ) -> ndarray[tuple[L[1], L[1], L[1], L[1], L[1], *tuple[L[1], ...]], dtype[Self]]: ...

    def squeeze(self, axis: L[0] | tuple[()] | None = ...) -> Self: ...
    def transpose(self, axes: tuple[()] | None = ..., /) -> Self: ...

    @overload
    def all(
        self,
        /,
        axis: L[0, -1] | tuple[()] | None = None,
        out: None = None,
        keepdims: SupportsIndex = False,
        *,
        where: builtins.bool | np.bool | ndarray[tuple[()], dtype[np.bool]] = True
    ) -> np.bool: ...
    @overload
    def all(
        self,
        /,
        axis: L[0, -1] | tuple[()] | None,
        out: ndarray[tuple[()], dtype[_ScalarT]],
        keepdims: SupportsIndex = False,
        *,
        where: builtins.bool | np.bool | ndarray[tuple[()], dtype[np.bool]] = True,
    ) -> _ScalarT: ...
    @overload
    def all(
        self,
        /,
        axis: L[0, -1] | tuple[()] | None = None,
        *,
        out: ndarray[tuple[()], dtype[_ScalarT]],
        keepdims: SupportsIndex = False,
        where: builtins.bool | np.bool | ndarray[tuple[()], dtype[np.bool]] = True,
    ) -> _ScalarT: ...

    @overload
    def any(
        self,
        /,
        axis: L[0, -1] | tuple[()] | None = None,
        out: None = None,
        keepdims: SupportsIndex = False,
        *,
        where: builtins.bool | np.bool | ndarray[tuple[()], dtype[np.bool]] = True
    ) -> np.bool: ...
    @overload
    def any(
        self,
        /,
        axis: L[0, -1] | tuple[()] | None,
        out: ndarray[tuple[()], dtype[_ScalarT]],
        keepdims: SupportsIndex = False,
        *,
        where: builtins.bool | np.bool | ndarray[tuple[()], dtype[np.bool]] = True,
    ) -> _ScalarT: ...
    @overload
    def any(
        self,
        /,
        axis: L[0, -1] | tuple[()] | None = None,
        *,
        out: ndarray[tuple[()], dtype[_ScalarT]],
        keepdims: SupportsIndex = False,
        where: builtins.bool | np.bool | ndarray[tuple[()], dtype[np.bool]] = True,
    ) -> _ScalarT: ...

    # Keep `dtype` at the bottom to avoid name conflicts with `np.dtype`
    @property
    def dtype(self) -> _dtype[Self]: ...

class number(generic[_NumberItemT_co], Generic[_NBit, _NumberItemT_co]):
    @abstractmethod  # `SupportsIndex | str | bytes` equivs `_ConvertibleToInt & _ConvertibleToFloat`
    def __new__(cls, value: SupportsIndex | str | bytes = 0, /) -> Self: ...
    def __class_getitem__(cls, item: Any, /) -> GenericAlias: ...

    def __neg__(self) -> Self: ...
    def __pos__(self) -> Self: ...
    def __abs__(self) -> Self: ...

    def __add__(self, other: _NumberLike_co, /) -> Incomplete: ...
    def __radd__(self, other: _NumberLike_co, /) -> Incomplete: ...
    def __sub__(self, other: _NumberLike_co, /) -> Incomplete: ...
    def __rsub__(self, other: _NumberLike_co, /) -> Incomplete: ...
    def __mul__(self, other: _NumberLike_co, /) -> Incomplete: ...
    def __rmul__(self, other: _NumberLike_co, /) -> Incomplete: ...
    def __pow__(self, other: _NumberLike_co, mod: None = None, /) -> Incomplete: ...
    def __rpow__(self, other: _NumberLike_co, mod: None = None, /) -> Incomplete: ...
    def __truediv__(self, other: _NumberLike_co, /) -> Incomplete: ...
    def __rtruediv__(self, other: _NumberLike_co, /) -> Incomplete: ...

    @overload
    def __lt__(self, other: _NumberLike_co, /) -> bool_: ...
    @overload
    def __lt__(self, other: _ArrayLikeNumber_co | _NestedSequence[_SupportsGT], /) -> NDArray[bool_]: ...
    @overload
    def __lt__(self, other: _SupportsGT, /) -> bool_: ...

    @overload
    def __le__(self, other: _NumberLike_co, /) -> bool_: ...
    @overload
    def __le__(self, other: _ArrayLikeNumber_co | _NestedSequence[_SupportsGE], /) -> NDArray[bool_]: ...
    @overload
    def __le__(self, other: _SupportsGE, /) -> bool_: ...

    @overload
    def __gt__(self, other: _NumberLike_co, /) -> bool_: ...
    @overload
    def __gt__(self, other: _ArrayLikeNumber_co | _NestedSequence[_SupportsLT], /) -> NDArray[bool_]: ...
    @overload
    def __gt__(self, other: _SupportsLT, /) -> bool_: ...

    @overload
    def __ge__(self, other: _NumberLike_co, /) -> bool_: ...
    @overload
    def __ge__(self, other: _ArrayLikeNumber_co | _NestedSequence[_SupportsLE], /) -> NDArray[bool_]: ...
    @overload
    def __ge__(self, other: _SupportsLE, /) -> bool_: ...

class bool(generic[_BoolItemT_co], Generic[_BoolItemT_co]):
    @property
    def itemsize(self) -> L[1]: ...
    @property
    def nbytes(self) -> L[1]: ...
    @property
    def real(self) -> Self: ...
    @property
    def imag(self) -> np.bool[L[False]]: ...

    @overload  # mypy bug workaround: https://github.com/numpy/numpy/issues/29245
    def __new__(cls, value: Never, /) -> np.bool[builtins.bool]: ...
    @overload
    def __new__(cls, value: _Falsy = ..., /) -> np.bool[L[False]]: ...
    @overload
    def __new__(cls, value: _Truthy, /) -> np.bool[L[True]]: ...
    @overload
    def __new__(cls, value: object, /) -> np.bool[builtins.bool]: ...

    def __class_getitem__(cls, type_arg: type | object, /) -> GenericAlias: ...

    def __bool__(self, /) -> _BoolItemT_co: ...

    @overload
    def __int__(self: np.bool[L[False]], /) -> L[0]: ...
    @overload
    def __int__(self: np.bool[L[True]], /) -> L[1]: ...
    @overload
    def __int__(self, /) -> L[0, 1]: ...

    def __abs__(self) -> Self: ...

    @overload
    def __invert__(self: np.bool[L[False]], /) -> np.bool[L[True]]: ...
    @overload
    def __invert__(self: np.bool[L[True]], /) -> np.bool[L[False]]: ...
    @overload
    def __invert__(self, /) -> np.bool: ...

    @overload
    def __add__(self, other: _NumberT, /) -> _NumberT: ...
    @overload
    def __add__(self, other: builtins.bool | bool_, /) -> bool_: ...
    @overload
    def __add__(self, other: int, /) -> int_: ...
    @overload
    def __add__(self, other: float, /) -> float64: ...
    @overload
    def __add__(self, other: complex, /) -> complex128: ...

    @overload
    def __radd__(self, other: _NumberT, /) -> _NumberT: ...
    @overload
    def __radd__(self, other: builtins.bool, /) -> bool_: ...
    @overload
    def __radd__(self, other: int, /) -> int_: ...
    @overload
    def __radd__(self, other: float, /) -> float64: ...
    @overload
    def __radd__(self, other: complex, /) -> complex128: ...

    @overload
    def __sub__(self, other: _NumberT, /) -> _NumberT: ...
    @overload
    def __sub__(self, other: int, /) -> int_: ...
    @overload
    def __sub__(self, other: float, /) -> float64: ...
    @overload
    def __sub__(self, other: complex, /) -> complex128: ...

    @overload
    def __rsub__(self, other: _NumberT, /) -> _NumberT: ...
    @overload
    def __rsub__(self, other: int, /) -> int_: ...
    @overload
    def __rsub__(self, other: float, /) -> float64: ...
    @overload
    def __rsub__(self, other: complex, /) -> complex128: ...

    @overload
    def __mul__(self, other: _NumberT, /) -> _NumberT: ...
    @overload
    def __mul__(self, other: builtins.bool | bool_, /) -> bool_: ...
    @overload
    def __mul__(self, other: int, /) -> int_: ...
    @overload
    def __mul__(self, other: float, /) -> float64: ...
    @overload
    def __mul__(self, other: complex, /) -> complex128: ...

    @overload
    def __rmul__(self, other: _NumberT, /) -> _NumberT: ...
    @overload
    def __rmul__(self, other: builtins.bool, /) -> bool_: ...
    @overload
    def __rmul__(self, other: int, /) -> int_: ...
    @overload
    def __rmul__(self, other: float, /) -> float64: ...
    @overload
    def __rmul__(self, other: complex, /) -> complex128: ...

    @overload
    def __pow__(self, other: _NumberT, mod: None = None, /) -> _NumberT: ...
    @overload
    def __pow__(self, other: builtins.bool | bool_, mod: None = None, /) -> int8: ...
    @overload
    def __pow__(self, other: int, mod: None = None, /) -> int_: ...
    @overload
    def __pow__(self, other: float, mod: None = None, /) -> float64: ...
    @overload
    def __pow__(self, other: complex, mod: None = None, /) -> complex128: ...

    @overload
    def __rpow__(self, other: _NumberT,  mod: None = None, /) -> _NumberT: ...
    @overload
    def __rpow__(self, other: builtins.bool, mod: None = None, /) -> int8: ...
    @overload
    def __rpow__(self, other: int, mod: None = None, /) -> int_: ...
    @overload
    def __rpow__(self, other: float, mod: None = None, /) -> float64: ...
    @overload
    def __rpow__(self, other: complex, mod: None = None, /) -> complex128: ...

    @overload
    def __truediv__(self, other: _InexactT, /) -> _InexactT: ...
    @overload
    def __truediv__(self, other: float | integer | bool_, /) -> float64: ...
    @overload
    def __truediv__(self, other: complex, /) -> complex128: ...

    @overload
    def __rtruediv__(self, other: _InexactT, /) -> _InexactT: ...
    @overload
    def __rtruediv__(self, other: float | integer, /) -> float64: ...
    @overload
    def __rtruediv__(self, other: complex, /) -> complex128: ...

    @overload
    def __floordiv__(self, other: _RealNumberT, /) -> _RealNumberT: ...
    @overload
    def __floordiv__(self, other: builtins.bool | bool_, /) -> int8: ...
    @overload
    def __floordiv__(self, other: int, /) -> int_: ...
    @overload
    def __floordiv__(self, other: float, /) -> float64: ...

    @overload
    def __rfloordiv__(self, other: _RealNumberT, /) -> _RealNumberT: ...
    @overload
    def __rfloordiv__(self, other: builtins.bool, /) -> int8: ...
    @overload
    def __rfloordiv__(self, other: int, /) -> int_: ...
    @overload
    def __rfloordiv__(self, other: float, /) -> float64: ...

    # keep in sync with __floordiv__
    @overload
    def __mod__(self, other: _RealNumberT, /) -> _RealNumberT: ...
    @overload
    def __mod__(self, other: builtins.bool | bool_, /) -> int8: ...
    @overload
    def __mod__(self, other: int, /) -> int_: ...
    @overload
    def __mod__(self, other: float, /) -> float64: ...

    # keep in sync with __rfloordiv__
    @overload
    def __rmod__(self, other: _RealNumberT, /) -> _RealNumberT: ...
    @overload
    def __rmod__(self, other: builtins.bool, /) -> int8: ...
    @overload
    def __rmod__(self, other: int, /) -> int_: ...
    @overload
    def __rmod__(self, other: float, /) -> float64: ...

    # keep in sync with __mod__
    @overload
    def __divmod__(self, other: _RealNumberT, /) -> _2Tuple[_RealNumberT]: ...
    @overload
    def __divmod__(self, other: builtins.bool | bool_, /) -> _2Tuple[int8]: ...
    @overload
    def __divmod__(self, other: int, /) -> _2Tuple[int_]: ...
    @overload
    def __divmod__(self, other: float, /) -> _2Tuple[float64]: ...

    # keep in sync with __rmod__
    @overload
    def __rdivmod__(self, other: _RealNumberT, /) -> _2Tuple[_RealNumberT]: ...
    @overload
    def __rdivmod__(self, other: builtins.bool, /) -> _2Tuple[int8]: ...
    @overload
    def __rdivmod__(self, other: int, /) -> _2Tuple[int_]: ...
    @overload
    def __rdivmod__(self, other: float, /) -> _2Tuple[float64]: ...

    @overload
    def __lshift__(self, other: _IntegerT, /) -> _IntegerT: ...
    @overload
    def __lshift__(self, other: builtins.bool | bool_, /) -> int8: ...
    @overload
    def __lshift__(self, other: int, /) -> int_: ...

    @overload
    def __rlshift__(self, other: _IntegerT, /) -> _IntegerT: ...
    @overload
    def __rlshift__(self, other: builtins.bool, /) -> int8: ...
    @overload
    def __rlshift__(self, other: int, /) -> int_: ...

    # keep in sync with __lshift__
    @overload
    def __rshift__(self, other: _IntegerT, /) -> _IntegerT: ...
    @overload
    def __rshift__(self, other: builtins.bool | bool_, /) -> int8: ...
    @overload
    def __rshift__(self, other: int, /) -> int_: ...

    # keep in sync with __rlshift__
    @overload
    def __rrshift__(self, other: _IntegerT, /) -> _IntegerT: ...
    @overload
    def __rrshift__(self, other: builtins.bool, /) -> int8: ...
    @overload
    def __rrshift__(self, other: int, /) -> int_: ...

    @overload
    def __and__(self: np.bool[L[False]], other: builtins.bool | np.bool, /) -> np.bool[L[False]]: ...
    @overload
    def __and__(self, other: L[False] | np.bool[L[False]], /) -> np.bool[L[False]]: ...
    @overload
    def __and__(self, other: L[True] | np.bool[L[True]], /) -> Self: ...
    @overload
    def __and__(self, other: builtins.bool | np.bool, /) -> np.bool: ...
    @overload
    def __and__(self, other: _IntegerT, /) -> _IntegerT: ...
    @overload
    def __and__(self, other: int, /) -> np.bool | intp: ...
    __rand__ = __and__

    @overload
    def __xor__(self: np.bool[L[False]], other: _BoolItemT | np.bool[_BoolItemT], /) -> np.bool[_BoolItemT]: ...
    @overload
    def __xor__(self: np.bool[L[True]], other: L[True] | np.bool[L[True]], /) -> np.bool[L[False]]: ...
    @overload
    def __xor__(self, other: L[False] | np.bool[L[False]], /) -> Self: ...
    @overload
    def __xor__(self, other: builtins.bool | np.bool, /) -> np.bool: ...
    @overload
    def __xor__(self, other: _IntegerT, /) -> _IntegerT: ...
    @overload
    def __xor__(self, other: int, /) -> np.bool | intp: ...
    __rxor__ = __xor__

    @overload
    def __or__(self: np.bool[L[True]], other: builtins.bool | np.bool, /) -> np.bool[L[True]]: ...
    @overload
    def __or__(self, other: L[False] | np.bool[L[False]], /) -> Self: ...
    @overload
    def __or__(self, other: L[True] | np.bool[L[True]], /) -> np.bool[L[True]]: ...
    @overload
    def __or__(self, other: builtins.bool | np.bool, /) -> np.bool: ...
    @overload
    def __or__(self, other: _IntegerT, /) -> _IntegerT: ...
    @overload
    def __or__(self, other: int, /) -> np.bool | intp: ...
    __ror__ = __or__

    @overload
    def __lt__(self, other: _NumberLike_co, /) -> bool_: ...
    @overload
    def __lt__(self, other: _ArrayLikeNumber_co | _NestedSequence[_SupportsGT], /) -> NDArray[bool_]: ...
    @overload
    def __lt__(self, other: _SupportsGT, /) -> bool_: ...

    @overload
    def __le__(self, other: _NumberLike_co, /) -> bool_: ...
    @overload
    def __le__(self, other: _ArrayLikeNumber_co | _NestedSequence[_SupportsGE], /) -> NDArray[bool_]: ...
    @overload
    def __le__(self, other: _SupportsGE, /) -> bool_: ...

    @overload
    def __gt__(self, other: _NumberLike_co, /) -> bool_: ...
    @overload
    def __gt__(self, other: _ArrayLikeNumber_co | _NestedSequence[_SupportsLT], /) -> NDArray[bool_]: ...
    @overload
    def __gt__(self, other: _SupportsLT, /) -> bool_: ...

    @overload
    def __ge__(self, other: _NumberLike_co, /) -> bool_: ...
    @overload
    def __ge__(self, other: _ArrayLikeNumber_co | _NestedSequence[_SupportsLE], /) -> NDArray[bool_]: ...
    @overload
    def __ge__(self, other: _SupportsLE, /) -> bool_: ...

# NOTE: This should _not_ be `Final` or a `TypeAlias`
bool_ = bool

# NOTE: The `object_` constructor returns the passed object, so instances with type
# `object_` cannot exists (at runtime).
# NOTE: Because mypy has some long-standing bugs related to `__new__`, `object_` can't
# be made generic.
@final
class object_(_RealMixin, generic):
    @overload
    def __new__(cls, nothing_to_see_here: None = None, /) -> None: ...  # type: ignore[misc]
    @overload
    def __new__(cls, stringy: _AnyStr, /) -> _AnyStr: ...  # type: ignore[misc]
    @overload
    def __new__(cls, array: ndarray[_ShapeT, Any], /) -> ndarray[_ShapeT, dtype[Self]]: ...  # type: ignore[misc]
    @overload
    def __new__(cls, sequence: SupportsLenAndGetItem[object], /) -> NDArray[Self]: ...  # type: ignore[misc]
    @overload
    def __new__(cls, value: _T, /) -> _T: ...  # type: ignore[misc]
    @overload  # catch-all
    def __new__(cls, value: Any = ..., /) -> object | NDArray[Self]: ...  # type: ignore[misc]

    def __hash__(self, /) -> int: ...
    def __abs__(self, /) -> object_: ...  # this affects NDArray[object_].__abs__
    def __call__(self, /, *args: object, **kwargs: object) -> Any: ...

    if sys.version_info >= (3, 12):
        def __release_buffer__(self, buffer: memoryview, /) -> None: ...

class integer(_IntegralMixin, _RoundMixin, number[_NBit, int]):
    @abstractmethod
    def __new__(cls, value: _ConvertibleToInt = 0, /) -> Self: ...

    # NOTE: `bit_count` and `__index__` are technically defined in the concrete subtypes
    def bit_count(self, /) -> int: ...
    def __index__(self, /) -> int: ...
    def __invert__(self, /) -> Self: ...

    @override  # type: ignore[override]
    @overload
    def __truediv__(self, other: float | integer, /) -> float64: ...
    @overload
    def __truediv__(self, other: complex, /) -> complex128: ...

    @override  # type: ignore[override]
    @overload
    def __rtruediv__(self, other: float | integer, /) -> float64: ...
    @overload
    def __rtruediv__(self, other: complex, /) -> complex128: ...

    def __floordiv__(self, value: _IntLike_co, /) -> integer: ...
    def __rfloordiv__(self, value: _IntLike_co, /) -> integer: ...
    def __mod__(self, value: _IntLike_co, /) -> integer: ...
    def __rmod__(self, value: _IntLike_co, /) -> integer: ...
    def __divmod__(self, value: _IntLike_co, /) -> _2Tuple[integer]: ...
    def __rdivmod__(self, value: _IntLike_co, /) -> _2Tuple[integer]: ...

    # Ensure that objects annotated as `integer` support bit-wise operations
    def __lshift__(self, other: _IntLike_co, /) -> integer: ...
    def __rlshift__(self, other: _IntLike_co, /) -> integer: ...
    def __rshift__(self, other: _IntLike_co, /) -> integer: ...
    def __rrshift__(self, other: _IntLike_co, /) -> integer: ...
    def __and__(self, other: _IntLike_co, /) -> integer: ...
    def __rand__(self, other: _IntLike_co, /) -> integer: ...
    def __or__(self, other: _IntLike_co, /) -> integer: ...
    def __ror__(self, other: _IntLike_co, /) -> integer: ...
    def __xor__(self, other: _IntLike_co, /) -> integer: ...
    def __rxor__(self, other: _IntLike_co, /) -> integer: ...

<<<<<<< HEAD
class signedinteger(integer[_NBit]):
    def __new__(cls, value: _ConvertibleToInt = 0, /) -> Self: ...
=======
class signedinteger(integer[_NBit1]):
    def __init__(self, value: _ConvertibleToInt = ..., /) -> None: ...

    __add__: _SignedIntOp[_NBit1]
    __radd__: _SignedIntOp[_NBit1]
    __sub__: _SignedIntOp[_NBit1]
    __rsub__: _SignedIntOp[_NBit1]
    __mul__: _SignedIntOp[_NBit1]
    __rmul__: _SignedIntOp[_NBit1]
    __floordiv__: _SignedIntOp[_NBit1]
    __rfloordiv__: _SignedIntOp[_NBit1]
    __pow__: _SignedIntOp[_NBit1]
    __rpow__: _SignedIntOp[_NBit1]
    __lshift__: _SignedIntBitOp[_NBit1]
    __rlshift__: _SignedIntBitOp[_NBit1]
    __rshift__: _SignedIntBitOp[_NBit1]
    __rrshift__: _SignedIntBitOp[_NBit1]
    __and__: _SignedIntBitOp[_NBit1]
    __rand__: _SignedIntBitOp[_NBit1]
    __xor__: _SignedIntBitOp[_NBit1]
    __rxor__: _SignedIntBitOp[_NBit1]
    __or__: _SignedIntBitOp[_NBit1]
    __ror__: _SignedIntBitOp[_NBit1]
    __mod__: _SignedIntMod[_NBit1]
    __rmod__: _SignedIntMod[_NBit1]
    __divmod__: _SignedIntDivMod[_NBit1]
    __rdivmod__: _SignedIntDivMod[_NBit1]

int8 = signedinteger[_8Bit]
int16 = signedinteger[_16Bit]
int32 = signedinteger[_32Bit]
int64 = signedinteger[_64Bit]

byte = signedinteger[_NBitByte]
short = signedinteger[_NBitShort]
intc = signedinteger[_NBitIntC]
intp = signedinteger[_NBitIntP]
int_ = intp
long = signedinteger[_NBitLong]
longlong = signedinteger[_NBitLongLong]

class unsignedinteger(integer[_NBit1]):
    # NOTE: `uint64 + signedinteger -> float64`
    def __init__(self, value: _ConvertibleToInt = ..., /) -> None: ...

    __add__: _UnsignedIntOp[_NBit1]
    __radd__: _UnsignedIntOp[_NBit1]
    __sub__: _UnsignedIntOp[_NBit1]
    __rsub__: _UnsignedIntOp[_NBit1]
    __mul__: _UnsignedIntOp[_NBit1]
    __rmul__: _UnsignedIntOp[_NBit1]
    __floordiv__: _UnsignedIntOp[_NBit1]
    __rfloordiv__: _UnsignedIntOp[_NBit1]
    __pow__: _UnsignedIntOp[_NBit1]
    __rpow__: _UnsignedIntOp[_NBit1]
    __lshift__: _UnsignedIntBitOp[_NBit1]
    __rlshift__: _UnsignedIntBitOp[_NBit1]
    __rshift__: _UnsignedIntBitOp[_NBit1]
    __rrshift__: _UnsignedIntBitOp[_NBit1]
    __and__: _UnsignedIntBitOp[_NBit1]
    __rand__: _UnsignedIntBitOp[_NBit1]
    __xor__: _UnsignedIntBitOp[_NBit1]
    __rxor__: _UnsignedIntBitOp[_NBit1]
    __or__: _UnsignedIntBitOp[_NBit1]
    __ror__: _UnsignedIntBitOp[_NBit1]
    __mod__: _UnsignedIntMod[_NBit1]
    __rmod__: _UnsignedIntMod[_NBit1]
    __divmod__: _UnsignedIntDivMod[_NBit1]
    __rdivmod__: _UnsignedIntDivMod[_NBit1]

uint8: TypeAlias = unsignedinteger[_8Bit]
uint16: TypeAlias = unsignedinteger[_16Bit]
uint32: TypeAlias = unsignedinteger[_32Bit]
uint64: TypeAlias = unsignedinteger[_64Bit]

ubyte: TypeAlias = unsignedinteger[_NBitByte]
ushort: TypeAlias = unsignedinteger[_NBitShort]
uintc: TypeAlias = unsignedinteger[_NBitIntC]
uintp: TypeAlias = unsignedinteger[_NBitIntP]
uint: TypeAlias = uintp
ulong: TypeAlias = unsignedinteger[_NBitLong]
ulonglong: TypeAlias = unsignedinteger[_NBitLongLong]

class inexact(number[_NBit, _InexactItemT_co], Generic[_NBit, _InexactItemT_co]):
    @abstractmethod
    def __init__(self, value: _InexactItemT_co | None = ..., /) -> None: ...

class floating(_RealMixin, _RoundMixin, inexact[_NBit1, float]):
    def __init__(self, value: _ConvertibleToFloat | None = ..., /) -> None: ...

    __add__: _FloatOp[_NBit1]
    __radd__: _FloatOp[_NBit1]
    __sub__: _FloatOp[_NBit1]
    __rsub__: _FloatOp[_NBit1]
    __mul__: _FloatOp[_NBit1]
    __rmul__: _FloatOp[_NBit1]
    __truediv__: _FloatOp[_NBit1]
    __rtruediv__: _FloatOp[_NBit1]
    __floordiv__: _FloatOp[_NBit1]
    __rfloordiv__: _FloatOp[_NBit1]
    __pow__: _FloatOp[_NBit1]
    __rpow__: _FloatOp[_NBit1]
    __mod__: _FloatMod[_NBit1]
    __rmod__: _FloatMod[_NBit1]
    __divmod__: _FloatDivMod[_NBit1]
    __rdivmod__: _FloatDivMod[_NBit1]

    # NOTE: `is_integer` and `as_integer_ratio` are technically defined in the concrete subtypes
    def is_integer(self, /) -> builtins.bool: ...
    def as_integer_ratio(self, /) -> tuple[int, int]: ...

    @classmethod
    def from_number(self, _ConvertibleToFloat, /) -> floating[_NBit]: ...

float16: TypeAlias = floating[_16Bit]
float32: TypeAlias = floating[_32Bit]

# either a C `double`, `float`, or `longdouble`
class float64(floating[_64Bit], float):  # type: ignore[misc]
    def __new__(cls, x: _ConvertibleToFloat | None = ..., /) -> Self: ...

    #
    @property
    def itemsize(self) -> L[8]: ...
    @property
    def nbytes(self) -> L[8]: ...
>>>>>>> 8765cd67

    # arithmetic ops

    @override  # type: ignore[override]
    @overload
    def __add__(self, other: int | int8 | bool_ | Self, /) -> Self: ...
    @overload
    def __add__(self, other: float, /) -> float64: ...
    @overload
    def __add__(self, other: complex, /) -> complex128: ...
    @overload
    def __add__(self, other: signedinteger, /) -> signedinteger: ...
    @overload
    def __add__(self, other: integer, /) -> Incomplete: ...

    @override  # type: ignore[override]
    @overload
    def __radd__(self, other: int | int8 | bool_, /) -> Self: ...
    @overload
    def __radd__(self, other: float, /) -> float64: ...
    @overload
    def __radd__(self, other: complex, /) -> complex128: ...
    @overload
    def __radd__(self, other: signedinteger, /) -> signedinteger: ...
    @overload
    def __radd__(self, other: integer, /) -> Incomplete: ...

    @override  # type: ignore[override]
    @overload
    def __sub__(self, other: int | int8 | bool_ | Self, /) -> Self: ...
    @overload
    def __sub__(self, other: float, /) -> float64: ...
    @overload
    def __sub__(self, other: complex, /) -> complex128: ...
    @overload
    def __sub__(self, other: signedinteger, /) -> signedinteger: ...
    @overload
    def __sub__(self, other: integer, /) -> Incomplete: ...

    @override  # type: ignore[override]
    @overload
    def __rsub__(self, other: int | int8 | bool_, /) -> Self: ...
    @overload
    def __rsub__(self, other: float, /) -> float64: ...
    @overload
    def __rsub__(self, other: complex, /) -> complex128: ...
    @overload
    def __rsub__(self, other: signedinteger, /) -> signedinteger: ...
    @overload
    def __rsub__(self, other: integer, /) -> Incomplete: ...

    @override  # type: ignore[override]
    @overload
    def __mul__(self, other: int | int8 | bool_ | Self, /) -> Self: ...
    @overload
    def __mul__(self, other: float, /) -> float64: ...
    @overload
    def __mul__(self, other: complex, /) -> complex128: ...
    @overload
    def __mul__(self, other: signedinteger, /) -> signedinteger: ...
    @overload
    def __mul__(self, other: integer, /) -> Incomplete: ...

    @override  # type: ignore[override]
    @overload
    def __rmul__(self, other: int | int8 | bool_, /) -> Self: ...
    @overload
    def __rmul__(self, other: float, /) -> float64: ...
    @overload
    def __rmul__(self, other: complex, /) -> complex128: ...
    @overload
    def __rmul__(self, other: signedinteger, /) -> signedinteger: ...
    @overload
    def __rmul__(self, other: integer, /) -> Incomplete: ...

    @override  # type: ignore[override]
    @overload
    def __pow__(self, other: int | int8 | bool_ | Self, mod: None = None, /) -> Self: ...
    @overload
    def __pow__(self, other: float, mod: None = None, /) -> float64: ...
    @overload
    def __pow__(self, other: complex, mod: None = None, /) -> complex128: ...
    @overload
    def __pow__(self, other: signedinteger, mod: None = None, /) -> signedinteger: ...
    @overload
    def __pow__(self, other: integer, mod: None = None, /) -> Incomplete: ...

    @override  # type: ignore[override]
    @overload
    def __rpow__(self, other: int | int8 | bool_, mod: None = None, /) -> Self: ...
    @overload
    def __rpow__(self, other: float, mod: None = None, /) -> float64: ...
    @overload
    def __rpow__(self, other: complex, mod: None = None, /) -> complex128: ...
    @overload
    def __rpow__(self, other: signedinteger, mod: None = None, /) -> signedinteger: ...
    @overload
    def __rpow__(self, other: integer, mod: None = None, /) -> Incomplete: ...

    # modular division ops

    @override  # type: ignore[override]
    @overload
    def __floordiv__(self, other: int | int8 | bool_ | Self, /) -> Self: ...
    @overload
    def __floordiv__(self, other: float, /) -> float64: ...
    @overload
    def __floordiv__(self, other: signedinteger, /) -> signedinteger: ...
    @overload
    def __floordiv__(self, other: integer, /) -> Incomplete: ...

    @override  # type: ignore[override]
    @overload
    def __rfloordiv__(self, other: int | int8 | bool_, /) -> Self: ...
    @overload
    def __rfloordiv__(self, other: float, /) -> float64: ...
    @overload
    def __rfloordiv__(self, other: signedinteger, /) -> signedinteger: ...
    @overload
    def __rfloordiv__(self, other: integer, /) -> Incomplete: ...

    @override  # type: ignore[override]
    @overload
    def __mod__(self, other: int | int8 | bool_ | Self, /) -> Self: ...
    @overload
    def __mod__(self, other: float, /) -> float64: ...
    @overload
    def __mod__(self, other: signedinteger, /) -> signedinteger: ...
    @overload
    def __mod__(self, other: integer, /) -> Incomplete: ...

    @override  # type: ignore[override]
    @overload
    def __rmod__(self, other: int | int8 | bool_, /) -> Self: ...
    @overload
    def __rmod__(self, other: float, /) -> float64: ...
    @overload
    def __rmod__(self, other: signedinteger, /) -> signedinteger: ...
    @overload
    def __rmod__(self, other: integer, /) -> Incomplete: ...

    @override  # type: ignore[override]
    @overload
    def __divmod__(self, other: int | int8 | bool_ | Self, /) -> _2Tuple[Self]: ...
    @overload
    def __divmod__(self, other: float, /) -> _2Tuple[float64]: ...
    @overload
    def __divmod__(self, other: signedinteger, /) -> _2Tuple[signedinteger]: ...
    @overload
    def __divmod__(self, other: integer, /) -> _2Tuple[Incomplete]: ...

    @override  # type: ignore[override]
    @overload
    def __rdivmod__(self, other: int | int8 | bool_, /) -> _2Tuple[Self]: ...
    @overload
    def __rdivmod__(self, other: float, /) -> _2Tuple[float64]: ...
    @overload
    def __rdivmod__(self, other: signedinteger, /) -> _2Tuple[signedinteger]: ...
    @overload
    def __rdivmod__(self, other: integer, /) -> _2Tuple[Incomplete]: ...

    # bitwise ops

    @override  # type: ignore[override]
    @overload
    def __lshift__(self, other: int | int8 | bool_ | Self, /) -> Self: ...
    @overload
    def __lshift__(self, other: integer, /) -> signedinteger: ...

    @override  # type: ignore[override]
    @overload
    def __rlshift__(self, other: int | int8 | bool_, /) -> Self: ...
    @overload
    def __rlshift__(self, other: integer, /) -> signedinteger: ...

    @override  # type: ignore[override]
    @overload
    def __rshift__(self, other: int | int8 | bool_ | Self, /) -> Self: ...
    @overload
    def __rshift__(self, other: integer, /) -> signedinteger: ...

    @override  # type: ignore[override]
    @overload
    def __rrshift__(self, other: int | int8 | bool_, /) -> Self: ...
    @overload
    def __rrshift__(self, other: integer, /) -> signedinteger: ...

    @override  # type: ignore[override]
    @overload
    def __and__(self, other: int | int8 | bool_ | Self, /) -> Self: ...
    @overload
    def __and__(self, other: integer, /) -> signedinteger: ...

    @override  # type: ignore[override]
    @overload
    def __rand__(self, other: int | int8 | bool_, /) -> Self: ...
    @overload
    def __rand__(self, other: integer, /) -> signedinteger: ...

    @override  # type: ignore[override]
    @overload
    def __xor__(self, other: int | int8 | bool_ | Self, /) -> Self: ...
    @overload
    def __xor__(self, other: integer, /) -> signedinteger: ...

    @override  # type: ignore[override]
    @overload
    def __rxor__(self, other: int | int8 | bool_, /) -> Self: ...
    @overload
    def __rxor__(self, other: integer, /) -> signedinteger: ...

    @override  # type: ignore[override]
    @overload
    def __or__(self, other: int | int8 | bool_ | Self, /) -> Self: ...
    @overload
    def __or__(self, other: integer, /) -> signedinteger: ...

    @override  # type: ignore[override]
    @overload
    def __ror__(self, other: int | int8 | bool_, /) -> Self: ...
    @overload
    def __ror__(self, other: integer, /) -> signedinteger: ...

int8 = signedinteger[_8Bit]
int16 = signedinteger[_16Bit]
int32 = signedinteger[_32Bit]
int64 = signedinteger[_64Bit]

byte = signedinteger[_NBitByte]
short = signedinteger[_NBitShort]
intc = signedinteger[_NBitIntC]
intp = signedinteger[_NBitIntP]
int_ = intp
long = signedinteger[_NBitLong]
longlong = signedinteger[_NBitLongLong]

class unsignedinteger(integer[_NBit1]):
    def __new__(cls, value: _ConvertibleToInt = 0, /) -> Self: ...

    # arithmetic ops

    @override  # type: ignore[override]
    @overload
    def __add__(self, other: int | uint8 | bool_ | Self, /) -> Self: ...
    @overload
    def __add__(self, other: float, /) -> float64: ...
    @overload
    def __add__(self, other: complex, /) -> complex128: ...
    @overload
    def __add__(self, other: unsignedinteger, /) -> unsignedinteger: ...
    @overload
    def __add__(self, other: integer, /) -> Incomplete: ...

    @override  # type: ignore[override]
    @overload
    def __radd__(self, other: int | uint8 | bool_, /) -> Self: ...
    @overload
    def __radd__(self, other: float, /) -> float64: ...
    @overload
    def __radd__(self, other: complex, /) -> complex128: ...
    @overload
    def __radd__(self, other: unsignedinteger, /) -> unsignedinteger: ...
    @overload
    def __radd__(self, other: integer, /) -> Incomplete: ...

    @override  # type: ignore[override]
    @overload
    def __sub__(self, other: int | uint8 | bool_ | Self, /) -> Self: ...
    @overload
    def __sub__(self, other: float, /) -> float64: ...
    @overload
    def __sub__(self, other: complex, /) -> complex128: ...
    @overload
    def __sub__(self, other: unsignedinteger, /) -> unsignedinteger: ...
    @overload
    def __sub__(self, other: integer, /) -> Incomplete: ...

    @override  # type: ignore[override]
    @overload
    def __rsub__(self, other: int | uint8 | bool_, /) -> Self: ...
    @overload
    def __rsub__(self, other: float, /) -> float64: ...
    @overload
    def __rsub__(self, other: complex, /) -> complex128: ...
    @overload
    def __rsub__(self, other: unsignedinteger, /) -> unsignedinteger: ...
    @overload
    def __rsub__(self, other: integer, /) -> Incomplete: ...

    @override  # type: ignore[override]
    @overload
    def __mul__(self, other: int | uint8 | bool_ | Self, /) -> Self: ...
    @overload
    def __mul__(self, other: float, /) -> float64: ...
    @overload
    def __mul__(self, other: complex, /) -> complex128: ...
    @overload
    def __mul__(self, other: unsignedinteger, /) -> unsignedinteger: ...
    @overload
    def __mul__(self, other: integer, /) -> Incomplete: ...

    @override  # type: ignore[override]
    @overload
    def __rmul__(self, other: int | uint8 | bool_, /) -> Self: ...
    @overload
    def __rmul__(self, other: float, /) -> float64: ...
    @overload
    def __rmul__(self, other: complex, /) -> complex128: ...
    @overload
    def __rmul__(self, other: unsignedinteger, /) -> unsignedinteger: ...
    @overload
    def __rmul__(self, other: integer, /) -> Incomplete: ...

    @override  # type: ignore[override]
    @overload
    def __pow__(self, other: int | uint8 | bool_ | Self, mod: None = None, /) -> Self: ...
    @overload
    def __pow__(self, other: float, mod: None = None, /) -> float64: ...
    @overload
    def __pow__(self, other: complex, mod: None = None, /) -> complex128: ...
    @overload
    def __pow__(self, other: unsignedinteger, mod: None = None, /) -> unsignedinteger: ...
    @overload
    def __pow__(self, other: integer, mod: None = None, /) -> Incomplete: ...

    @override  # type: ignore[override]
    @overload
    def __rpow__(self, other: int | uint8 | bool_, mod: None = None, /) -> Self: ...
    @overload
    def __rpow__(self, other: float, mod: None = None, /) -> float64: ...
    @overload
    def __rpow__(self, other: complex, mod: None = None, /) -> complex128: ...
    @overload
    def __rpow__(self, other: unsignedinteger, mod: None = None, /) -> unsignedinteger: ...
    @overload
    def __rpow__(self, other: integer, mod: None = None, /) -> Incomplete: ...

    # modular division ops

    @override  # type: ignore[override]
    @overload
    def __floordiv__(self, other: int | uint8 | bool_ | Self, /) -> Self: ...
    @overload
    def __floordiv__(self, other: float, /) -> float64: ...
    @overload
    def __floordiv__(self, other: unsignedinteger, /) -> unsignedinteger: ...
    @overload
    def __floordiv__(self, other: integer, /) -> Incomplete: ...

    @override  # type: ignore[override]
    @overload
    def __rfloordiv__(self, other: int | uint8 | bool_, /) -> Self: ...
    @overload
    def __rfloordiv__(self, other: float, /) -> float64: ...
    @overload
    def __rfloordiv__(self, other: unsignedinteger, /) -> unsignedinteger: ...
    @overload
    def __rfloordiv__(self, other: integer, /) -> Incomplete: ...

    @override  # type: ignore[override]
    @overload
    def __mod__(self, other: int | uint8 | bool_ | Self, /) -> Self: ...
    @overload
    def __mod__(self, other: float, /) -> float64: ...
    @overload
    def __mod__(self, other: unsignedinteger, /) -> unsignedinteger: ...
    @overload
    def __mod__(self, other: integer, /) -> Incomplete: ...

    @override  # type: ignore[override]
    @overload
    def __rmod__(self, other: int | uint8 | bool_, /) -> Self: ...
    @overload
    def __rmod__(self, other: float, /) -> float64: ...
    @overload
    def __rmod__(self, other: unsignedinteger, /) -> unsignedinteger: ...
    @overload
    def __rmod__(self, other: integer, /) -> Incomplete: ...

    @override  # type: ignore[override]
    @overload
    def __divmod__(self, other: int | uint8 | bool_ | Self, /) -> _2Tuple[Self]: ...
    @overload
    def __divmod__(self, other: float, /) -> _2Tuple[float64]: ...
    @overload
    def __divmod__(self, other: unsignedinteger, /) -> _2Tuple[unsignedinteger]: ...
    @overload
    def __divmod__(self, other: integer, /) -> _2Tuple[Incomplete]: ...

    @override  # type: ignore[override]
    @overload
    def __rdivmod__(self, other: int | uint8 | bool_, /) -> _2Tuple[Self]: ...
    @overload
    def __rdivmod__(self, other: float, /) -> _2Tuple[float64]: ...
    @overload
    def __rdivmod__(self, other: unsignedinteger, /) -> _2Tuple[unsignedinteger]: ...
    @overload
    def __rdivmod__(self, other: integer, /) -> _2Tuple[Incomplete]: ...

    # bitwise ops

    @override  # type: ignore[override]
    @overload
    def __lshift__(self, other: int | int8 | bool_ | Self, /) -> Self: ...
    @overload
    def __lshift__(self, other: unsignedinteger, /) -> unsignedinteger: ...
    @overload
    def __lshift__(self, other: signedinteger, /) -> signedinteger: ...

    @override  # type: ignore[override]
    @overload
    def __rlshift__(self, other: int | int8 | bool_, /) -> Self: ...
    @overload
    def __rlshift__(self, other: unsignedinteger, /) -> unsignedinteger: ...
    @overload
    def __rlshift__(self, other: signedinteger, /) -> signedinteger: ...

    @override  # type: ignore[override]
    @overload
    def __rshift__(self, other: int | int8 | bool_ | Self, /) -> Self: ...
    @overload
    def __rshift__(self, other: unsignedinteger, /) -> unsignedinteger: ...
    @overload
    def __rshift__(self, other: signedinteger, /) -> signedinteger: ...

    @override  # type: ignore[override]
    @overload
    def __rrshift__(self, other: int | int8 | bool_, /) -> Self: ...
    @overload
    def __rrshift__(self, other: unsignedinteger, /) -> unsignedinteger: ...
    @overload
    def __rrshift__(self, other: signedinteger, /) -> signedinteger: ...

    @override  # type: ignore[override]
    @overload
    def __and__(self, other: int | int8 | bool_ | Self, /) -> Self: ...
    @overload
    def __and__(self, other: unsignedinteger, /) -> unsignedinteger: ...
    @overload
    def __and__(self, other: signedinteger, /) -> signedinteger: ...

    @override  # type: ignore[override]
    @overload
    def __rand__(self, other: int | int8 | bool_, /) -> Self: ...
    @overload
    def __rand__(self, other: unsignedinteger, /) -> unsignedinteger: ...
    @overload
    def __rand__(self, other: signedinteger, /) -> signedinteger: ...

    @override  # type: ignore[override]
    @overload
    def __xor__(self, other: int | int8 | bool_ | Self, /) -> Self: ...
    @overload
    def __xor__(self, other: unsignedinteger, /) -> unsignedinteger: ...
    @overload
    def __xor__(self, other: signedinteger, /) -> signedinteger: ...

    @override  # type: ignore[override]
    @overload
    def __rxor__(self, other: int | int8 | bool_, /) -> Self: ...
    @overload
    def __rxor__(self, other: unsignedinteger, /) -> unsignedinteger: ...
    @overload
    def __rxor__(self, other: signedinteger, /) -> signedinteger: ...

    @override  # type: ignore[override]
    @overload
    def __or__(self, other: int | int8 | bool_ | Self, /) -> Self: ...
    @overload
    def __or__(self, other: unsignedinteger, /) -> unsignedinteger: ...
    @overload
    def __or__(self, other: signedinteger, /) -> signedinteger: ...

    @override  # type: ignore[override]
    @overload
    def __ror__(self, other: int | int8 | bool_, /) -> Self: ...
    @overload
    def __ror__(self, other: unsignedinteger, /) -> unsignedinteger: ...
    @overload
    def __ror__(self, other: signedinteger, /) -> signedinteger: ...

uint8: TypeAlias = unsignedinteger[_8Bit]
uint16: TypeAlias = unsignedinteger[_16Bit]
uint32: TypeAlias = unsignedinteger[_32Bit]
uint64: TypeAlias = unsignedinteger[_64Bit]

ubyte: TypeAlias = unsignedinteger[_NBitByte]
ushort: TypeAlias = unsignedinteger[_NBitShort]
uintc: TypeAlias = unsignedinteger[_NBitIntC]
uintp: TypeAlias = unsignedinteger[_NBitIntP]
uint: TypeAlias = uintp
ulong: TypeAlias = unsignedinteger[_NBitLong]
ulonglong: TypeAlias = unsignedinteger[_NBitLongLong]

class inexact(number[_NBit, _InexactItemT_co], Generic[_NBit, _InexactItemT_co]):
    @abstractmethod
    def __new__(cls, value: _ConvertibleToFloat | None = 0, /) -> Self: ...

class floating(_RealMixin, _RoundMixin, inexact[_NBit1, float]):
    def __new__(cls, value: _ConvertibleToFloat | None = 0, /) -> Self: ...

    # arithmetic ops

    @override  # type: ignore[override]
    @overload
    def __add__(self, other: int | float16 | uint8 | int8 | bool_ | Self, /) -> Self: ...
    @overload
    def __add__(self, other: integer | floating, /) -> floating: ...
    @overload
    def __add__(self, other: float, /) -> Self: ...
    @overload
    def __add__(self, other: complex, /) -> complexfloating: ...

    @override  # type: ignore[override]
    @overload
    def __radd__(self, other: int | float16 | uint8 | int8 | bool_, /) -> Self: ...
    @overload
    def __radd__(self, other: integer | floating, /) -> floating: ...
    @overload
    def __radd__(self, other: float, /) -> Self: ...
    @overload
    def __radd__(self, other: complex, /) -> complexfloating: ...

    @override  # type: ignore[override]
    @overload
    def __sub__(self, other: int | float16 | uint8 | int8 | bool_ | Self, /) -> Self: ...
    @overload
    def __sub__(self, other: integer | floating, /) -> floating: ...
    @overload
    def __sub__(self, other: float, /) -> Self: ...
    @overload
    def __sub__(self, other: complex, /) -> complexfloating: ...

    @override  # type: ignore[override]
    @overload
    def __rsub__(self, other: int | float16 | uint8 | int8 | bool_, /) -> Self: ...
    @overload
    def __rsub__(self, other: integer | floating, /) -> floating: ...
    @overload
    def __rsub__(self, other: float, /) -> Self: ...
    @overload
    def __rsub__(self, other: complex, /) -> complexfloating: ...

    @override  # type: ignore[override]
    @overload
    def __mul__(self, other: int | float16 | uint8 | int8 | bool_ | Self, /) -> Self: ...
    @overload
    def __mul__(self, other: integer | floating, /) -> floating: ...
    @overload
    def __mul__(self, other: float, /) -> Self: ...
    @overload
    def __mul__(self, other: complex, /) -> complexfloating: ...

    @override  # type: ignore[override]
    @overload
    def __rmul__(self, other: int | float16 | uint8 | int8 | bool_, /) -> Self: ...
    @overload
    def __rmul__(self, other: integer | floating, /) -> floating: ...
    @overload
    def __rmul__(self, other: float, /) -> Self: ...
    @overload
    def __rmul__(self, other: complex, /) -> complexfloating: ...

    @override  # type: ignore[override]
    @overload
    def __pow__(self, other: int | float16 | uint8 | int8 | bool_ | Self, mod: None = None, /) -> Self: ...
    @overload
    def __pow__(self, other: integer | floating, mod: None = None, /) -> floating: ...
    @overload
    def __pow__(self, other: float, mod: None = None, /) -> Self: ...
    @overload
    def __pow__(self, other: complex, mod: None = None, /) -> complexfloating: ...

    @override  # type: ignore[override]
    @overload
    def __rpow__(self, other: int | float16 | uint8 | int8 | bool_, mod: None = None, /) -> Self: ...
    @overload
    def __rpow__(self, other: integer | floating, mod: None = None, /) -> floating: ...
    @overload
    def __rpow__(self, other: float, mod: None = None, /) -> Self: ...
    @overload
    def __rpow__(self, other: complex, mod: None = None, /) -> complexfloating: ...

    @override  # type: ignore[override]
    @overload
    def __truediv__(self, other: int | float16 | uint8 | int8 | bool_ | Self, /) -> Self: ...
    @overload
    def __truediv__(self, other: integer | floating, /) -> floating: ...
    @overload
    def __truediv__(self, other: float, /) -> Self: ...
    @overload
    def __truediv__(self, other: complex, /) -> complexfloating: ...

    @override  # type: ignore[override]
    @overload
    def __rtruediv__(self, other: int | float16 | uint8 | int8 | bool_, /) -> Self: ...
    @overload
    def __rtruediv__(self, other: integer | floating, /) -> floating: ...
    @overload
    def __rtruediv__(self, other: float, /) -> Self: ...
    @overload
    def __rtruediv__(self, other: complex, /) -> complexfloating: ...

    # modular division ops

    @overload
    def __floordiv__(self, other: int | float16 | uint8 | int8 | bool_ | Self, /) -> Self: ...
    @overload
    def __floordiv__(self, other: integer | floating, /) -> floating: ...
    @overload
    def __floordiv__(self, other: float, /) -> Self: ...

    @overload
    def __rfloordiv__(self, other: int | float16 | uint8 | int8 | bool_, /) -> Self: ...
    @overload
    def __rfloordiv__(self, other: integer | floating, /) -> floating: ...
    @overload
    def __rfloordiv__(self, other: float, /) -> Self: ...

    @overload
    def __mod__(self, other: int | float16 | uint8 | int8 | bool_ | Self, /) -> Self: ...
    @overload
    def __mod__(self, other: integer | floating, /) -> floating: ...
    @overload
    def __mod__(self, other: float, /) -> Self: ...

    @overload
    def __rmod__(self, other: int | float16 | uint8 | int8 | bool_, /) -> Self: ...
    @overload
    def __rmod__(self, other: integer | floating, /) -> floating: ...
    @overload
    def __rmod__(self, other: float, /) -> Self: ...

    @overload
    def __divmod__(self, other: int | float16 | uint8 | int8 | bool_ | Self, /) -> _2Tuple[Self]: ...
    @overload
    def __divmod__(self, other: integer | floating, /) -> _2Tuple[floating]: ...
    @overload
    def __divmod__(self, other: float, /) -> _2Tuple[Self]: ...

    @overload
    def __rdivmod__(self, other: int | float16 | uint8 | int8 | bool_, /) -> _2Tuple[Self]: ...
    @overload
    def __rdivmod__(self, other: integer | floating, /) -> _2Tuple[floating]: ...
    @overload
    def __rdivmod__(self, other: float, /) -> _2Tuple[Self]: ...

    # NOTE: `is_integer` and `as_integer_ratio` are technically defined in the concrete subtypes
    def is_integer(self, /) -> builtins.bool: ...
    def as_integer_ratio(self, /) -> tuple[int, int]: ...

float16: TypeAlias = floating[_16Bit]
float32: TypeAlias = floating[_32Bit]

# either a C `double`, `float`, or `longdouble`
class float64(floating[_64Bit], float):  # type: ignore[misc]
    @property
    def itemsize(self) -> L[8]: ...
    @property
    def nbytes(self) -> L[8]: ...

    # overrides for `floating` and `builtins.float` compatibility (`_RealMixin` doesn't work)
    @property
    def real(self) -> Self: ...
    @property
    def imag(self) -> Self: ...
    def conjugate(self) -> Self: ...
    def __getnewargs__(self, /) -> tuple[float]: ...

    @classmethod
    def __getformat__(cls, typestr: L["double", "float"], /) -> str: ...  # undocumented

    # float64-specific operator overrides
    # NOTE: Mypy reports [misc] errors about "unsafely overlapping signatures" for the
    # reflected methods. But since they are identical to the non-reflected versions,
    # these errors appear to be false positives.

    @overload  # type: ignore[override]
    def __add__(self, other: _Float64_co, /) -> float64: ...
    @overload
    def __add__(self, other: complexfloating[_64Bit, _64Bit], /) -> complex128: ...
    @overload
    def __add__(self, other: complexfloating[_NBit1, _NBit2], /) -> complexfloating[_NBit1 | _64Bit, _NBit2 | _64Bit]: ...
    @overload
    def __add__(self, other: complex, /) -> float64 | complex128: ...

    @overload  # type: ignore[override]
    def __radd__(self, other: _Float64_co, /) -> float64: ...  # type: ignore[misc]
    @overload
    def __radd__(self, other: complexfloating[_64Bit, _64Bit], /) -> complex128: ...  # type: ignore[misc]
    @overload
    def __radd__(self, other: complexfloating[_NBit1, _NBit2], /) -> complexfloating[_NBit1 | _64Bit, _NBit2 | _64Bit]: ...
    @overload
    def __radd__(self, other: complex, /) -> float64 | complex128: ...

    @overload  # type: ignore[override]
    def __sub__(self, other: _Float64_co, /) -> float64: ...
    @overload
    def __sub__(self, other: complexfloating[_64Bit, _64Bit], /) -> complex128: ...
    @overload
    def __sub__(self, other: complexfloating[_NBit1, _NBit2], /) -> complexfloating[_NBit1 | _64Bit, _NBit2 | _64Bit]: ...
    @overload
    def __sub__(self, other: complex, /) -> float64 | complex128: ...

    @overload  # type: ignore[override]
    def __rsub__(self, other: _Float64_co, /) -> float64: ...  # type: ignore[misc]
    @overload
    def __rsub__(self, other: complexfloating[_64Bit, _64Bit], /) -> complex128: ...  # type: ignore[misc]
    @overload
    def __rsub__(self, other: complexfloating[_NBit1, _NBit2], /) -> complexfloating[_NBit1 | _64Bit, _NBit2 | _64Bit]: ...
    @overload
    def __rsub__(self, other: complex, /) -> float64 | complex128: ...

    @overload  # type: ignore[override]
    def __mul__(self, other: _Float64_co, /) -> float64: ...
    @overload
    def __mul__(self, other: complexfloating[_64Bit, _64Bit], /) -> complex128: ...
    @overload
    def __mul__(self, other: complexfloating[_NBit1, _NBit2], /) -> complexfloating[_NBit1 | _64Bit, _NBit2 | _64Bit]: ...
    @overload
    def __mul__(self, other: complex, /) -> float64 | complex128: ...

    @overload  # type: ignore[override]
    def __rmul__(self, other: _Float64_co, /) -> float64: ...  # type: ignore[misc]
    @overload
    def __rmul__(self, other: complexfloating[_64Bit, _64Bit], /) -> complex128: ...  # type: ignore[misc]
    @overload
    def __rmul__(self, other: complexfloating[_NBit1, _NBit2], /) -> complexfloating[_NBit1 | _64Bit, _NBit2 | _64Bit]: ...
    @overload
    def __rmul__(self, other: complex, /) -> float64 | complex128: ...

    @overload  # type: ignore[override]
    def __truediv__(self, other: _Float64_co, /) -> float64: ...
    @overload
    def __truediv__(self, other: complexfloating[_64Bit, _64Bit], /) -> complex128: ...
    @overload
    def __truediv__(self, other: complexfloating[_NBit1, _NBit2], /) -> complexfloating[_NBit1 | _64Bit, _NBit2 | _64Bit]: ...
    @overload
    def __truediv__(self, other: complex, /) -> float64 | complex128: ...

    @overload  # type: ignore[override]
    def __rtruediv__(self, other: _Float64_co, /) -> float64: ...  # type: ignore[misc]
    @overload
    def __rtruediv__(self, other: complexfloating[_64Bit, _64Bit], /) -> complex128: ...  # type: ignore[misc]
    @overload
    def __rtruediv__(self, other: complexfloating[_NBit1, _NBit2], /) -> complexfloating[_NBit1 | _64Bit, _NBit2 | _64Bit]: ...
    @overload
    def __rtruediv__(self, other: complex, /) -> float64 | complex128: ...

    @overload  # type: ignore[override]
    def __floordiv__(self, other: _Float64_co, /) -> float64: ...
    @overload
    def __floordiv__(self, other: complexfloating[_64Bit, _64Bit], /) -> complex128: ...
    @overload
    def __floordiv__(self, other: complexfloating[_NBit1, _NBit2], /) -> complexfloating[_NBit1 | _64Bit, _NBit2 | _64Bit]: ...
    @overload
    def __floordiv__(self, other: complex, /) -> float64 | complex128: ...

    @overload
    def __rfloordiv__(self, other: _Float64_co, /) -> float64: ...  # type: ignore[misc]
    @overload
    def __rfloordiv__(self, other: complexfloating[_64Bit, _64Bit], /) -> complex128: ...
    @overload
    def __rfloordiv__(self, other: complexfloating[_NBit1, _NBit2], /) -> complexfloating[_NBit1 | _64Bit, _NBit2 | _64Bit]: ...
    @overload
    def __rfloordiv__(self, other: complex, /) -> float64 | complex128: ...

    @overload  # type: ignore[override]
    def __pow__(self, other: _Float64_co, mod: None = None, /) -> float64: ...
    @overload
    def __pow__(self, other: complexfloating[_64Bit, _64Bit], mod: None = None, /) -> complex128: ...
    @overload
    def __pow__(
        self, other: complexfloating[_NBit1, _NBit2], mod: None = None, /
    ) -> complexfloating[_NBit1 | _64Bit, _NBit2 | _64Bit]: ...
    @overload
    def __pow__(self, other: complex, mod: None = None, /) -> float64 | complex128: ...

    @overload  # type: ignore[override]
    def __rpow__(self, other: _Float64_co, mod: None = None, /) -> float64: ...  # type: ignore[misc]
    @overload
    def __rpow__(self, other: complexfloating[_64Bit, _64Bit], mod: None = None, /) -> complex128: ...  # type: ignore[misc]
    @overload
    def __rpow__(
        self, other: complexfloating[_NBit1, _NBit2], mod: None = None, /
    ) -> complexfloating[_NBit1 | _64Bit, _NBit2 | _64Bit]: ...
    @overload
    def __rpow__(self, other: complex, mod: None = None, /) -> float64 | complex128: ...

    def __mod__(self, other: _Float64_co, /) -> float64: ...
    def __rmod__(self, other: _Float64_co, /) -> float64: ...  # type: ignore[misc]

    def __divmod__(self, other: _Float64_co, /) -> _2Tuple[float64]: ...
    def __rdivmod__(self, other: _Float64_co, /) -> _2Tuple[float64]: ...  # type: ignore[misc]

half: TypeAlias = float16
single: TypeAlias = float32
double: TypeAlias = float64
longdouble: TypeAlias = floating[_NBitLongDouble]

# The main reason for `complexfloating` having two typevars is cosmetic.
# It is used to clarify why `complex128`s precision is `_64Bit`, the latter
# describing the two 64 bit floats representing its real and imaginary component

class complexfloating(inexact[_NBit1, complex], Generic[_NBit1, _NBit2]):
    @overload
    def __new__(
        cls,
        real: complex | SupportsComplex | SupportsFloat | SupportsIndex = 0,
        imag: complex | SupportsFloat | SupportsIndex = 0,
        /,
    ) -> Self: ...
    @overload
    def __new__(cls, real: _ConvertibleToComplex | None = 0, /) -> Self: ...

    @property
    def real(self) -> floating[_NBit1]: ...
    @property
    def imag(self) -> floating[_NBit2]: ...

    # NOTE: `__complex__` is technically defined in the concrete subtypes
    def __complex__(self, /) -> complex: ...
    def __abs__(self, /) -> floating[_NBit1 | _NBit2]: ...  # type: ignore[override]

    @overload  # type: ignore[override]
    def __add__(self, other: _Complex64_co, /) -> complexfloating[_NBit1, _NBit2]: ...
    @overload
    def __add__(self, other: complex | float64 | complex128, /) -> complexfloating[_NBit1, _NBit2] | complex128: ...
    @overload
    def __add__(self, other: number[_NBit], /) -> complexfloating[_NBit1, _NBit2] | complexfloating[_NBit, _NBit]: ...

    @overload  # type: ignore[override]
    def __radd__(self, other: _Complex64_co, /) -> complexfloating[_NBit1, _NBit2]: ...
    @overload
    def __radd__(self, other: complex, /) -> complexfloating[_NBit1, _NBit2] | complex128: ...
    @overload
    def __radd__(self, other: number[_NBit], /) -> complexfloating[_NBit1, _NBit2] | complexfloating[_NBit, _NBit]: ...

    @overload  # type: ignore[override]
    def __sub__(self, other: _Complex64_co, /) -> complexfloating[_NBit1, _NBit2]: ...
    @overload
    def __sub__(self, other: complex | float64 | complex128, /) -> complexfloating[_NBit1, _NBit2] | complex128: ...
    @overload
    def __sub__(self, other: number[_NBit], /) -> complexfloating[_NBit1, _NBit2] | complexfloating[_NBit, _NBit]: ...

    @overload  # type: ignore[override]
    def __rsub__(self, other: _Complex64_co, /) -> complexfloating[_NBit1, _NBit2]: ...
    @overload
    def __rsub__(self, other: complex, /) -> complexfloating[_NBit1, _NBit2] | complex128: ...
    @overload
    def __rsub__(self, other: number[_NBit], /) -> complexfloating[_NBit1, _NBit2] | complexfloating[_NBit, _NBit]: ...

    @overload  # type: ignore[override]
    def __mul__(self, other: _Complex64_co, /) -> complexfloating[_NBit1, _NBit2]: ...
    @overload
    def __mul__(self, other: complex | float64 | complex128, /) -> complexfloating[_NBit1, _NBit2] | complex128: ...
    @overload
    def __mul__(self, other: number[_NBit], /) -> complexfloating[_NBit1, _NBit2] | complexfloating[_NBit, _NBit]: ...

    @overload  # type: ignore[override]
    def __rmul__(self, other: _Complex64_co, /) -> complexfloating[_NBit1, _NBit2]: ...
    @overload
    def __rmul__(self, other: complex, /) -> complexfloating[_NBit1, _NBit2] | complex128: ...
    @overload
    def __rmul__(self, other: number[_NBit], /) -> complexfloating[_NBit1, _NBit2] | complexfloating[_NBit, _NBit]: ...

    @overload  # type: ignore[override]
    def __truediv__(self, other: _Complex64_co, /) -> complexfloating[_NBit1, _NBit2]: ...
    @overload
    def __truediv__(self, other: complex | float64 | complex128, /) -> complexfloating[_NBit1, _NBit2] | complex128: ...
    @overload
    def __truediv__(self, other: number[_NBit], /) -> complexfloating[_NBit1, _NBit2] | complexfloating[_NBit, _NBit]: ...

    @overload  # type: ignore[override]
    def __rtruediv__(self, other: _Complex64_co, /) -> complexfloating[_NBit1, _NBit2]: ...
    @overload
    def __rtruediv__(self, other: complex, /) -> complexfloating[_NBit1, _NBit2] | complex128: ...
    @overload
    def __rtruediv__(self, other: number[_NBit], /) -> complexfloating[_NBit1, _NBit2] | complexfloating[_NBit, _NBit]: ...

    @overload  # type: ignore[override]
    def __pow__(self, other: _Complex64_co, mod: None = None, /) -> complexfloating[_NBit1, _NBit2]: ...
    @overload
    def __pow__(
        self, other: complex | float64 | complex128, mod: None = None, /
    ) -> complexfloating[_NBit1, _NBit2] | complex128: ...
    @overload
    def __pow__(
        self, other: number[_NBit], mod: None = None, /
    ) -> complexfloating[_NBit1, _NBit2] | complexfloating[_NBit, _NBit]: ...

    @overload  # type: ignore[override]
    def __rpow__(self, other: _Complex64_co, mod: None = None, /) -> complexfloating[_NBit1, _NBit2]: ...
    @overload
    def __rpow__(self, other: complex, mod: None = None, /) -> complexfloating[_NBit1, _NBit2] | complex128: ...
    @overload
    def __rpow__(
        self, other: number[_NBit], mod: None = None, /
    ) -> complexfloating[_NBit1, _NBit2] | complexfloating[_NBit, _NBit]: ...

complex64: TypeAlias = complexfloating[_32Bit]

class complex128(complexfloating[_64Bit, _64Bit], complex):
    @property
    def itemsize(self) -> L[16]: ...
    @property
    def nbytes(self) -> L[16]: ...

    # overrides for `floating` and `builtins.float` compatibility
    @property
    def real(self) -> float64: ...
    @property
    def imag(self) -> float64: ...
    def conjugate(self) -> Self: ...
    def __abs__(self) -> float64: ...  # type: ignore[override]
    def __getnewargs__(self, /) -> tuple[float, float]: ...

    # complex128-specific operator overrides
    @overload  # type: ignore[override]
    def __add__(self, other: _Complex128_co, /) -> complex128: ...
    @overload
    def __add__(self, other: complexfloating[_NBit1, _NBit2], /) -> complexfloating[_NBit1 | _64Bit, _NBit2 | _64Bit]: ...
    def __radd__(self, other: _Complex128_co, /) -> complex128: ...  # type: ignore[override]

    @overload  # type: ignore[override]
    def __sub__(self, other: _Complex128_co, /) -> complex128: ...
    @overload
    def __sub__(self, other: complexfloating[_NBit1, _NBit2], /) -> complexfloating[_NBit1 | _64Bit, _NBit2 | _64Bit]: ...
    def __rsub__(self, other: _Complex128_co, /) -> complex128: ...  # type: ignore[override]

    @overload  # type: ignore[override]
    def __mul__(self, other: _Complex128_co, /) -> complex128: ...
    @overload
    def __mul__(self, other: complexfloating[_NBit1, _NBit2], /) -> complexfloating[_NBit1 | _64Bit, _NBit2 | _64Bit]: ...
    def __rmul__(self, other: _Complex128_co, /) -> complex128: ...  # type: ignore[override]

    @overload  # type: ignore[override]
    def __truediv__(self, other: _Complex128_co, /) -> complex128: ...
    @overload
    def __truediv__(self, other: complexfloating[_NBit1, _NBit2], /) -> complexfloating[_NBit1 | _64Bit, _NBit2 | _64Bit]: ...
    def __rtruediv__(self, other: _Complex128_co, /) -> complex128: ...  # type: ignore[override]

    @overload  # type: ignore[override]
    def __pow__(self, other: _Complex128_co, mod: None = None, /) -> complex128: ...
    @overload
    def __pow__(
        self, other: complexfloating[_NBit1, _NBit2], mod: None = None, /
    ) -> complexfloating[_NBit1 | _64Bit, _NBit2 | _64Bit]: ...
    def __rpow__(self, other: _Complex128_co, mod: None = None, /) -> complex128: ...  # type: ignore[override]

csingle: TypeAlias = complex64
cdouble: TypeAlias = complex128
clongdouble: TypeAlias = complexfloating[_NBitLongDouble]

class timedelta64(_IntegralMixin, generic[_TD64ItemT_co], Generic[_TD64ItemT_co]):
    @property
    def itemsize(self) -> L[8]: ...
    @property
    def nbytes(self) -> L[8]: ...

    @overload
    def __new__(cls, value: _TD64ItemT_co | timedelta64[_TD64ItemT_co], /) -> Self: ...
    @overload
    def __new__(cls, /) -> timedelta64[L[0]]: ...
    @overload
    def __new__(cls, value: _NaTValue | None, format: _TimeUnitSpec, /) -> timedelta64[None]: ...
    @overload
    def __new__(cls, value: L[0], format: _TimeUnitSpec[_IntTD64Unit] = ..., /) -> timedelta64[L[0]]: ...
    @overload
    def __new__(cls, value: _IntLike_co, format: _TimeUnitSpec[_IntTD64Unit] = ..., /) -> timedelta64[int]: ...
    @overload
    def __new__(cls, value: dt.timedelta, format: _TimeUnitSpec[_IntTimeUnit], /) -> timedelta64[int]: ...
    @overload
    def __new__(
        cls,
        value: dt.timedelta | _IntLike_co,
        format: _TimeUnitSpec[_NativeTD64Unit] = ...,
        /,
    ) -> timedelta64[dt.timedelta]: ...
    @overload
    def __new__(cls, value: _ConvertibleToTD64, format: _TimeUnitSpec = ..., /) -> Self: ...

    # inherited at runtime from `signedinteger`
    def __class_getitem__(cls, type_arg: type | object, /) -> GenericAlias: ...

    # NOTE: Only a limited number of units support conversion
    # to builtin scalar types: `Y`, `M`, `ns`, `ps`, `fs`, `as`
    def __int__(self: timedelta64[int], /) -> int: ...
    def __float__(self: timedelta64[int], /) -> float: ...

    def __neg__(self, /) -> Self: ...
    def __pos__(self, /) -> Self: ...
    def __abs__(self, /) -> Self: ...

    @overload
    def __add__(self: timedelta64[None], x: _TD64Like_co, /) -> timedelta64[None]: ...
    @overload
    def __add__(self: timedelta64[int], x: timedelta64[int | dt.timedelta], /) -> timedelta64[int]: ...
    @overload
    def __add__(self: timedelta64[int], x: timedelta64, /) -> timedelta64[int | None]: ...
    @overload
    def __add__(self: timedelta64[dt.timedelta], x: _AnyDateOrTime, /) -> _AnyDateOrTime: ...
    @overload
    def __add__(self: timedelta64[_AnyTD64Item], x: timedelta64[_AnyTD64Item] | _IntLike_co, /) -> timedelta64[_AnyTD64Item]: ...
    @overload
    def __add__(self, x: timedelta64[None], /) -> timedelta64[None]: ...  # type: ignore[overload-cannot-match]
    __radd__ = __add__

    @overload
    def __mul__(self: timedelta64[_AnyTD64Item], x: int | np.integer | np.bool, /) -> timedelta64[_AnyTD64Item]: ...
    @overload
    def __mul__(self: timedelta64[_AnyTD64Item], x: float | np.floating, /) -> timedelta64[_AnyTD64Item | None]: ...
    @overload
    def __mul__(self, x: float | np.floating | np.integer | np.bool, /) -> timedelta64: ...
    __rmul__ = __mul__

    @overload
    def __mod__(self, x: timedelta64[L[0] | None], /) -> timedelta64[None]: ...
    @overload
    def __mod__(self: timedelta64[None], x: timedelta64, /) -> timedelta64[None]: ...
    @overload
    def __mod__(self: timedelta64[int], x: timedelta64[int | dt.timedelta], /) -> timedelta64[int | None]: ...
    @overload
    def __mod__(self: timedelta64[dt.timedelta], x: timedelta64[_AnyTD64Item], /) -> timedelta64[_AnyTD64Item | None]: ...
    @overload
    def __mod__(self: timedelta64[dt.timedelta], x: dt.timedelta, /) -> dt.timedelta: ...
    @overload
    def __mod__(self, x: timedelta64[int], /) -> timedelta64[int | None]: ...
    @overload
    def __mod__(self, x: timedelta64, /) -> timedelta64: ...

    # NOTE: The L[0] makes __mod__ non-commutative, which the first two overloads
    # reflect. However, mypy does not seem to like this, so we ignore the errors.
    @overload
    def __rmod__(self, x: timedelta64[None], /) -> timedelta64[None]: ...  # type: ignore[misc]
    @overload
    def __rmod__(self: timedelta64[L[0] | None], x: timedelta64, /) -> timedelta64[None]: ...
    @overload
    def __rmod__(self: timedelta64[int], x: timedelta64[int | dt.timedelta], /) -> timedelta64[int | None]: ...  # type: ignore[misc]
    @overload
    def __rmod__(self: timedelta64[dt.timedelta], x: timedelta64[_AnyTD64Item], /) -> timedelta64[_AnyTD64Item | None]: ...  # type: ignore[misc]
    @overload
    def __rmod__(self: timedelta64[dt.timedelta], x: dt.timedelta, /) -> dt.timedelta: ...
    @overload
    def __rmod__(self, x: timedelta64[int], /) -> timedelta64[int | None]: ...  # type: ignore[misc]
    @overload
    def __rmod__(self, x: timedelta64, /) -> timedelta64: ...  # type: ignore[misc]

    # keep in sync with __mod__
    @overload
    def __divmod__(self, x: timedelta64[L[0] | None], /) -> tuple[int64, timedelta64[None]]: ...
    @overload
    def __divmod__(self: timedelta64[None], x: timedelta64, /) -> tuple[int64, timedelta64[None]]: ...
    @overload
    def __divmod__(self: timedelta64[int], x: timedelta64[int | dt.timedelta], /) -> tuple[int64, timedelta64[int | None]]: ...
    @overload
    def __divmod__(
        self: timedelta64[dt.timedelta], x: timedelta64[_AnyTD64Item], /
    ) -> tuple[int64, timedelta64[_AnyTD64Item | None]]: ...
    @overload
    def __divmod__(self: timedelta64[dt.timedelta], x: dt.timedelta, /) -> tuple[int, dt.timedelta]: ...
    @overload
    def __divmod__(self, x: timedelta64[int], /) -> tuple[int64, timedelta64[int | None]]: ...
    @overload
    def __divmod__(self, x: timedelta64, /) -> tuple[int64, timedelta64]: ...

    # keep in sync with __rmod__
    @overload
    def __rdivmod__(self, x: timedelta64[None], /) -> tuple[int64, timedelta64[None]]: ...  # type: ignore[misc]
    @overload
    def __rdivmod__(self: timedelta64[L[0] | None], x: timedelta64, /) -> tuple[int64, timedelta64[None]]: ...  # type: ignore[misc]
    @overload
    def __rdivmod__(self: timedelta64[int], x: timedelta64[int | dt.timedelta], /) -> tuple[int64, timedelta64[int | None]]: ...  # type: ignore[misc]
    @overload
    def __rdivmod__(  # type: ignore[misc]
        self: timedelta64[dt.timedelta], x: timedelta64[_AnyTD64Item], /
    ) -> tuple[int64, timedelta64[_AnyTD64Item | None]]: ...
    @overload
    def __rdivmod__(self: timedelta64[dt.timedelta], x: dt.timedelta, /) -> tuple[int, dt.timedelta]: ...
    @overload
    def __rdivmod__(self, x: timedelta64[int], /) -> tuple[int64, timedelta64[int | None]]: ...  # type: ignore[misc]
    @overload
    def __rdivmod__(self, x: timedelta64, /) -> tuple[int64, timedelta64]: ...  # type: ignore[misc]

    @overload
    def __sub__(self: timedelta64[None], b: _TD64Like_co, /) -> timedelta64[None]: ...
    @overload
    def __sub__(self: timedelta64[int], b: timedelta64[int | dt.timedelta], /) -> timedelta64[int]: ...
    @overload
    def __sub__(self: timedelta64[int], b: timedelta64, /) -> timedelta64[int | None]: ...
    @overload
    def __sub__(self: timedelta64[dt.timedelta], b: dt.timedelta, /) -> dt.timedelta: ...
    @overload
    def __sub__(self: timedelta64[_AnyTD64Item], b: timedelta64[_AnyTD64Item] | _IntLike_co, /) -> timedelta64[_AnyTD64Item]: ...
    @overload
    def __sub__(self, b: timedelta64[None], /) -> timedelta64[None]: ...  # type: ignore[overload-cannot-match]

    # NOTE: subtraction is not commutative, so __rsub__ differs from __sub__.
    # This confuses mypy, so we ignore the [misc] errors it reports.
    @overload
    def __rsub__(self: timedelta64[None], a: _TD64Like_co, /) -> timedelta64[None]: ...
    @overload
    def __rsub__(self: timedelta64[dt.timedelta], a: _AnyDateOrTime, /) -> _AnyDateOrTime: ...
    @overload
    def __rsub__(self: timedelta64[dt.timedelta], a: timedelta64[_AnyTD64Item], /) -> timedelta64[_AnyTD64Item]: ...  # type: ignore[misc]
    @overload
    def __rsub__(self: timedelta64[_AnyTD64Item], a: timedelta64[_AnyTD64Item] | _IntLike_co, /) -> timedelta64[_AnyTD64Item]: ...  # type: ignore[misc]
    @overload
    def __rsub__(self, a: timedelta64[None], /) -> timedelta64[None]: ...  # type: ignore[overload-cannot-match]
    @overload
    def __rsub__(self, a: datetime64[None], /) -> datetime64[None]: ...  # type: ignore[misc]

    @overload
    def __truediv__(self: timedelta64[dt.timedelta], b: dt.timedelta, /) -> float: ...
    @overload
    def __truediv__(self, b: timedelta64, /) -> float64: ...
    @overload
    def __truediv__(self: timedelta64[_AnyTD64Item], b: int | integer, /) -> timedelta64[_AnyTD64Item]: ...
    @overload
    def __truediv__(self: timedelta64[_AnyTD64Item], b: float | floating, /) -> timedelta64[_AnyTD64Item | None]: ...
    @overload
    def __truediv__(self, b: float | floating | integer, /) -> timedelta64: ...

    @overload
    def __rtruediv__(self: timedelta64[dt.timedelta], a: dt.timedelta, /) -> float: ...
    @overload
    def __rtruediv__(self, a: timedelta64, /) -> float64: ...

    @overload
    def __floordiv__(self: timedelta64[dt.timedelta], b: dt.timedelta, /) -> int: ...
    @overload
    def __floordiv__(self, b: timedelta64, /) -> int64: ...
    @overload
    def __floordiv__(self: timedelta64[_AnyTD64Item], b: int | integer, /) -> timedelta64[_AnyTD64Item]: ...
    @overload
    def __floordiv__(self: timedelta64[_AnyTD64Item], b: float | floating, /) -> timedelta64[_AnyTD64Item | None]: ...

    @overload
    def __rfloordiv__(self: timedelta64[dt.timedelta], a: dt.timedelta, /) -> int: ...
    @overload
    def __rfloordiv__(self, a: timedelta64, /) -> int64: ...

    # comparison ops

    @overload
    def __lt__(self, other: _TD64Like_co, /) -> bool_: ...
    @overload
    def __lt__(self, other: _ArrayLikeTD64_co | _NestedSequence[_SupportsGT], /) -> NDArray[bool_]: ...
    @overload
    def __lt__(self, other: _SupportsGT, /) -> bool_: ...

    @overload
    def __le__(self, other: _TD64Like_co, /) -> bool_: ...
    @overload
    def __le__(self, other: _ArrayLikeTD64_co | _NestedSequence[_SupportsGE], /) -> NDArray[bool_]: ...
    @overload
    def __le__(self, other: _SupportsGT, /) -> bool_: ...

    @overload
    def __gt__(self, other: _TD64Like_co, /) -> bool_: ...
    @overload
    def __gt__(self, other: _ArrayLikeTD64_co | _NestedSequence[_SupportsLT], /) -> NDArray[bool_]: ...
    @overload
    def __gt__(self, other: _SupportsGT, /) -> bool_: ...

    @overload
    def __ge__(self, other: _TD64Like_co, /) -> bool_: ...
    @overload
    def __ge__(self, other: _ArrayLikeTD64_co | _NestedSequence[_SupportsLE], /) -> NDArray[bool_]: ...
    @overload
    def __ge__(self, other: _SupportsGT, /) -> bool_: ...

class datetime64(_RealMixin, generic[_DT64ItemT_co], Generic[_DT64ItemT_co]):
    @property
    def itemsize(self) -> L[8]: ...
    @property
    def nbytes(self) -> L[8]: ...

    @overload
    def __new__(cls, value: datetime64[_DT64ItemT_co], /) -> Self: ...
    @overload
    def __new__(cls, value: _AnyDT64Arg, /) -> datetime64[_AnyDT64Arg]: ...
    @overload
    def __new__(cls, value: _NaTValue | None = ..., format: _TimeUnitSpec = ..., /) -> datetime64[None]: ...
    @overload
    def __new__(cls, value: _DT64Now, format: _TimeUnitSpec[_NativeTimeUnit] = ..., /) -> datetime64[dt.datetime]: ...
    @overload
    def __new__(cls, value: _DT64Date, format: _TimeUnitSpec[_DateUnit] = ..., /) -> datetime64[dt.date]: ...
    @overload
    def __new__(cls, value: int | bytes | str | dt.date, format: _TimeUnitSpec[_IntTimeUnit], /) -> datetime64[int]: ...
    @overload
    def __new__(
        cls, value: int | bytes | str | dt.date, format: _TimeUnitSpec[_NativeTimeUnit], /
    ) -> datetime64[dt.datetime]: ...
    @overload
    def __new__(cls, value: int | bytes | str | dt.date, format: _TimeUnitSpec[_DateUnit], /) -> datetime64[dt.date]: ...
    @overload
    def __new__(cls, value: bytes | str | dt.date | None, format: _TimeUnitSpec = ..., /) -> Self: ...

    def __class_getitem__(cls, type_arg: type | object, /) -> GenericAlias: ...

    @overload
    def __add__(self: datetime64[_AnyDT64Item], x: int | integer | np.bool, /) -> datetime64[_AnyDT64Item]: ...
    @overload
    def __add__(self: datetime64[None], x: _TD64Like_co, /) -> datetime64[None]: ...
    @overload
    def __add__(self: datetime64[int], x: timedelta64[int | dt.timedelta], /) -> datetime64[int]: ...
    @overload
    def __add__(self: datetime64[dt.datetime], x: timedelta64[dt.timedelta], /) -> datetime64[dt.datetime]: ...
    @overload
    def __add__(self: datetime64[dt.date], x: timedelta64[dt.timedelta], /) -> datetime64[dt.date]: ...
    @overload
    def __add__(self: datetime64[dt.date], x: timedelta64[int], /) -> datetime64[int]: ...
    @overload
    def __add__(self, x: datetime64[None], /) -> datetime64[None]: ...
    @overload
    def __add__(self, x: _TD64Like_co, /) -> datetime64: ...
    __radd__ = __add__

    @overload
    def __sub__(self: datetime64[_AnyDT64Item], x: int | integer | np.bool, /) -> datetime64[_AnyDT64Item]: ...
    @overload
    def __sub__(self: datetime64[_AnyDate], x: _AnyDate, /) -> dt.timedelta: ...
    @overload
    def __sub__(self: datetime64[None], x: timedelta64, /) -> datetime64[None]: ...
    @overload
    def __sub__(self: datetime64[None], x: datetime64, /) -> timedelta64[None]: ...
    @overload
    def __sub__(self: datetime64[int], x: timedelta64, /) -> datetime64[int]: ...
    @overload
    def __sub__(self: datetime64[int], x: datetime64, /) -> timedelta64[int]: ...
    @overload
    def __sub__(self: datetime64[dt.datetime], x: timedelta64[int], /) -> datetime64[int]: ...
    @overload
    def __sub__(self: datetime64[dt.datetime], x: timedelta64[dt.timedelta], /) -> datetime64[dt.datetime]: ...
    @overload
    def __sub__(self: datetime64[dt.datetime], x: datetime64[int], /) -> timedelta64[int]: ...
    @overload
    def __sub__(self: datetime64[dt.date], x: timedelta64[int], /) -> datetime64[dt.date | int]: ...
    @overload
    def __sub__(self: datetime64[dt.date], x: timedelta64[dt.timedelta], /) -> datetime64[dt.date]: ...
    @overload
    def __sub__(self: datetime64[dt.date], x: datetime64[dt.date], /) -> timedelta64[dt.timedelta]: ...
    @overload
    def __sub__(self, x: timedelta64[None], /) -> datetime64[None]: ...
    @overload
    def __sub__(self, x: datetime64[None], /) -> timedelta64[None]: ...
    @overload
    def __sub__(self, x: _TD64Like_co, /) -> datetime64: ...
    @overload
    def __sub__(self, x: datetime64, /) -> timedelta64: ...

    # NOTE: mypy gets confused by the non-commutativity of subtraction here
    @overload
    def __rsub__(self: datetime64[_AnyDT64Item], x: int | integer | np.bool, /) -> datetime64[_AnyDT64Item]: ...
    @overload
    def __rsub__(self: datetime64[_AnyDate], x: _AnyDate, /) -> dt.timedelta: ...
    @overload
    def __rsub__(self: datetime64[None], x: datetime64, /) -> timedelta64[None]: ...
    @overload
    def __rsub__(self: datetime64[int], x: datetime64, /) -> timedelta64[int]: ...
    @overload
    def __rsub__(self: datetime64[dt.datetime], x: datetime64[int], /) -> timedelta64[int]: ...  # type: ignore[misc]
    @overload
    def __rsub__(self: datetime64[dt.datetime], x: datetime64[dt.date], /) -> timedelta64[dt.timedelta]: ...  # type: ignore[misc]
    @overload
    def __rsub__(self, x: datetime64[None], /) -> timedelta64[None]: ...  # type: ignore[misc]
    @overload
    def __rsub__(self, x: datetime64, /) -> timedelta64: ...  # type: ignore[misc]

    @overload
    def __lt__(self, other: datetime64, /) -> bool_: ...
    @overload
    def __lt__(self, other: _ArrayLikeDT64_co | _NestedSequence[_SupportsGT], /) -> NDArray[bool_]: ...
    @overload
    def __lt__(self, other: _SupportsGT, /) -> bool_: ...

    @overload
    def __le__(self, other: datetime64, /) -> bool_: ...
    @overload
    def __le__(self, other: _ArrayLikeDT64_co | _NestedSequence[_SupportsGE], /) -> NDArray[bool_]: ...
    @overload
    def __le__(self, other: _SupportsGT, /) -> bool_: ...

    @overload
    def __gt__(self, other: datetime64, /) -> bool_: ...
    @overload
    def __gt__(self, other: _ArrayLikeDT64_co | _NestedSequence[_SupportsLT], /) -> NDArray[bool_]: ...
    @overload
    def __gt__(self, other: _SupportsGT, /) -> bool_: ...

    @overload
    def __ge__(self, other: datetime64, /) -> bool_: ...
    @overload
    def __ge__(self, other: _ArrayLikeDT64_co | _NestedSequence[_SupportsLE], /) -> NDArray[bool_]: ...
    @overload
    def __ge__(self, other: _SupportsGT, /) -> bool_: ...

@final  # cannot be subclassed at runtime
class flexible(_RealMixin, generic[_FlexibleItemT_co], Generic[_FlexibleItemT_co]): ...  # type: ignore[misc]

class void(flexible[bytes | tuple[Any, ...]]):  # type: ignore[misc]
    @overload
    def __new__(cls, value: _IntLike_co | bytes, /, dtype: None = None) -> Self: ...
    @overload
    def __new__(cls, value: Any, /, dtype: _DTypeLikeVoid) -> Self: ...

    @overload
    def __getitem__(self, key: str | SupportsIndex, /) -> Any: ...
    @overload
    def __getitem__(self, key: list[str], /) -> void: ...
    def __setitem__(self, key: str | list[str] | SupportsIndex, value: ArrayLike, /) -> None: ...

    def setfield(self, val: ArrayLike, dtype: DTypeLike, offset: int = ...) -> None: ...

class character(flexible[_CharacterItemT_co], Generic[_CharacterItemT_co]):  # type: ignore[misc]
    @abstractmethod
    def __new__(cls, value: object = ..., /) -> Self: ...

# NOTE: Most `np.bytes_` / `np.str_` methods return their builtin `bytes` / `str` counterpart

class bytes_(character[bytes], bytes):  # type: ignore[misc]
    @overload
    def __new__(cls, o: object = ..., /) -> Self: ...
    @overload
    def __new__(cls, s: str, /, encoding: str, errors: str = ...) -> Self: ...

    #
    def __bytes__(self, /) -> bytes: ...

class str_(character[str], str):  # type: ignore[misc]
    @overload
    def __new__(cls, value: object = ..., /) -> Self: ...
    @overload
    def __new__(cls, value: bytes, /, encoding: str = ..., errors: str = ...) -> Self: ...

# See `numpy._typing._ufunc` for more concrete nin-/nout-specific stubs
@final
class ufunc:
    @property
    def __name__(self) -> LiteralString: ...
    @property
    def __qualname__(self) -> LiteralString: ...  # pyright: ignore[reportIncompatibleVariableOverride]
    @property
    def __doc__(self) -> str: ...  # type: ignore[override]
    @property
    def nin(self) -> int: ...
    @property
    def nout(self) -> int: ...
    @property
    def nargs(self) -> int: ...
    @property
    def ntypes(self) -> int: ...
    @property
    def types(self) -> list[LiteralString]: ...
    # Broad return type because it has to encompass things like
    #
    # >>> np.logical_and.identity is True
    # True
    # >>> np.add.identity is 0
    # True
    # >>> np.sin.identity is None
    # True
    #
    # and any user-defined ufuncs.
    @property
    def identity(self) -> Any: ...
    # This is None for ufuncs and a string for gufuncs.
    @property
    def signature(self) -> LiteralString | None: ...

    def __call__(self, /, *args: Any, **kwargs: Any) -> Any: ...

    # The next four methods will always exist, but they will just
    # raise a ValueError ufuncs with that don't accept two input
    # arguments and return one output argument. Because of that we
    # can't type them very precisely.
    def accumulate(
        self,
        array: ArrayLike,
        /,
        axis: SupportsIndex = 0,
        dtype: DTypeLike | None = None,
        out: ndarray | EllipsisType | None = None,
    ) -> NDArray[Incomplete]: ...
    def reduce(
        self,
        array: ArrayLike,
        /,
        axis: _ShapeLike | None = 0,
        dtype: DTypeLike | None = None,
        out: ndarray | EllipsisType | None = None,
        **kwargs: Incomplete,
    ) -> Incomplete: ...
    def reduceat(
        self,
        array: ArrayLike,
        /,
        indices: _ArrayLikeInt_co,
        axis: SupportsIndex = 0,
        dtype: DTypeLike | None = None,
        out: ndarray | EllipsisType | None = None,
    ) -> NDArray[Incomplete]: ...
    def outer(self, A: ArrayLike, B: ArrayLike, /, **kwargs: Incomplete) -> NDArray[Incomplete]: ...

    # Similarly `at` won't be defined for ufuncs that return multiple
    # outputs, so we can't type it very precisely.
    def at(self, a: ndarray, indices: _ArrayLikeInt_co, b: ArrayLike | None = None, /) -> None: ...

    #
    def resolve_dtypes(
        self,
        /,
        dtypes: tuple[dtype | type | None, ...],
        *,
        signature: tuple[dtype | None, ...] | None = None,
        casting: _CastingKind | None = None,
        reduction: builtins.bool = False,
    ) -> tuple[dtype, ...]: ...

# Parameters: `__name__`, `ntypes` and `identity`
absolute: _UFunc_Nin1_Nout1[L["absolute"], L[20], None]
add: _UFunc_Nin2_Nout1[L["add"], L[22], L[0]]
arccos: _UFunc_Nin1_Nout1[L["arccos"], L[8], None]
arccosh: _UFunc_Nin1_Nout1[L["arccosh"], L[8], None]
arcsin: _UFunc_Nin1_Nout1[L["arcsin"], L[8], None]
arcsinh: _UFunc_Nin1_Nout1[L["arcsinh"], L[8], None]
arctan2: _UFunc_Nin2_Nout1[L["arctan2"], L[5], None]
arctan: _UFunc_Nin1_Nout1[L["arctan"], L[8], None]
arctanh: _UFunc_Nin1_Nout1[L["arctanh"], L[8], None]
bitwise_and: _UFunc_Nin2_Nout1[L["bitwise_and"], L[12], L[-1]]
bitwise_count: _UFunc_Nin1_Nout1[L["bitwise_count"], L[11], None]
bitwise_or: _UFunc_Nin2_Nout1[L["bitwise_or"], L[12], L[0]]
bitwise_xor: _UFunc_Nin2_Nout1[L["bitwise_xor"], L[12], L[0]]
cbrt: _UFunc_Nin1_Nout1[L["cbrt"], L[5], None]
ceil: _UFunc_Nin1_Nout1[L["ceil"], L[7], None]
conjugate: _UFunc_Nin1_Nout1[L["conjugate"], L[18], None]
copysign: _UFunc_Nin2_Nout1[L["copysign"], L[4], None]
cos: _UFunc_Nin1_Nout1[L["cos"], L[9], None]
cosh: _UFunc_Nin1_Nout1[L["cosh"], L[8], None]
deg2rad: _UFunc_Nin1_Nout1[L["deg2rad"], L[5], None]
degrees: _UFunc_Nin1_Nout1[L["degrees"], L[5], None]
divide: _UFunc_Nin2_Nout1[L["divide"], L[11], None]
divmod: _UFunc_Nin2_Nout2[L["divmod"], L[15], None]
equal: _UFunc_Nin2_Nout1[L["equal"], L[23], None]
exp2: _UFunc_Nin1_Nout1[L["exp2"], L[8], None]
exp: _UFunc_Nin1_Nout1[L["exp"], L[10], None]
expm1: _UFunc_Nin1_Nout1[L["expm1"], L[8], None]
fabs: _UFunc_Nin1_Nout1[L["fabs"], L[5], None]
float_power: _UFunc_Nin2_Nout1[L["float_power"], L[4], None]
floor: _UFunc_Nin1_Nout1[L["floor"], L[7], None]
floor_divide: _UFunc_Nin2_Nout1[L["floor_divide"], L[21], None]
fmax: _UFunc_Nin2_Nout1[L["fmax"], L[21], None]
fmin: _UFunc_Nin2_Nout1[L["fmin"], L[21], None]
fmod: _UFunc_Nin2_Nout1[L["fmod"], L[15], None]
frexp: _UFunc_Nin1_Nout2[L["frexp"], L[4], None]
gcd: _UFunc_Nin2_Nout1[L["gcd"], L[11], L[0]]
greater: _UFunc_Nin2_Nout1[L["greater"], L[23], None]
greater_equal: _UFunc_Nin2_Nout1[L["greater_equal"], L[23], None]
heaviside: _UFunc_Nin2_Nout1[L["heaviside"], L[4], None]
hypot: _UFunc_Nin2_Nout1[L["hypot"], L[5], L[0]]
invert: _UFunc_Nin1_Nout1[L["invert"], L[12], None]
isfinite: _UFunc_Nin1_Nout1[L["isfinite"], L[20], None]
isinf: _UFunc_Nin1_Nout1[L["isinf"], L[20], None]
isnan: _UFunc_Nin1_Nout1[L["isnan"], L[20], None]
isnat: _UFunc_Nin1_Nout1[L["isnat"], L[2], None]
lcm: _UFunc_Nin2_Nout1[L["lcm"], L[11], None]
ldexp: _UFunc_Nin2_Nout1[L["ldexp"], L[8], None]
left_shift: _UFunc_Nin2_Nout1[L["left_shift"], L[11], None]
less: _UFunc_Nin2_Nout1[L["less"], L[23], None]
less_equal: _UFunc_Nin2_Nout1[L["less_equal"], L[23], None]
log10: _UFunc_Nin1_Nout1[L["log10"], L[8], None]
log1p: _UFunc_Nin1_Nout1[L["log1p"], L[8], None]
log2: _UFunc_Nin1_Nout1[L["log2"], L[8], None]
log: _UFunc_Nin1_Nout1[L["log"], L[10], None]
logaddexp2: _UFunc_Nin2_Nout1[L["logaddexp2"], L[4], float]
logaddexp: _UFunc_Nin2_Nout1[L["logaddexp"], L[4], float]
logical_and: _UFunc_Nin2_Nout1[L["logical_and"], L[20], L[True]]
logical_not: _UFunc_Nin1_Nout1[L["logical_not"], L[20], None]
logical_or: _UFunc_Nin2_Nout1[L["logical_or"], L[20], L[False]]
logical_xor: _UFunc_Nin2_Nout1[L["logical_xor"], L[19], L[False]]
matmul: _GUFunc_Nin2_Nout1[L["matmul"], L[19], None, L["(n?,k),(k,m?)->(n?,m?)"]]
matvec: _GUFunc_Nin2_Nout1[L["matvec"], L[19], None, L["(m,n),(n)->(m)"]]
maximum: _UFunc_Nin2_Nout1[L["maximum"], L[21], None]
minimum: _UFunc_Nin2_Nout1[L["minimum"], L[21], None]
modf: _UFunc_Nin1_Nout2[L["modf"], L[4], None]
multiply: _UFunc_Nin2_Nout1[L["multiply"], L[23], L[1]]
negative: _UFunc_Nin1_Nout1[L["negative"], L[19], None]
nextafter: _UFunc_Nin2_Nout1[L["nextafter"], L[4], None]
not_equal: _UFunc_Nin2_Nout1[L["not_equal"], L[23], None]
positive: _UFunc_Nin1_Nout1[L["positive"], L[19], None]
power: _UFunc_Nin2_Nout1[L["power"], L[18], None]
rad2deg: _UFunc_Nin1_Nout1[L["rad2deg"], L[5], None]
radians: _UFunc_Nin1_Nout1[L["radians"], L[5], None]
reciprocal: _UFunc_Nin1_Nout1[L["reciprocal"], L[18], None]
remainder: _UFunc_Nin2_Nout1[L["remainder"], L[16], None]
right_shift: _UFunc_Nin2_Nout1[L["right_shift"], L[11], None]
rint: _UFunc_Nin1_Nout1[L["rint"], L[10], None]
sign: _UFunc_Nin1_Nout1[L["sign"], L[19], None]
signbit: _UFunc_Nin1_Nout1[L["signbit"], L[4], None]
sin: _UFunc_Nin1_Nout1[L["sin"], L[9], None]
sinh: _UFunc_Nin1_Nout1[L["sinh"], L[8], None]
spacing: _UFunc_Nin1_Nout1[L["spacing"], L[4], None]
sqrt: _UFunc_Nin1_Nout1[L["sqrt"], L[10], None]
square: _UFunc_Nin1_Nout1[L["square"], L[18], None]
subtract: _UFunc_Nin2_Nout1[L["subtract"], L[21], None]
tan: _UFunc_Nin1_Nout1[L["tan"], L[8], None]
tanh: _UFunc_Nin1_Nout1[L["tanh"], L[8], None]
trunc: _UFunc_Nin1_Nout1[L["trunc"], L[7], None]
vecdot: _GUFunc_Nin2_Nout1[L["vecdot"], L[19], None, L["(n),(n)->()"]]
vecmat: _GUFunc_Nin2_Nout1[L["vecmat"], L[19], None, L["(n),(n,m)->(m)"]]

abs = absolute
acos = arccos
acosh = arccosh
asin = arcsin
asinh = arcsinh
atan = arctan
atanh = arctanh
atan2 = arctan2
concat = concatenate
bitwise_left_shift = left_shift
bitwise_not = invert
bitwise_invert = invert
bitwise_right_shift = right_shift
conj = conjugate
mod = remainder
permute_dims = transpose
pow = power
true_divide = divide

# TODO: The type of each `__next__` and `iters` return-type depends
# on the length and dtype of `args`; we can't describe this behavior yet
# as we lack variadics (PEP 646).
@final
class broadcast:
    def __new__(cls, *args: ArrayLike) -> broadcast: ...
    @property
    def index(self) -> int: ...
    @property
    def iters(self) -> tuple[flatiter[Any], ...]: ...
    @property
    def nd(self) -> int: ...
    @property
    def ndim(self) -> int: ...
    @property
    def numiter(self) -> int: ...
    @property
    def shape(self) -> _AnyShape: ...
    @property
    def size(self) -> int: ...
    def __next__(self) -> tuple[Any, ...]: ...
    def __iter__(self) -> Self: ...
    def reset(self) -> None: ...

@final
class busdaycalendar:
    def __init__(
        self,
        /,
        weekmask: str | Sequence[int | bool_ | integer] | _SupportsArray[dtype[bool_ | integer]] = "1111100",
        holidays: Sequence[dt.date | datetime64] | _SupportsArray[dtype[datetime64]] | None = None,
    ) -> None: ...
    @property
    def weekmask(self) -> ndarray[tuple[int], dtype[bool_]]: ...
    @property
    def holidays(self) -> ndarray[tuple[int], dtype[datetime64[dt.date]]]: ...

@final
class nditer:
    @overload
    def __init__(
        self,
        /,
        op: ArrayLike,
        flags: Sequence[_NDIterFlagsKind] | None = None,
        op_flags: Sequence[_NDIterFlagsOp] | None = None,
        op_dtypes: DTypeLike | None = None,
        order: _OrderKACF = "K",
        casting: _CastingKind = "safe",
        op_axes: Sequence[SupportsIndex] | None = None,
        itershape: _ShapeLike | None = None,
        buffersize: SupportsIndex = 0,
    ) -> None: ...
    @overload
    def __init__(
        self,
        /,
        op: Sequence[ArrayLike | None],
        flags: Sequence[_NDIterFlagsKind] | None = None,
        op_flags: Sequence[Sequence[_NDIterFlagsOp]] | None = None,
        op_dtypes: Sequence[DTypeLike | None] | None = None,
        order: _OrderKACF = "K",
        casting: _CastingKind = "safe",
        op_axes: Sequence[Sequence[SupportsIndex]] | None = None,
        itershape: _ShapeLike | None = None,
        buffersize: SupportsIndex = 0,
    ) -> None: ...

    def __enter__(self) -> nditer: ...
    def __exit__(
        self,
        exc_type: type[BaseException] | None,
        exc_value: BaseException | None,
        traceback: TracebackType | None,
    ) -> None: ...
    def __iter__(self) -> nditer: ...
    def __next__(self) -> tuple[NDArray[Any], ...]: ...
    def __len__(self) -> int: ...
    def __copy__(self) -> nditer: ...
    @overload
    def __getitem__(self, index: SupportsIndex) -> NDArray[Any]: ...
    @overload
    def __getitem__(self, index: slice) -> tuple[NDArray[Any], ...]: ...
    def __setitem__(self, index: slice | SupportsIndex, value: ArrayLike) -> None: ...
    def close(self) -> None: ...
    def copy(self) -> nditer: ...
    def debug_print(self) -> None: ...
    def enable_external_loop(self) -> None: ...
    def iternext(self) -> builtins.bool: ...
    def remove_axis(self, i: SupportsIndex, /) -> None: ...
    def remove_multi_index(self) -> None: ...
    def reset(self) -> None: ...
    @property
    def dtypes(self) -> tuple[dtype, ...]: ...
    @property
    def finished(self) -> builtins.bool: ...
    @property
    def has_delayed_bufalloc(self) -> builtins.bool: ...
    @property
    def has_index(self) -> builtins.bool: ...
    @property
    def has_multi_index(self) -> builtins.bool: ...
    @property
    def index(self) -> int: ...
    @property
    def iterationneedsapi(self) -> builtins.bool: ...
    @property
    def iterindex(self) -> int: ...
    @property
    def iterrange(self) -> tuple[int, ...]: ...
    @property
    def itersize(self) -> int: ...
    @property
    def itviews(self) -> tuple[NDArray[Any], ...]: ...
    @property
    def multi_index(self) -> tuple[int, ...]: ...
    @property
    def ndim(self) -> int: ...
    @property
    def nop(self) -> int: ...
    @property
    def operands(self) -> tuple[NDArray[Any], ...]: ...
    @property
    def shape(self) -> tuple[int, ...]: ...
    @property
    def value(self) -> tuple[NDArray[Any], ...]: ...

class memmap(ndarray[_ShapeT_co, _DTypeT_co]):
    __array_priority__: ClassVar[float]
    filename: str | None
    offset: int
    mode: str
    @overload
    def __new__(
        subtype,
        filename: StrOrBytesPath | _SupportsFileMethodsRW,
        dtype: type[uint8] = ...,
        mode: _MemMapModeKind = "r+",
        offset: int = 0,
        shape: int | tuple[int, ...] | None = None,
        order: _OrderKACF = "C",
    ) -> memmap[Any, dtype[uint8]]: ...
    @overload
    def __new__(
        subtype,
        filename: StrOrBytesPath | _SupportsFileMethodsRW,
        dtype: _DTypeLike[_ScalarT],
        mode: _MemMapModeKind = "r+",
        offset: int = 0,
        shape: int | tuple[int, ...] | None = None,
        order: _OrderKACF = "C",
    ) -> memmap[Any, dtype[_ScalarT]]: ...
    @overload
    def __new__(
        subtype,
        filename: StrOrBytesPath | _SupportsFileMethodsRW,
        dtype: DTypeLike,
        mode: _MemMapModeKind = "r+",
        offset: int = 0,
        shape: int | tuple[int, ...] | None = None,
        order: _OrderKACF = "C",
    ) -> memmap[Any, dtype]: ...
    def __array_finalize__(self, obj: object) -> None: ...
    def __array_wrap__(
        self,
        array: memmap[_ShapeT_co, _DTypeT_co],  # type: ignore[override]
        context: tuple[ufunc, tuple[Any, ...], int] | None = None,
        return_scalar: builtins.bool = False,
    ) -> Any: ...
    def flush(self) -> None: ...

# TODO: Add a mypy plugin for managing functions whose output type is dependent
# on the literal value of some sort of signature (e.g. `einsum` and `vectorize`)
class vectorize:
    pyfunc: Callable[..., Any]
    cache: builtins.bool
    signature: LiteralString | None
    otypes: LiteralString | None
    excluded: set[int | str]
    __doc__: str | None
    def __init__(
        self,
        /,
        pyfunc: Callable[..., Any] | _NoValueType = ...,  # = _NoValue
        otypes: str | Iterable[DTypeLike] | None = None,
        doc: str | None = None,
        excluded: Iterable[int | str] | None = None,
        cache: builtins.bool = False,
        signature: str | None = None,
    ) -> None: ...
    def __call__(self, *args: Any, **kwargs: Any) -> Any: ...

class poly1d:
    @property
    def variable(self) -> LiteralString: ...
    @property
    def order(self) -> int: ...
    @property
    def o(self) -> int: ...
    @property
    def roots(self) -> NDArray[Any]: ...
    @property
    def r(self) -> NDArray[Any]: ...

    @property
    def coeffs(self) -> NDArray[Any]: ...
    @coeffs.setter
    def coeffs(self, value: NDArray[Any]) -> None: ...

    @property
    def c(self) -> NDArray[Any]: ...
    @c.setter
    def c(self, value: NDArray[Any]) -> None: ...

    @property
    def coef(self) -> NDArray[Any]: ...
    @coef.setter
    def coef(self, value: NDArray[Any]) -> None: ...

    @property
    def coefficients(self) -> NDArray[Any]: ...
    @coefficients.setter
    def coefficients(self, value: NDArray[Any]) -> None: ...

    __hash__: ClassVar[None]  # type: ignore[assignment]  # pyright: ignore[reportIncompatibleMethodOverride]

    @overload
    def __array__(self, /, t: None = None, copy: builtins.bool | None = None) -> ndarray[tuple[int], dtype]: ...
    @overload
    def __array__(self, /, t: _DTypeT, copy: builtins.bool | None = None) -> ndarray[tuple[int], _DTypeT]: ...

    @overload
    def __call__(self, val: _ScalarLike_co) -> Any: ...
    @overload
    def __call__(self, val: poly1d) -> poly1d: ...
    @overload
    def __call__(self, val: ArrayLike) -> NDArray[Any]: ...

    def __init__(
        self,
        c_or_r: ArrayLike,
        r: builtins.bool = False,
        variable: str | None = None,
    ) -> None: ...
    def __len__(self) -> int: ...
    def __neg__(self) -> poly1d: ...
    def __pos__(self) -> poly1d: ...
    def __mul__(self, other: ArrayLike, /) -> poly1d: ...
    def __rmul__(self, other: ArrayLike, /) -> poly1d: ...
    def __add__(self, other: ArrayLike, /) -> poly1d: ...
    def __radd__(self, other: ArrayLike, /) -> poly1d: ...
    def __pow__(self, val: _FloatLike_co, /) -> poly1d: ...  # Integral floats are accepted
    def __sub__(self, other: ArrayLike, /) -> poly1d: ...
    def __rsub__(self, other: ArrayLike, /) -> poly1d: ...
    def __truediv__(self, other: ArrayLike, /) -> poly1d: ...
    def __rtruediv__(self, other: ArrayLike, /) -> poly1d: ...
    def __getitem__(self, val: int, /) -> Any: ...
    def __setitem__(self, key: int, val: Any, /) -> None: ...
    def __iter__(self) -> Iterator[Any]: ...
    def deriv(self, m: SupportsInt | SupportsIndex = 1) -> poly1d: ...
    def integ(
        self,
        m: SupportsInt | SupportsIndex = 1,
        k: _ArrayLikeComplex_co | _ArrayLikeObject_co | None = 0,
    ) -> poly1d: ...

def from_dlpack(
    x: _SupportsDLPack[None],
    /,
    *,
    device: L["cpu"] | None = None,
    copy: builtins.bool | None = None,
) -> NDArray[number | np.bool]: ...<|MERGE_RESOLUTION|>--- conflicted
+++ resolved
@@ -4323,37 +4323,230 @@
     def __xor__(self, other: _IntLike_co, /) -> integer: ...
     def __rxor__(self, other: _IntLike_co, /) -> integer: ...
 
-<<<<<<< HEAD
 class signedinteger(integer[_NBit]):
     def __new__(cls, value: _ConvertibleToInt = 0, /) -> Self: ...
-=======
-class signedinteger(integer[_NBit1]):
-    def __init__(self, value: _ConvertibleToInt = ..., /) -> None: ...
-
-    __add__: _SignedIntOp[_NBit1]
-    __radd__: _SignedIntOp[_NBit1]
-    __sub__: _SignedIntOp[_NBit1]
-    __rsub__: _SignedIntOp[_NBit1]
-    __mul__: _SignedIntOp[_NBit1]
-    __rmul__: _SignedIntOp[_NBit1]
-    __floordiv__: _SignedIntOp[_NBit1]
-    __rfloordiv__: _SignedIntOp[_NBit1]
-    __pow__: _SignedIntOp[_NBit1]
-    __rpow__: _SignedIntOp[_NBit1]
-    __lshift__: _SignedIntBitOp[_NBit1]
-    __rlshift__: _SignedIntBitOp[_NBit1]
-    __rshift__: _SignedIntBitOp[_NBit1]
-    __rrshift__: _SignedIntBitOp[_NBit1]
-    __and__: _SignedIntBitOp[_NBit1]
-    __rand__: _SignedIntBitOp[_NBit1]
-    __xor__: _SignedIntBitOp[_NBit1]
-    __rxor__: _SignedIntBitOp[_NBit1]
-    __or__: _SignedIntBitOp[_NBit1]
-    __ror__: _SignedIntBitOp[_NBit1]
-    __mod__: _SignedIntMod[_NBit1]
-    __rmod__: _SignedIntMod[_NBit1]
-    __divmod__: _SignedIntDivMod[_NBit1]
-    __rdivmod__: _SignedIntDivMod[_NBit1]
+
+    # arithmetic ops
+
+    @override  # type: ignore[override]
+    @overload
+    def __add__(self, other: int | int8 | bool_ | Self, /) -> Self: ...
+    @overload
+    def __add__(self, other: float, /) -> float64: ...
+    @overload
+    def __add__(self, other: complex, /) -> complex128: ...
+    @overload
+    def __add__(self, other: signedinteger, /) -> signedinteger: ...
+    @overload
+    def __add__(self, other: integer, /) -> Incomplete: ...
+
+    @override  # type: ignore[override]
+    @overload
+    def __radd__(self, other: int | int8 | bool_, /) -> Self: ...
+    @overload
+    def __radd__(self, other: float, /) -> float64: ...
+    @overload
+    def __radd__(self, other: complex, /) -> complex128: ...
+    @overload
+    def __radd__(self, other: signedinteger, /) -> signedinteger: ...
+    @overload
+    def __radd__(self, other: integer, /) -> Incomplete: ...
+
+    @override  # type: ignore[override]
+    @overload
+    def __sub__(self, other: int | int8 | bool_ | Self, /) -> Self: ...
+    @overload
+    def __sub__(self, other: float, /) -> float64: ...
+    @overload
+    def __sub__(self, other: complex, /) -> complex128: ...
+    @overload
+    def __sub__(self, other: signedinteger, /) -> signedinteger: ...
+    @overload
+    def __sub__(self, other: integer, /) -> Incomplete: ...
+
+    @override  # type: ignore[override]
+    @overload
+    def __rsub__(self, other: int | int8 | bool_, /) -> Self: ...
+    @overload
+    def __rsub__(self, other: float, /) -> float64: ...
+    @overload
+    def __rsub__(self, other: complex, /) -> complex128: ...
+    @overload
+    def __rsub__(self, other: signedinteger, /) -> signedinteger: ...
+    @overload
+    def __rsub__(self, other: integer, /) -> Incomplete: ...
+
+    @override  # type: ignore[override]
+    @overload
+    def __mul__(self, other: int | int8 | bool_ | Self, /) -> Self: ...
+    @overload
+    def __mul__(self, other: float, /) -> float64: ...
+    @overload
+    def __mul__(self, other: complex, /) -> complex128: ...
+    @overload
+    def __mul__(self, other: signedinteger, /) -> signedinteger: ...
+    @overload
+    def __mul__(self, other: integer, /) -> Incomplete: ...
+
+    @override  # type: ignore[override]
+    @overload
+    def __rmul__(self, other: int | int8 | bool_, /) -> Self: ...
+    @overload
+    def __rmul__(self, other: float, /) -> float64: ...
+    @overload
+    def __rmul__(self, other: complex, /) -> complex128: ...
+    @overload
+    def __rmul__(self, other: signedinteger, /) -> signedinteger: ...
+    @overload
+    def __rmul__(self, other: integer, /) -> Incomplete: ...
+
+    @override  # type: ignore[override]
+    @overload
+    def __pow__(self, other: int | int8 | bool_ | Self, mod: None = None, /) -> Self: ...
+    @overload
+    def __pow__(self, other: float, mod: None = None, /) -> float64: ...
+    @overload
+    def __pow__(self, other: complex, mod: None = None, /) -> complex128: ...
+    @overload
+    def __pow__(self, other: signedinteger, mod: None = None, /) -> signedinteger: ...
+    @overload
+    def __pow__(self, other: integer, mod: None = None, /) -> Incomplete: ...
+
+    @override  # type: ignore[override]
+    @overload
+    def __rpow__(self, other: int | int8 | bool_, mod: None = None, /) -> Self: ...
+    @overload
+    def __rpow__(self, other: float, mod: None = None, /) -> float64: ...
+    @overload
+    def __rpow__(self, other: complex, mod: None = None, /) -> complex128: ...
+    @overload
+    def __rpow__(self, other: signedinteger, mod: None = None, /) -> signedinteger: ...
+    @overload
+    def __rpow__(self, other: integer, mod: None = None, /) -> Incomplete: ...
+
+    # modular division ops
+
+    @override  # type: ignore[override]
+    @overload
+    def __floordiv__(self, other: int | int8 | bool_ | Self, /) -> Self: ...
+    @overload
+    def __floordiv__(self, other: float, /) -> float64: ...
+    @overload
+    def __floordiv__(self, other: signedinteger, /) -> signedinteger: ...
+    @overload
+    def __floordiv__(self, other: integer, /) -> Incomplete: ...
+
+    @override  # type: ignore[override]
+    @overload
+    def __rfloordiv__(self, other: int | int8 | bool_, /) -> Self: ...
+    @overload
+    def __rfloordiv__(self, other: float, /) -> float64: ...
+    @overload
+    def __rfloordiv__(self, other: signedinteger, /) -> signedinteger: ...
+    @overload
+    def __rfloordiv__(self, other: integer, /) -> Incomplete: ...
+
+    @override  # type: ignore[override]
+    @overload
+    def __mod__(self, other: int | int8 | bool_ | Self, /) -> Self: ...
+    @overload
+    def __mod__(self, other: float, /) -> float64: ...
+    @overload
+    def __mod__(self, other: signedinteger, /) -> signedinteger: ...
+    @overload
+    def __mod__(self, other: integer, /) -> Incomplete: ...
+
+    @override  # type: ignore[override]
+    @overload
+    def __rmod__(self, other: int | int8 | bool_, /) -> Self: ...
+    @overload
+    def __rmod__(self, other: float, /) -> float64: ...
+    @overload
+    def __rmod__(self, other: signedinteger, /) -> signedinteger: ...
+    @overload
+    def __rmod__(self, other: integer, /) -> Incomplete: ...
+
+    @override  # type: ignore[override]
+    @overload
+    def __divmod__(self, other: int | int8 | bool_ | Self, /) -> _2Tuple[Self]: ...
+    @overload
+    def __divmod__(self, other: float, /) -> _2Tuple[float64]: ...
+    @overload
+    def __divmod__(self, other: signedinteger, /) -> _2Tuple[signedinteger]: ...
+    @overload
+    def __divmod__(self, other: integer, /) -> _2Tuple[Incomplete]: ...
+
+    @override  # type: ignore[override]
+    @overload
+    def __rdivmod__(self, other: int | int8 | bool_, /) -> _2Tuple[Self]: ...
+    @overload
+    def __rdivmod__(self, other: float, /) -> _2Tuple[float64]: ...
+    @overload
+    def __rdivmod__(self, other: signedinteger, /) -> _2Tuple[signedinteger]: ...
+    @overload
+    def __rdivmod__(self, other: integer, /) -> _2Tuple[Incomplete]: ...
+
+    # bitwise ops
+
+    @override  # type: ignore[override]
+    @overload
+    def __lshift__(self, other: int | int8 | bool_ | Self, /) -> Self: ...
+    @overload
+    def __lshift__(self, other: integer, /) -> signedinteger: ...
+
+    @override  # type: ignore[override]
+    @overload
+    def __rlshift__(self, other: int | int8 | bool_, /) -> Self: ...
+    @overload
+    def __rlshift__(self, other: integer, /) -> signedinteger: ...
+
+    @override  # type: ignore[override]
+    @overload
+    def __rshift__(self, other: int | int8 | bool_ | Self, /) -> Self: ...
+    @overload
+    def __rshift__(self, other: integer, /) -> signedinteger: ...
+
+    @override  # type: ignore[override]
+    @overload
+    def __rrshift__(self, other: int | int8 | bool_, /) -> Self: ...
+    @overload
+    def __rrshift__(self, other: integer, /) -> signedinteger: ...
+
+    @override  # type: ignore[override]
+    @overload
+    def __and__(self, other: int | int8 | bool_ | Self, /) -> Self: ...
+    @overload
+    def __and__(self, other: integer, /) -> signedinteger: ...
+
+    @override  # type: ignore[override]
+    @overload
+    def __rand__(self, other: int | int8 | bool_, /) -> Self: ...
+    @overload
+    def __rand__(self, other: integer, /) -> signedinteger: ...
+
+    @override  # type: ignore[override]
+    @overload
+    def __xor__(self, other: int | int8 | bool_ | Self, /) -> Self: ...
+    @overload
+    def __xor__(self, other: integer, /) -> signedinteger: ...
+
+    @override  # type: ignore[override]
+    @overload
+    def __rxor__(self, other: int | int8 | bool_, /) -> Self: ...
+    @overload
+    def __rxor__(self, other: integer, /) -> signedinteger: ...
+
+    @override  # type: ignore[override]
+    @overload
+    def __or__(self, other: int | int8 | bool_ | Self, /) -> Self: ...
+    @overload
+    def __or__(self, other: integer, /) -> signedinteger: ...
+
+    @override  # type: ignore[override]
+    @overload
+    def __ror__(self, other: int | int8 | bool_, /) -> Self: ...
+    @overload
+    def __ror__(self, other: integer, /) -> signedinteger: ...
 
 int8 = signedinteger[_8Bit]
 int16 = signedinteger[_16Bit]
@@ -4369,33 +4562,249 @@
 longlong = signedinteger[_NBitLongLong]
 
 class unsignedinteger(integer[_NBit1]):
-    # NOTE: `uint64 + signedinteger -> float64`
-    def __init__(self, value: _ConvertibleToInt = ..., /) -> None: ...
-
-    __add__: _UnsignedIntOp[_NBit1]
-    __radd__: _UnsignedIntOp[_NBit1]
-    __sub__: _UnsignedIntOp[_NBit1]
-    __rsub__: _UnsignedIntOp[_NBit1]
-    __mul__: _UnsignedIntOp[_NBit1]
-    __rmul__: _UnsignedIntOp[_NBit1]
-    __floordiv__: _UnsignedIntOp[_NBit1]
-    __rfloordiv__: _UnsignedIntOp[_NBit1]
-    __pow__: _UnsignedIntOp[_NBit1]
-    __rpow__: _UnsignedIntOp[_NBit1]
-    __lshift__: _UnsignedIntBitOp[_NBit1]
-    __rlshift__: _UnsignedIntBitOp[_NBit1]
-    __rshift__: _UnsignedIntBitOp[_NBit1]
-    __rrshift__: _UnsignedIntBitOp[_NBit1]
-    __and__: _UnsignedIntBitOp[_NBit1]
-    __rand__: _UnsignedIntBitOp[_NBit1]
-    __xor__: _UnsignedIntBitOp[_NBit1]
-    __rxor__: _UnsignedIntBitOp[_NBit1]
-    __or__: _UnsignedIntBitOp[_NBit1]
-    __ror__: _UnsignedIntBitOp[_NBit1]
-    __mod__: _UnsignedIntMod[_NBit1]
-    __rmod__: _UnsignedIntMod[_NBit1]
-    __divmod__: _UnsignedIntDivMod[_NBit1]
-    __rdivmod__: _UnsignedIntDivMod[_NBit1]
+    def __new__(cls, value: _ConvertibleToInt = 0, /) -> Self: ...
+
+    # arithmetic ops
+
+    @override  # type: ignore[override]
+    @overload
+    def __add__(self, other: int | uint8 | bool_ | Self, /) -> Self: ...
+    @overload
+    def __add__(self, other: float, /) -> float64: ...
+    @overload
+    def __add__(self, other: complex, /) -> complex128: ...
+    @overload
+    def __add__(self, other: unsignedinteger, /) -> unsignedinteger: ...
+    @overload
+    def __add__(self, other: integer, /) -> Incomplete: ...
+
+    @override  # type: ignore[override]
+    @overload
+    def __radd__(self, other: int | uint8 | bool_, /) -> Self: ...
+    @overload
+    def __radd__(self, other: float, /) -> float64: ...
+    @overload
+    def __radd__(self, other: complex, /) -> complex128: ...
+    @overload
+    def __radd__(self, other: unsignedinteger, /) -> unsignedinteger: ...
+    @overload
+    def __radd__(self, other: integer, /) -> Incomplete: ...
+
+    @override  # type: ignore[override]
+    @overload
+    def __sub__(self, other: int | uint8 | bool_ | Self, /) -> Self: ...
+    @overload
+    def __sub__(self, other: float, /) -> float64: ...
+    @overload
+    def __sub__(self, other: complex, /) -> complex128: ...
+    @overload
+    def __sub__(self, other: unsignedinteger, /) -> unsignedinteger: ...
+    @overload
+    def __sub__(self, other: integer, /) -> Incomplete: ...
+
+    @override  # type: ignore[override]
+    @overload
+    def __rsub__(self, other: int | uint8 | bool_, /) -> Self: ...
+    @overload
+    def __rsub__(self, other: float, /) -> float64: ...
+    @overload
+    def __rsub__(self, other: complex, /) -> complex128: ...
+    @overload
+    def __rsub__(self, other: unsignedinteger, /) -> unsignedinteger: ...
+    @overload
+    def __rsub__(self, other: integer, /) -> Incomplete: ...
+
+    @override  # type: ignore[override]
+    @overload
+    def __mul__(self, other: int | uint8 | bool_ | Self, /) -> Self: ...
+    @overload
+    def __mul__(self, other: float, /) -> float64: ...
+    @overload
+    def __mul__(self, other: complex, /) -> complex128: ...
+    @overload
+    def __mul__(self, other: unsignedinteger, /) -> unsignedinteger: ...
+    @overload
+    def __mul__(self, other: integer, /) -> Incomplete: ...
+
+    @override  # type: ignore[override]
+    @overload
+    def __rmul__(self, other: int | uint8 | bool_, /) -> Self: ...
+    @overload
+    def __rmul__(self, other: float, /) -> float64: ...
+    @overload
+    def __rmul__(self, other: complex, /) -> complex128: ...
+    @overload
+    def __rmul__(self, other: unsignedinteger, /) -> unsignedinteger: ...
+    @overload
+    def __rmul__(self, other: integer, /) -> Incomplete: ...
+
+    @override  # type: ignore[override]
+    @overload
+    def __pow__(self, other: int | uint8 | bool_ | Self, mod: None = None, /) -> Self: ...
+    @overload
+    def __pow__(self, other: float, mod: None = None, /) -> float64: ...
+    @overload
+    def __pow__(self, other: complex, mod: None = None, /) -> complex128: ...
+    @overload
+    def __pow__(self, other: unsignedinteger, mod: None = None, /) -> unsignedinteger: ...
+    @overload
+    def __pow__(self, other: integer, mod: None = None, /) -> Incomplete: ...
+
+    @override  # type: ignore[override]
+    @overload
+    def __rpow__(self, other: int | uint8 | bool_, mod: None = None, /) -> Self: ...
+    @overload
+    def __rpow__(self, other: float, mod: None = None, /) -> float64: ...
+    @overload
+    def __rpow__(self, other: complex, mod: None = None, /) -> complex128: ...
+    @overload
+    def __rpow__(self, other: unsignedinteger, mod: None = None, /) -> unsignedinteger: ...
+    @overload
+    def __rpow__(self, other: integer, mod: None = None, /) -> Incomplete: ...
+
+    # modular division ops
+
+    @override  # type: ignore[override]
+    @overload
+    def __floordiv__(self, other: int | uint8 | bool_ | Self, /) -> Self: ...
+    @overload
+    def __floordiv__(self, other: float, /) -> float64: ...
+    @overload
+    def __floordiv__(self, other: unsignedinteger, /) -> unsignedinteger: ...
+    @overload
+    def __floordiv__(self, other: integer, /) -> Incomplete: ...
+
+    @override  # type: ignore[override]
+    @overload
+    def __rfloordiv__(self, other: int | uint8 | bool_, /) -> Self: ...
+    @overload
+    def __rfloordiv__(self, other: float, /) -> float64: ...
+    @overload
+    def __rfloordiv__(self, other: unsignedinteger, /) -> unsignedinteger: ...
+    @overload
+    def __rfloordiv__(self, other: integer, /) -> Incomplete: ...
+
+    @override  # type: ignore[override]
+    @overload
+    def __mod__(self, other: int | uint8 | bool_ | Self, /) -> Self: ...
+    @overload
+    def __mod__(self, other: float, /) -> float64: ...
+    @overload
+    def __mod__(self, other: unsignedinteger, /) -> unsignedinteger: ...
+    @overload
+    def __mod__(self, other: integer, /) -> Incomplete: ...
+
+    @override  # type: ignore[override]
+    @overload
+    def __rmod__(self, other: int | uint8 | bool_, /) -> Self: ...
+    @overload
+    def __rmod__(self, other: float, /) -> float64: ...
+    @overload
+    def __rmod__(self, other: unsignedinteger, /) -> unsignedinteger: ...
+    @overload
+    def __rmod__(self, other: integer, /) -> Incomplete: ...
+
+    @override  # type: ignore[override]
+    @overload
+    def __divmod__(self, other: int | uint8 | bool_ | Self, /) -> _2Tuple[Self]: ...
+    @overload
+    def __divmod__(self, other: float, /) -> _2Tuple[float64]: ...
+    @overload
+    def __divmod__(self, other: unsignedinteger, /) -> _2Tuple[unsignedinteger]: ...
+    @overload
+    def __divmod__(self, other: integer, /) -> _2Tuple[Incomplete]: ...
+
+    @override  # type: ignore[override]
+    @overload
+    def __rdivmod__(self, other: int | uint8 | bool_, /) -> _2Tuple[Self]: ...
+    @overload
+    def __rdivmod__(self, other: float, /) -> _2Tuple[float64]: ...
+    @overload
+    def __rdivmod__(self, other: unsignedinteger, /) -> _2Tuple[unsignedinteger]: ...
+    @overload
+    def __rdivmod__(self, other: integer, /) -> _2Tuple[Incomplete]: ...
+
+    # bitwise ops
+
+    @override  # type: ignore[override]
+    @overload
+    def __lshift__(self, other: int | int8 | bool_ | Self, /) -> Self: ...
+    @overload
+    def __lshift__(self, other: unsignedinteger, /) -> unsignedinteger: ...
+    @overload
+    def __lshift__(self, other: signedinteger, /) -> signedinteger: ...
+
+    @override  # type: ignore[override]
+    @overload
+    def __rlshift__(self, other: int | int8 | bool_, /) -> Self: ...
+    @overload
+    def __rlshift__(self, other: unsignedinteger, /) -> unsignedinteger: ...
+    @overload
+    def __rlshift__(self, other: signedinteger, /) -> signedinteger: ...
+
+    @override  # type: ignore[override]
+    @overload
+    def __rshift__(self, other: int | int8 | bool_ | Self, /) -> Self: ...
+    @overload
+    def __rshift__(self, other: unsignedinteger, /) -> unsignedinteger: ...
+    @overload
+    def __rshift__(self, other: signedinteger, /) -> signedinteger: ...
+
+    @override  # type: ignore[override]
+    @overload
+    def __rrshift__(self, other: int | int8 | bool_, /) -> Self: ...
+    @overload
+    def __rrshift__(self, other: unsignedinteger, /) -> unsignedinteger: ...
+    @overload
+    def __rrshift__(self, other: signedinteger, /) -> signedinteger: ...
+
+    @override  # type: ignore[override]
+    @overload
+    def __and__(self, other: int | int8 | bool_ | Self, /) -> Self: ...
+    @overload
+    def __and__(self, other: unsignedinteger, /) -> unsignedinteger: ...
+    @overload
+    def __and__(self, other: signedinteger, /) -> signedinteger: ...
+
+    @override  # type: ignore[override]
+    @overload
+    def __rand__(self, other: int | int8 | bool_, /) -> Self: ...
+    @overload
+    def __rand__(self, other: unsignedinteger, /) -> unsignedinteger: ...
+    @overload
+    def __rand__(self, other: signedinteger, /) -> signedinteger: ...
+
+    @override  # type: ignore[override]
+    @overload
+    def __xor__(self, other: int | int8 | bool_ | Self, /) -> Self: ...
+    @overload
+    def __xor__(self, other: unsignedinteger, /) -> unsignedinteger: ...
+    @overload
+    def __xor__(self, other: signedinteger, /) -> signedinteger: ...
+
+    @override  # type: ignore[override]
+    @overload
+    def __rxor__(self, other: int | int8 | bool_, /) -> Self: ...
+    @overload
+    def __rxor__(self, other: unsignedinteger, /) -> unsignedinteger: ...
+    @overload
+    def __rxor__(self, other: signedinteger, /) -> signedinteger: ...
+
+    @override  # type: ignore[override]
+    @overload
+    def __or__(self, other: int | int8 | bool_ | Self, /) -> Self: ...
+    @overload
+    def __or__(self, other: unsignedinteger, /) -> unsignedinteger: ...
+    @overload
+    def __or__(self, other: signedinteger, /) -> signedinteger: ...
+
+    @override  # type: ignore[override]
+    @overload
+    def __ror__(self, other: int | int8 | bool_, /) -> Self: ...
+    @overload
+    def __ror__(self, other: unsignedinteger, /) -> unsignedinteger: ...
+    @overload
+    def __ror__(self, other: signedinteger, /) -> signedinteger: ...
 
 uint8: TypeAlias = unsignedinteger[_8Bit]
 uint16: TypeAlias = unsignedinteger[_16Bit]
@@ -4412,27 +4821,156 @@
 
 class inexact(number[_NBit, _InexactItemT_co], Generic[_NBit, _InexactItemT_co]):
     @abstractmethod
-    def __init__(self, value: _InexactItemT_co | None = ..., /) -> None: ...
+    def __new__(cls, value: _ConvertibleToFloat | None = 0, /) -> Self: ...
 
 class floating(_RealMixin, _RoundMixin, inexact[_NBit1, float]):
-    def __init__(self, value: _ConvertibleToFloat | None = ..., /) -> None: ...
-
-    __add__: _FloatOp[_NBit1]
-    __radd__: _FloatOp[_NBit1]
-    __sub__: _FloatOp[_NBit1]
-    __rsub__: _FloatOp[_NBit1]
-    __mul__: _FloatOp[_NBit1]
-    __rmul__: _FloatOp[_NBit1]
-    __truediv__: _FloatOp[_NBit1]
-    __rtruediv__: _FloatOp[_NBit1]
-    __floordiv__: _FloatOp[_NBit1]
-    __rfloordiv__: _FloatOp[_NBit1]
-    __pow__: _FloatOp[_NBit1]
-    __rpow__: _FloatOp[_NBit1]
-    __mod__: _FloatMod[_NBit1]
-    __rmod__: _FloatMod[_NBit1]
-    __divmod__: _FloatDivMod[_NBit1]
-    __rdivmod__: _FloatDivMod[_NBit1]
+    def __new__(cls, value: _ConvertibleToFloat | None = 0, /) -> Self: ...
+
+    # arithmetic ops
+
+    @override  # type: ignore[override]
+    @overload
+    def __add__(self, other: int | float16 | uint8 | int8 | bool_ | Self, /) -> Self: ...
+    @overload
+    def __add__(self, other: integer | floating, /) -> floating: ...
+    @overload
+    def __add__(self, other: float, /) -> Self: ...
+    @overload
+    def __add__(self, other: complex, /) -> complexfloating: ...
+
+    @override  # type: ignore[override]
+    @overload
+    def __radd__(self, other: int | float16 | uint8 | int8 | bool_, /) -> Self: ...
+    @overload
+    def __radd__(self, other: integer | floating, /) -> floating: ...
+    @overload
+    def __radd__(self, other: float, /) -> Self: ...
+    @overload
+    def __radd__(self, other: complex, /) -> complexfloating: ...
+
+    @override  # type: ignore[override]
+    @overload
+    def __sub__(self, other: int | float16 | uint8 | int8 | bool_ | Self, /) -> Self: ...
+    @overload
+    def __sub__(self, other: integer | floating, /) -> floating: ...
+    @overload
+    def __sub__(self, other: float, /) -> Self: ...
+    @overload
+    def __sub__(self, other: complex, /) -> complexfloating: ...
+
+    @override  # type: ignore[override]
+    @overload
+    def __rsub__(self, other: int | float16 | uint8 | int8 | bool_, /) -> Self: ...
+    @overload
+    def __rsub__(self, other: integer | floating, /) -> floating: ...
+    @overload
+    def __rsub__(self, other: float, /) -> Self: ...
+    @overload
+    def __rsub__(self, other: complex, /) -> complexfloating: ...
+
+    @override  # type: ignore[override]
+    @overload
+    def __mul__(self, other: int | float16 | uint8 | int8 | bool_ | Self, /) -> Self: ...
+    @overload
+    def __mul__(self, other: integer | floating, /) -> floating: ...
+    @overload
+    def __mul__(self, other: float, /) -> Self: ...
+    @overload
+    def __mul__(self, other: complex, /) -> complexfloating: ...
+
+    @override  # type: ignore[override]
+    @overload
+    def __rmul__(self, other: int | float16 | uint8 | int8 | bool_, /) -> Self: ...
+    @overload
+    def __rmul__(self, other: integer | floating, /) -> floating: ...
+    @overload
+    def __rmul__(self, other: float, /) -> Self: ...
+    @overload
+    def __rmul__(self, other: complex, /) -> complexfloating: ...
+
+    @override  # type: ignore[override]
+    @overload
+    def __pow__(self, other: int | float16 | uint8 | int8 | bool_ | Self, mod: None = None, /) -> Self: ...
+    @overload
+    def __pow__(self, other: integer | floating, mod: None = None, /) -> floating: ...
+    @overload
+    def __pow__(self, other: float, mod: None = None, /) -> Self: ...
+    @overload
+    def __pow__(self, other: complex, mod: None = None, /) -> complexfloating: ...
+
+    @override  # type: ignore[override]
+    @overload
+    def __rpow__(self, other: int | float16 | uint8 | int8 | bool_, mod: None = None, /) -> Self: ...
+    @overload
+    def __rpow__(self, other: integer | floating, mod: None = None, /) -> floating: ...
+    @overload
+    def __rpow__(self, other: float, mod: None = None, /) -> Self: ...
+    @overload
+    def __rpow__(self, other: complex, mod: None = None, /) -> complexfloating: ...
+
+    @override  # type: ignore[override]
+    @overload
+    def __truediv__(self, other: int | float16 | uint8 | int8 | bool_ | Self, /) -> Self: ...
+    @overload
+    def __truediv__(self, other: integer | floating, /) -> floating: ...
+    @overload
+    def __truediv__(self, other: float, /) -> Self: ...
+    @overload
+    def __truediv__(self, other: complex, /) -> complexfloating: ...
+
+    @override  # type: ignore[override]
+    @overload
+    def __rtruediv__(self, other: int | float16 | uint8 | int8 | bool_, /) -> Self: ...
+    @overload
+    def __rtruediv__(self, other: integer | floating, /) -> floating: ...
+    @overload
+    def __rtruediv__(self, other: float, /) -> Self: ...
+    @overload
+    def __rtruediv__(self, other: complex, /) -> complexfloating: ...
+
+    # modular division ops
+
+    @overload
+    def __floordiv__(self, other: int | float16 | uint8 | int8 | bool_ | Self, /) -> Self: ...
+    @overload
+    def __floordiv__(self, other: integer | floating, /) -> floating: ...
+    @overload
+    def __floordiv__(self, other: float, /) -> Self: ...
+
+    @overload
+    def __rfloordiv__(self, other: int | float16 | uint8 | int8 | bool_, /) -> Self: ...
+    @overload
+    def __rfloordiv__(self, other: integer | floating, /) -> floating: ...
+    @overload
+    def __rfloordiv__(self, other: float, /) -> Self: ...
+
+    @overload
+    def __mod__(self, other: int | float16 | uint8 | int8 | bool_ | Self, /) -> Self: ...
+    @overload
+    def __mod__(self, other: integer | floating, /) -> floating: ...
+    @overload
+    def __mod__(self, other: float, /) -> Self: ...
+
+    @overload
+    def __rmod__(self, other: int | float16 | uint8 | int8 | bool_, /) -> Self: ...
+    @overload
+    def __rmod__(self, other: integer | floating, /) -> floating: ...
+    @overload
+    def __rmod__(self, other: float, /) -> Self: ...
+
+    @overload
+    def __divmod__(self, other: int | float16 | uint8 | int8 | bool_ | Self, /) -> _2Tuple[Self]: ...
+    @overload
+    def __divmod__(self, other: integer | floating, /) -> _2Tuple[floating]: ...
+    @overload
+    def __divmod__(self, other: float, /) -> _2Tuple[Self]: ...
+
+    @overload
+    def __rdivmod__(self, other: int | float16 | uint8 | int8 | bool_, /) -> _2Tuple[Self]: ...
+    @overload
+    def __rdivmod__(self, other: integer | floating, /) -> _2Tuple[floating]: ...
+    @overload
+    def __rdivmod__(self, other: float, /) -> _2Tuple[Self]: ...
 
     # NOTE: `is_integer` and `as_integer_ratio` are technically defined in the concrete subtypes
     def is_integer(self, /) -> builtins.bool: ...
@@ -4440,670 +4978,6 @@
 
     @classmethod
     def from_number(self, _ConvertibleToFloat, /) -> floating[_NBit]: ...
-
-float16: TypeAlias = floating[_16Bit]
-float32: TypeAlias = floating[_32Bit]
-
-# either a C `double`, `float`, or `longdouble`
-class float64(floating[_64Bit], float):  # type: ignore[misc]
-    def __new__(cls, x: _ConvertibleToFloat | None = ..., /) -> Self: ...
-
-    #
-    @property
-    def itemsize(self) -> L[8]: ...
-    @property
-    def nbytes(self) -> L[8]: ...
->>>>>>> 8765cd67
-
-    # arithmetic ops
-
-    @override  # type: ignore[override]
-    @overload
-    def __add__(self, other: int | int8 | bool_ | Self, /) -> Self: ...
-    @overload
-    def __add__(self, other: float, /) -> float64: ...
-    @overload
-    def __add__(self, other: complex, /) -> complex128: ...
-    @overload
-    def __add__(self, other: signedinteger, /) -> signedinteger: ...
-    @overload
-    def __add__(self, other: integer, /) -> Incomplete: ...
-
-    @override  # type: ignore[override]
-    @overload
-    def __radd__(self, other: int | int8 | bool_, /) -> Self: ...
-    @overload
-    def __radd__(self, other: float, /) -> float64: ...
-    @overload
-    def __radd__(self, other: complex, /) -> complex128: ...
-    @overload
-    def __radd__(self, other: signedinteger, /) -> signedinteger: ...
-    @overload
-    def __radd__(self, other: integer, /) -> Incomplete: ...
-
-    @override  # type: ignore[override]
-    @overload
-    def __sub__(self, other: int | int8 | bool_ | Self, /) -> Self: ...
-    @overload
-    def __sub__(self, other: float, /) -> float64: ...
-    @overload
-    def __sub__(self, other: complex, /) -> complex128: ...
-    @overload
-    def __sub__(self, other: signedinteger, /) -> signedinteger: ...
-    @overload
-    def __sub__(self, other: integer, /) -> Incomplete: ...
-
-    @override  # type: ignore[override]
-    @overload
-    def __rsub__(self, other: int | int8 | bool_, /) -> Self: ...
-    @overload
-    def __rsub__(self, other: float, /) -> float64: ...
-    @overload
-    def __rsub__(self, other: complex, /) -> complex128: ...
-    @overload
-    def __rsub__(self, other: signedinteger, /) -> signedinteger: ...
-    @overload
-    def __rsub__(self, other: integer, /) -> Incomplete: ...
-
-    @override  # type: ignore[override]
-    @overload
-    def __mul__(self, other: int | int8 | bool_ | Self, /) -> Self: ...
-    @overload
-    def __mul__(self, other: float, /) -> float64: ...
-    @overload
-    def __mul__(self, other: complex, /) -> complex128: ...
-    @overload
-    def __mul__(self, other: signedinteger, /) -> signedinteger: ...
-    @overload
-    def __mul__(self, other: integer, /) -> Incomplete: ...
-
-    @override  # type: ignore[override]
-    @overload
-    def __rmul__(self, other: int | int8 | bool_, /) -> Self: ...
-    @overload
-    def __rmul__(self, other: float, /) -> float64: ...
-    @overload
-    def __rmul__(self, other: complex, /) -> complex128: ...
-    @overload
-    def __rmul__(self, other: signedinteger, /) -> signedinteger: ...
-    @overload
-    def __rmul__(self, other: integer, /) -> Incomplete: ...
-
-    @override  # type: ignore[override]
-    @overload
-    def __pow__(self, other: int | int8 | bool_ | Self, mod: None = None, /) -> Self: ...
-    @overload
-    def __pow__(self, other: float, mod: None = None, /) -> float64: ...
-    @overload
-    def __pow__(self, other: complex, mod: None = None, /) -> complex128: ...
-    @overload
-    def __pow__(self, other: signedinteger, mod: None = None, /) -> signedinteger: ...
-    @overload
-    def __pow__(self, other: integer, mod: None = None, /) -> Incomplete: ...
-
-    @override  # type: ignore[override]
-    @overload
-    def __rpow__(self, other: int | int8 | bool_, mod: None = None, /) -> Self: ...
-    @overload
-    def __rpow__(self, other: float, mod: None = None, /) -> float64: ...
-    @overload
-    def __rpow__(self, other: complex, mod: None = None, /) -> complex128: ...
-    @overload
-    def __rpow__(self, other: signedinteger, mod: None = None, /) -> signedinteger: ...
-    @overload
-    def __rpow__(self, other: integer, mod: None = None, /) -> Incomplete: ...
-
-    # modular division ops
-
-    @override  # type: ignore[override]
-    @overload
-    def __floordiv__(self, other: int | int8 | bool_ | Self, /) -> Self: ...
-    @overload
-    def __floordiv__(self, other: float, /) -> float64: ...
-    @overload
-    def __floordiv__(self, other: signedinteger, /) -> signedinteger: ...
-    @overload
-    def __floordiv__(self, other: integer, /) -> Incomplete: ...
-
-    @override  # type: ignore[override]
-    @overload
-    def __rfloordiv__(self, other: int | int8 | bool_, /) -> Self: ...
-    @overload
-    def __rfloordiv__(self, other: float, /) -> float64: ...
-    @overload
-    def __rfloordiv__(self, other: signedinteger, /) -> signedinteger: ...
-    @overload
-    def __rfloordiv__(self, other: integer, /) -> Incomplete: ...
-
-    @override  # type: ignore[override]
-    @overload
-    def __mod__(self, other: int | int8 | bool_ | Self, /) -> Self: ...
-    @overload
-    def __mod__(self, other: float, /) -> float64: ...
-    @overload
-    def __mod__(self, other: signedinteger, /) -> signedinteger: ...
-    @overload
-    def __mod__(self, other: integer, /) -> Incomplete: ...
-
-    @override  # type: ignore[override]
-    @overload
-    def __rmod__(self, other: int | int8 | bool_, /) -> Self: ...
-    @overload
-    def __rmod__(self, other: float, /) -> float64: ...
-    @overload
-    def __rmod__(self, other: signedinteger, /) -> signedinteger: ...
-    @overload
-    def __rmod__(self, other: integer, /) -> Incomplete: ...
-
-    @override  # type: ignore[override]
-    @overload
-    def __divmod__(self, other: int | int8 | bool_ | Self, /) -> _2Tuple[Self]: ...
-    @overload
-    def __divmod__(self, other: float, /) -> _2Tuple[float64]: ...
-    @overload
-    def __divmod__(self, other: signedinteger, /) -> _2Tuple[signedinteger]: ...
-    @overload
-    def __divmod__(self, other: integer, /) -> _2Tuple[Incomplete]: ...
-
-    @override  # type: ignore[override]
-    @overload
-    def __rdivmod__(self, other: int | int8 | bool_, /) -> _2Tuple[Self]: ...
-    @overload
-    def __rdivmod__(self, other: float, /) -> _2Tuple[float64]: ...
-    @overload
-    def __rdivmod__(self, other: signedinteger, /) -> _2Tuple[signedinteger]: ...
-    @overload
-    def __rdivmod__(self, other: integer, /) -> _2Tuple[Incomplete]: ...
-
-    # bitwise ops
-
-    @override  # type: ignore[override]
-    @overload
-    def __lshift__(self, other: int | int8 | bool_ | Self, /) -> Self: ...
-    @overload
-    def __lshift__(self, other: integer, /) -> signedinteger: ...
-
-    @override  # type: ignore[override]
-    @overload
-    def __rlshift__(self, other: int | int8 | bool_, /) -> Self: ...
-    @overload
-    def __rlshift__(self, other: integer, /) -> signedinteger: ...
-
-    @override  # type: ignore[override]
-    @overload
-    def __rshift__(self, other: int | int8 | bool_ | Self, /) -> Self: ...
-    @overload
-    def __rshift__(self, other: integer, /) -> signedinteger: ...
-
-    @override  # type: ignore[override]
-    @overload
-    def __rrshift__(self, other: int | int8 | bool_, /) -> Self: ...
-    @overload
-    def __rrshift__(self, other: integer, /) -> signedinteger: ...
-
-    @override  # type: ignore[override]
-    @overload
-    def __and__(self, other: int | int8 | bool_ | Self, /) -> Self: ...
-    @overload
-    def __and__(self, other: integer, /) -> signedinteger: ...
-
-    @override  # type: ignore[override]
-    @overload
-    def __rand__(self, other: int | int8 | bool_, /) -> Self: ...
-    @overload
-    def __rand__(self, other: integer, /) -> signedinteger: ...
-
-    @override  # type: ignore[override]
-    @overload
-    def __xor__(self, other: int | int8 | bool_ | Self, /) -> Self: ...
-    @overload
-    def __xor__(self, other: integer, /) -> signedinteger: ...
-
-    @override  # type: ignore[override]
-    @overload
-    def __rxor__(self, other: int | int8 | bool_, /) -> Self: ...
-    @overload
-    def __rxor__(self, other: integer, /) -> signedinteger: ...
-
-    @override  # type: ignore[override]
-    @overload
-    def __or__(self, other: int | int8 | bool_ | Self, /) -> Self: ...
-    @overload
-    def __or__(self, other: integer, /) -> signedinteger: ...
-
-    @override  # type: ignore[override]
-    @overload
-    def __ror__(self, other: int | int8 | bool_, /) -> Self: ...
-    @overload
-    def __ror__(self, other: integer, /) -> signedinteger: ...
-
-int8 = signedinteger[_8Bit]
-int16 = signedinteger[_16Bit]
-int32 = signedinteger[_32Bit]
-int64 = signedinteger[_64Bit]
-
-byte = signedinteger[_NBitByte]
-short = signedinteger[_NBitShort]
-intc = signedinteger[_NBitIntC]
-intp = signedinteger[_NBitIntP]
-int_ = intp
-long = signedinteger[_NBitLong]
-longlong = signedinteger[_NBitLongLong]
-
-class unsignedinteger(integer[_NBit1]):
-    def __new__(cls, value: _ConvertibleToInt = 0, /) -> Self: ...
-
-    # arithmetic ops
-
-    @override  # type: ignore[override]
-    @overload
-    def __add__(self, other: int | uint8 | bool_ | Self, /) -> Self: ...
-    @overload
-    def __add__(self, other: float, /) -> float64: ...
-    @overload
-    def __add__(self, other: complex, /) -> complex128: ...
-    @overload
-    def __add__(self, other: unsignedinteger, /) -> unsignedinteger: ...
-    @overload
-    def __add__(self, other: integer, /) -> Incomplete: ...
-
-    @override  # type: ignore[override]
-    @overload
-    def __radd__(self, other: int | uint8 | bool_, /) -> Self: ...
-    @overload
-    def __radd__(self, other: float, /) -> float64: ...
-    @overload
-    def __radd__(self, other: complex, /) -> complex128: ...
-    @overload
-    def __radd__(self, other: unsignedinteger, /) -> unsignedinteger: ...
-    @overload
-    def __radd__(self, other: integer, /) -> Incomplete: ...
-
-    @override  # type: ignore[override]
-    @overload
-    def __sub__(self, other: int | uint8 | bool_ | Self, /) -> Self: ...
-    @overload
-    def __sub__(self, other: float, /) -> float64: ...
-    @overload
-    def __sub__(self, other: complex, /) -> complex128: ...
-    @overload
-    def __sub__(self, other: unsignedinteger, /) -> unsignedinteger: ...
-    @overload
-    def __sub__(self, other: integer, /) -> Incomplete: ...
-
-    @override  # type: ignore[override]
-    @overload
-    def __rsub__(self, other: int | uint8 | bool_, /) -> Self: ...
-    @overload
-    def __rsub__(self, other: float, /) -> float64: ...
-    @overload
-    def __rsub__(self, other: complex, /) -> complex128: ...
-    @overload
-    def __rsub__(self, other: unsignedinteger, /) -> unsignedinteger: ...
-    @overload
-    def __rsub__(self, other: integer, /) -> Incomplete: ...
-
-    @override  # type: ignore[override]
-    @overload
-    def __mul__(self, other: int | uint8 | bool_ | Self, /) -> Self: ...
-    @overload
-    def __mul__(self, other: float, /) -> float64: ...
-    @overload
-    def __mul__(self, other: complex, /) -> complex128: ...
-    @overload
-    def __mul__(self, other: unsignedinteger, /) -> unsignedinteger: ...
-    @overload
-    def __mul__(self, other: integer, /) -> Incomplete: ...
-
-    @override  # type: ignore[override]
-    @overload
-    def __rmul__(self, other: int | uint8 | bool_, /) -> Self: ...
-    @overload
-    def __rmul__(self, other: float, /) -> float64: ...
-    @overload
-    def __rmul__(self, other: complex, /) -> complex128: ...
-    @overload
-    def __rmul__(self, other: unsignedinteger, /) -> unsignedinteger: ...
-    @overload
-    def __rmul__(self, other: integer, /) -> Incomplete: ...
-
-    @override  # type: ignore[override]
-    @overload
-    def __pow__(self, other: int | uint8 | bool_ | Self, mod: None = None, /) -> Self: ...
-    @overload
-    def __pow__(self, other: float, mod: None = None, /) -> float64: ...
-    @overload
-    def __pow__(self, other: complex, mod: None = None, /) -> complex128: ...
-    @overload
-    def __pow__(self, other: unsignedinteger, mod: None = None, /) -> unsignedinteger: ...
-    @overload
-    def __pow__(self, other: integer, mod: None = None, /) -> Incomplete: ...
-
-    @override  # type: ignore[override]
-    @overload
-    def __rpow__(self, other: int | uint8 | bool_, mod: None = None, /) -> Self: ...
-    @overload
-    def __rpow__(self, other: float, mod: None = None, /) -> float64: ...
-    @overload
-    def __rpow__(self, other: complex, mod: None = None, /) -> complex128: ...
-    @overload
-    def __rpow__(self, other: unsignedinteger, mod: None = None, /) -> unsignedinteger: ...
-    @overload
-    def __rpow__(self, other: integer, mod: None = None, /) -> Incomplete: ...
-
-    # modular division ops
-
-    @override  # type: ignore[override]
-    @overload
-    def __floordiv__(self, other: int | uint8 | bool_ | Self, /) -> Self: ...
-    @overload
-    def __floordiv__(self, other: float, /) -> float64: ...
-    @overload
-    def __floordiv__(self, other: unsignedinteger, /) -> unsignedinteger: ...
-    @overload
-    def __floordiv__(self, other: integer, /) -> Incomplete: ...
-
-    @override  # type: ignore[override]
-    @overload
-    def __rfloordiv__(self, other: int | uint8 | bool_, /) -> Self: ...
-    @overload
-    def __rfloordiv__(self, other: float, /) -> float64: ...
-    @overload
-    def __rfloordiv__(self, other: unsignedinteger, /) -> unsignedinteger: ...
-    @overload
-    def __rfloordiv__(self, other: integer, /) -> Incomplete: ...
-
-    @override  # type: ignore[override]
-    @overload
-    def __mod__(self, other: int | uint8 | bool_ | Self, /) -> Self: ...
-    @overload
-    def __mod__(self, other: float, /) -> float64: ...
-    @overload
-    def __mod__(self, other: unsignedinteger, /) -> unsignedinteger: ...
-    @overload
-    def __mod__(self, other: integer, /) -> Incomplete: ...
-
-    @override  # type: ignore[override]
-    @overload
-    def __rmod__(self, other: int | uint8 | bool_, /) -> Self: ...
-    @overload
-    def __rmod__(self, other: float, /) -> float64: ...
-    @overload
-    def __rmod__(self, other: unsignedinteger, /) -> unsignedinteger: ...
-    @overload
-    def __rmod__(self, other: integer, /) -> Incomplete: ...
-
-    @override  # type: ignore[override]
-    @overload
-    def __divmod__(self, other: int | uint8 | bool_ | Self, /) -> _2Tuple[Self]: ...
-    @overload
-    def __divmod__(self, other: float, /) -> _2Tuple[float64]: ...
-    @overload
-    def __divmod__(self, other: unsignedinteger, /) -> _2Tuple[unsignedinteger]: ...
-    @overload
-    def __divmod__(self, other: integer, /) -> _2Tuple[Incomplete]: ...
-
-    @override  # type: ignore[override]
-    @overload
-    def __rdivmod__(self, other: int | uint8 | bool_, /) -> _2Tuple[Self]: ...
-    @overload
-    def __rdivmod__(self, other: float, /) -> _2Tuple[float64]: ...
-    @overload
-    def __rdivmod__(self, other: unsignedinteger, /) -> _2Tuple[unsignedinteger]: ...
-    @overload
-    def __rdivmod__(self, other: integer, /) -> _2Tuple[Incomplete]: ...
-
-    # bitwise ops
-
-    @override  # type: ignore[override]
-    @overload
-    def __lshift__(self, other: int | int8 | bool_ | Self, /) -> Self: ...
-    @overload
-    def __lshift__(self, other: unsignedinteger, /) -> unsignedinteger: ...
-    @overload
-    def __lshift__(self, other: signedinteger, /) -> signedinteger: ...
-
-    @override  # type: ignore[override]
-    @overload
-    def __rlshift__(self, other: int | int8 | bool_, /) -> Self: ...
-    @overload
-    def __rlshift__(self, other: unsignedinteger, /) -> unsignedinteger: ...
-    @overload
-    def __rlshift__(self, other: signedinteger, /) -> signedinteger: ...
-
-    @override  # type: ignore[override]
-    @overload
-    def __rshift__(self, other: int | int8 | bool_ | Self, /) -> Self: ...
-    @overload
-    def __rshift__(self, other: unsignedinteger, /) -> unsignedinteger: ...
-    @overload
-    def __rshift__(self, other: signedinteger, /) -> signedinteger: ...
-
-    @override  # type: ignore[override]
-    @overload
-    def __rrshift__(self, other: int | int8 | bool_, /) -> Self: ...
-    @overload
-    def __rrshift__(self, other: unsignedinteger, /) -> unsignedinteger: ...
-    @overload
-    def __rrshift__(self, other: signedinteger, /) -> signedinteger: ...
-
-    @override  # type: ignore[override]
-    @overload
-    def __and__(self, other: int | int8 | bool_ | Self, /) -> Self: ...
-    @overload
-    def __and__(self, other: unsignedinteger, /) -> unsignedinteger: ...
-    @overload
-    def __and__(self, other: signedinteger, /) -> signedinteger: ...
-
-    @override  # type: ignore[override]
-    @overload
-    def __rand__(self, other: int | int8 | bool_, /) -> Self: ...
-    @overload
-    def __rand__(self, other: unsignedinteger, /) -> unsignedinteger: ...
-    @overload
-    def __rand__(self, other: signedinteger, /) -> signedinteger: ...
-
-    @override  # type: ignore[override]
-    @overload
-    def __xor__(self, other: int | int8 | bool_ | Self, /) -> Self: ...
-    @overload
-    def __xor__(self, other: unsignedinteger, /) -> unsignedinteger: ...
-    @overload
-    def __xor__(self, other: signedinteger, /) -> signedinteger: ...
-
-    @override  # type: ignore[override]
-    @overload
-    def __rxor__(self, other: int | int8 | bool_, /) -> Self: ...
-    @overload
-    def __rxor__(self, other: unsignedinteger, /) -> unsignedinteger: ...
-    @overload
-    def __rxor__(self, other: signedinteger, /) -> signedinteger: ...
-
-    @override  # type: ignore[override]
-    @overload
-    def __or__(self, other: int | int8 | bool_ | Self, /) -> Self: ...
-    @overload
-    def __or__(self, other: unsignedinteger, /) -> unsignedinteger: ...
-    @overload
-    def __or__(self, other: signedinteger, /) -> signedinteger: ...
-
-    @override  # type: ignore[override]
-    @overload
-    def __ror__(self, other: int | int8 | bool_, /) -> Self: ...
-    @overload
-    def __ror__(self, other: unsignedinteger, /) -> unsignedinteger: ...
-    @overload
-    def __ror__(self, other: signedinteger, /) -> signedinteger: ...
-
-uint8: TypeAlias = unsignedinteger[_8Bit]
-uint16: TypeAlias = unsignedinteger[_16Bit]
-uint32: TypeAlias = unsignedinteger[_32Bit]
-uint64: TypeAlias = unsignedinteger[_64Bit]
-
-ubyte: TypeAlias = unsignedinteger[_NBitByte]
-ushort: TypeAlias = unsignedinteger[_NBitShort]
-uintc: TypeAlias = unsignedinteger[_NBitIntC]
-uintp: TypeAlias = unsignedinteger[_NBitIntP]
-uint: TypeAlias = uintp
-ulong: TypeAlias = unsignedinteger[_NBitLong]
-ulonglong: TypeAlias = unsignedinteger[_NBitLongLong]
-
-class inexact(number[_NBit, _InexactItemT_co], Generic[_NBit, _InexactItemT_co]):
-    @abstractmethod
-    def __new__(cls, value: _ConvertibleToFloat | None = 0, /) -> Self: ...
-
-class floating(_RealMixin, _RoundMixin, inexact[_NBit1, float]):
-    def __new__(cls, value: _ConvertibleToFloat | None = 0, /) -> Self: ...
-
-    # arithmetic ops
-
-    @override  # type: ignore[override]
-    @overload
-    def __add__(self, other: int | float16 | uint8 | int8 | bool_ | Self, /) -> Self: ...
-    @overload
-    def __add__(self, other: integer | floating, /) -> floating: ...
-    @overload
-    def __add__(self, other: float, /) -> Self: ...
-    @overload
-    def __add__(self, other: complex, /) -> complexfloating: ...
-
-    @override  # type: ignore[override]
-    @overload
-    def __radd__(self, other: int | float16 | uint8 | int8 | bool_, /) -> Self: ...
-    @overload
-    def __radd__(self, other: integer | floating, /) -> floating: ...
-    @overload
-    def __radd__(self, other: float, /) -> Self: ...
-    @overload
-    def __radd__(self, other: complex, /) -> complexfloating: ...
-
-    @override  # type: ignore[override]
-    @overload
-    def __sub__(self, other: int | float16 | uint8 | int8 | bool_ | Self, /) -> Self: ...
-    @overload
-    def __sub__(self, other: integer | floating, /) -> floating: ...
-    @overload
-    def __sub__(self, other: float, /) -> Self: ...
-    @overload
-    def __sub__(self, other: complex, /) -> complexfloating: ...
-
-    @override  # type: ignore[override]
-    @overload
-    def __rsub__(self, other: int | float16 | uint8 | int8 | bool_, /) -> Self: ...
-    @overload
-    def __rsub__(self, other: integer | floating, /) -> floating: ...
-    @overload
-    def __rsub__(self, other: float, /) -> Self: ...
-    @overload
-    def __rsub__(self, other: complex, /) -> complexfloating: ...
-
-    @override  # type: ignore[override]
-    @overload
-    def __mul__(self, other: int | float16 | uint8 | int8 | bool_ | Self, /) -> Self: ...
-    @overload
-    def __mul__(self, other: integer | floating, /) -> floating: ...
-    @overload
-    def __mul__(self, other: float, /) -> Self: ...
-    @overload
-    def __mul__(self, other: complex, /) -> complexfloating: ...
-
-    @override  # type: ignore[override]
-    @overload
-    def __rmul__(self, other: int | float16 | uint8 | int8 | bool_, /) -> Self: ...
-    @overload
-    def __rmul__(self, other: integer | floating, /) -> floating: ...
-    @overload
-    def __rmul__(self, other: float, /) -> Self: ...
-    @overload
-    def __rmul__(self, other: complex, /) -> complexfloating: ...
-
-    @override  # type: ignore[override]
-    @overload
-    def __pow__(self, other: int | float16 | uint8 | int8 | bool_ | Self, mod: None = None, /) -> Self: ...
-    @overload
-    def __pow__(self, other: integer | floating, mod: None = None, /) -> floating: ...
-    @overload
-    def __pow__(self, other: float, mod: None = None, /) -> Self: ...
-    @overload
-    def __pow__(self, other: complex, mod: None = None, /) -> complexfloating: ...
-
-    @override  # type: ignore[override]
-    @overload
-    def __rpow__(self, other: int | float16 | uint8 | int8 | bool_, mod: None = None, /) -> Self: ...
-    @overload
-    def __rpow__(self, other: integer | floating, mod: None = None, /) -> floating: ...
-    @overload
-    def __rpow__(self, other: float, mod: None = None, /) -> Self: ...
-    @overload
-    def __rpow__(self, other: complex, mod: None = None, /) -> complexfloating: ...
-
-    @override  # type: ignore[override]
-    @overload
-    def __truediv__(self, other: int | float16 | uint8 | int8 | bool_ | Self, /) -> Self: ...
-    @overload
-    def __truediv__(self, other: integer | floating, /) -> floating: ...
-    @overload
-    def __truediv__(self, other: float, /) -> Self: ...
-    @overload
-    def __truediv__(self, other: complex, /) -> complexfloating: ...
-
-    @override  # type: ignore[override]
-    @overload
-    def __rtruediv__(self, other: int | float16 | uint8 | int8 | bool_, /) -> Self: ...
-    @overload
-    def __rtruediv__(self, other: integer | floating, /) -> floating: ...
-    @overload
-    def __rtruediv__(self, other: float, /) -> Self: ...
-    @overload
-    def __rtruediv__(self, other: complex, /) -> complexfloating: ...
-
-    # modular division ops
-
-    @overload
-    def __floordiv__(self, other: int | float16 | uint8 | int8 | bool_ | Self, /) -> Self: ...
-    @overload
-    def __floordiv__(self, other: integer | floating, /) -> floating: ...
-    @overload
-    def __floordiv__(self, other: float, /) -> Self: ...
-
-    @overload
-    def __rfloordiv__(self, other: int | float16 | uint8 | int8 | bool_, /) -> Self: ...
-    @overload
-    def __rfloordiv__(self, other: integer | floating, /) -> floating: ...
-    @overload
-    def __rfloordiv__(self, other: float, /) -> Self: ...
-
-    @overload
-    def __mod__(self, other: int | float16 | uint8 | int8 | bool_ | Self, /) -> Self: ...
-    @overload
-    def __mod__(self, other: integer | floating, /) -> floating: ...
-    @overload
-    def __mod__(self, other: float, /) -> Self: ...
-
-    @overload
-    def __rmod__(self, other: int | float16 | uint8 | int8 | bool_, /) -> Self: ...
-    @overload
-    def __rmod__(self, other: integer | floating, /) -> floating: ...
-    @overload
-    def __rmod__(self, other: float, /) -> Self: ...
-
-    @overload
-    def __divmod__(self, other: int | float16 | uint8 | int8 | bool_ | Self, /) -> _2Tuple[Self]: ...
-    @overload
-    def __divmod__(self, other: integer | floating, /) -> _2Tuple[floating]: ...
-    @overload
-    def __divmod__(self, other: float, /) -> _2Tuple[Self]: ...
-
-    @overload
-    def __rdivmod__(self, other: int | float16 | uint8 | int8 | bool_, /) -> _2Tuple[Self]: ...
-    @overload
-    def __rdivmod__(self, other: integer | floating, /) -> _2Tuple[floating]: ...
-    @overload
-    def __rdivmod__(self, other: float, /) -> _2Tuple[Self]: ...
-
-    # NOTE: `is_integer` and `as_integer_ratio` are technically defined in the concrete subtypes
-    def is_integer(self, /) -> builtins.bool: ...
-    def as_integer_ratio(self, /) -> tuple[int, int]: ...
 
 float16: TypeAlias = floating[_16Bit]
 float32: TypeAlias = floating[_32Bit]
