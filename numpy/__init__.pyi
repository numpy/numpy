--- conflicted
+++ resolved
@@ -2219,11 +2219,7 @@
     @property
     def shape(self) -> _ShapeT_co: ...
     @shape.setter
-<<<<<<< HEAD
-    @deprecated("Setting the shape on a NumPy array has been deprecated in NumPy 2.4")
-=======
     @deprecated("In-place shape modification will be deprecated in NumPy 2.5.", category=PendingDeprecationWarning)
->>>>>>> 3a84feb5
     def shape(self, value: _ShapeLike) -> None: ...
 
     #
