--- conflicted
+++ resolved
@@ -2208,11 +2208,7 @@
     @property
     def shape(self) -> _ShapeT_co: ...
     @shape.setter
-<<<<<<< HEAD
-    @deprecated("Setting the shape on a NumPy array has been deprecated in NumPy 2.4")
-=======
-    @deprecated("In-place shape modification will be deprecated in NumPy 2.5.", category=PendingDeprecationWarning)
->>>>>>> 19fabe82
+    @deprecated("In-place shape modification has been deprecated in NumPy 2.5.")
     def shape(self, value: _ShapeLike) -> None: ...
 
     #
