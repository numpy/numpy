--- conflicted
+++ resolved
@@ -17,11 +17,8 @@
 
 import numpy as np
 from numpy import (
-<<<<<<< HEAD
     _AnyShapeT,
-=======
     _HasDType,
->>>>>>> e766381f
     _HasDTypeWithRealAndImag,
     _ModeKind,
     _OrderACF,
