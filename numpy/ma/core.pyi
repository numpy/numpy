# pyright: reportIncompatibleMethodOverride=false
# ruff: noqa: ANN001, ANN002, ANN003, ANN201, ANN202 ANN204, ANN401

from _typeshed import Incomplete
from collections.abc import Sequence
from typing import Any, Literal, NoReturn, Self, SupportsIndex, TypeAlias, overload
from typing_extensions import TypeIs, TypeVar

import numpy as np
from numpy import (
    _HasDTypeWithRealAndImag,
    _ModeKind,
    _OrderKACF,
    _PartitionKind,
    _SortKind,
    amax,
    amin,
    bool_,
    bytes_,
    character,
    complex128,
    complexfloating,
    datetime64,
    dtype,
    dtypes,
    expand_dims,
    float16,
    float32,
    float64,
    floating,
    generic,
    inexact,
    int8,
    int64,
    int_,
    integer,
    intp,
    ndarray,
    number,
    object_,
    signedinteger,
    str_,
    timedelta64,
    unsignedinteger,
)
from numpy._globals import _NoValueType
from numpy._typing import (
    ArrayLike,
    DTypeLike,
    NDArray,
    _32Bit,
    _64Bit,
    _AnyShape,
    _ArrayLike,
    _ArrayLikeBool_co,
    _ArrayLikeBytes_co,
    _ArrayLikeComplex128_co,
    _ArrayLikeComplex_co,
    _ArrayLikeDT64_co,
    _ArrayLikeFloat64_co,
    _ArrayLikeFloat_co,
    _ArrayLikeInt,
    _ArrayLikeInt_co,
    _ArrayLikeNumber_co,
    _ArrayLikeObject_co,
    _ArrayLikeStr_co,
    _ArrayLikeString_co,
    _ArrayLikeTD64_co,
    _ArrayLikeUInt_co,
    _DTypeLikeBool,
    _IntLike_co,
    _ScalarLike_co,
    _Shape,
    _ShapeLike,
)

__all__ = [
    "MAError",
    "MaskError",
    "MaskType",
    "MaskedArray",
    "abs",
    "absolute",
    "add",
    "all",
    "allclose",
    "allequal",
    "alltrue",
    "amax",
    "amin",
    "angle",
    "anom",
    "anomalies",
    "any",
    "append",
    "arange",
    "arccos",
    "arccosh",
    "arcsin",
    "arcsinh",
    "arctan",
    "arctan2",
    "arctanh",
    "argmax",
    "argmin",
    "argsort",
    "around",
    "array",
    "asanyarray",
    "asarray",
    "bitwise_and",
    "bitwise_or",
    "bitwise_xor",
    "bool_",
    "ceil",
    "choose",
    "clip",
    "common_fill_value",
    "compress",
    "compressed",
    "concatenate",
    "conjugate",
    "convolve",
    "copy",
    "correlate",
    "cos",
    "cosh",
    "count",
    "cumprod",
    "cumsum",
    "default_fill_value",
    "diag",
    "diagonal",
    "diff",
    "divide",
    "empty",
    "empty_like",
    "equal",
    "exp",
    "expand_dims",
    "fabs",
    "filled",
    "fix_invalid",
    "flatten_mask",
    "flatten_structured_array",
    "floor",
    "floor_divide",
    "fmod",
    "frombuffer",
    "fromflex",
    "fromfunction",
    "getdata",
    "getmask",
    "getmaskarray",
    "greater",
    "greater_equal",
    "harden_mask",
    "hypot",
    "identity",
    "ids",
    "indices",
    "inner",
    "innerproduct",
    "isMA",
    "isMaskedArray",
    "is_mask",
    "is_masked",
    "isarray",
    "left_shift",
    "less",
    "less_equal",
    "log",
    "log2",
    "log10",
    "logical_and",
    "logical_not",
    "logical_or",
    "logical_xor",
    "make_mask",
    "make_mask_descr",
    "make_mask_none",
    "mask_or",
    "masked",
    "masked_array",
    "masked_equal",
    "masked_greater",
    "masked_greater_equal",
    "masked_inside",
    "masked_invalid",
    "masked_less",
    "masked_less_equal",
    "masked_not_equal",
    "masked_object",
    "masked_outside",
    "masked_print_option",
    "masked_singleton",
    "masked_values",
    "masked_where",
    "max",
    "maximum",
    "maximum_fill_value",
    "mean",
    "min",
    "minimum",
    "minimum_fill_value",
    "mod",
    "multiply",
    "mvoid",
    "ndim",
    "negative",
    "nomask",
    "nonzero",
    "not_equal",
    "ones",
    "ones_like",
    "outer",
    "outerproduct",
    "power",
    "prod",
    "product",
    "ptp",
    "put",
    "putmask",
    "ravel",
    "remainder",
    "repeat",
    "reshape",
    "resize",
    "right_shift",
    "round",
    "round_",
    "set_fill_value",
    "shape",
    "sin",
    "sinh",
    "size",
    "soften_mask",
    "sometrue",
    "sort",
    "sqrt",
    "squeeze",
    "std",
    "subtract",
    "sum",
    "swapaxes",
    "take",
    "tan",
    "tanh",
    "trace",
    "transpose",
    "true_divide",
    "var",
    "where",
    "zeros",
    "zeros_like",
]

_ShapeT = TypeVar("_ShapeT", bound=_Shape)
_ShapeT_co = TypeVar("_ShapeT_co", bound=_Shape, default=_AnyShape, covariant=True)
_DTypeT = TypeVar("_DTypeT", bound=dtype)
_DTypeT_co = TypeVar("_DTypeT_co", bound=dtype, default=dtype, covariant=True)
_ArrayT = TypeVar("_ArrayT", bound=ndarray[Any, Any])
_ScalarT = TypeVar("_ScalarT", bound=generic)
_ScalarT_co = TypeVar("_ScalarT_co", bound=generic, covariant=True)
_NumberT = TypeVar("_NumberT", bound=number)
_RealNumberT = TypeVar("_RealNumberT", bound=floating | integer)
# A subset of `MaskedArray` that can be parametrized w.r.t. `np.generic`
_MaskedArray: TypeAlias = MaskedArray[_AnyShape, dtype[_ScalarT]]

_MaskedArrayUInt_co: TypeAlias = _MaskedArray[unsignedinteger | np.bool]
_MaskedArrayInt_co: TypeAlias = _MaskedArray[integer | np.bool]
_MaskedArrayFloat64_co: TypeAlias = _MaskedArray[floating[_64Bit] | float32 | float16 | integer | np.bool]
_MaskedArrayFloat_co: TypeAlias = _MaskedArray[floating | integer | np.bool]
_MaskedArrayComplex128_co: TypeAlias = _MaskedArray[number[_64Bit] | number[_32Bit] | float16 | integer | np.bool]
_MaskedArrayComplex_co: TypeAlias = _MaskedArray[inexact | integer | np.bool]
_MaskedArrayNumber_co: TypeAlias = _MaskedArray[number | np.bool]
_MaskedArrayTD64_co: TypeAlias = _MaskedArray[timedelta64 | integer | np.bool]

_Array1D: TypeAlias = np.ndarray[tuple[int], np.dtype[_ScalarT]]

MaskType = bool_
nomask: bool_[Literal[False]]

class MaskedArrayFutureWarning(FutureWarning): ...
class MAError(Exception): ...
class MaskError(MAError): ...

def default_fill_value(obj): ...
def minimum_fill_value(obj): ...
def maximum_fill_value(obj): ...
def set_fill_value(a, fill_value): ...
def common_fill_value(a, b): ...
@overload
def filled(a: ndarray[_ShapeT_co, _DTypeT_co], fill_value: _ScalarLike_co | None = None) -> ndarray[_ShapeT_co, _DTypeT_co]: ...
@overload
def filled(a: _ArrayLike[_ScalarT_co], fill_value: _ScalarLike_co | None = None) -> NDArray[_ScalarT_co]: ...
@overload
def filled(a: ArrayLike, fill_value: _ScalarLike_co | None = None) -> NDArray[Any]: ...
def getdata(a, subok=...): ...
get_data = getdata

def fix_invalid(a, mask=..., copy=..., fill_value=...): ...

class _MaskedUFunc:
    f: Any
    __doc__: Any
    __name__: Any
    def __init__(self, ufunc): ...

class _MaskedUnaryOperation(_MaskedUFunc):
    fill: Any
    domain: Any
    def __init__(self, mufunc, fill=..., domain=...): ...
    def __call__(self, a, *args, **kwargs): ...

class _MaskedBinaryOperation(_MaskedUFunc):
    fillx: Any
    filly: Any
    def __init__(self, mbfunc, fillx=..., filly=...): ...
    def __call__(self, a, b, *args, **kwargs): ...
    def reduce(self, target, axis=..., dtype=...): ...
    def outer(self, a, b): ...
    def accumulate(self, target, axis=...): ...

class _DomainedBinaryOperation(_MaskedUFunc):
    domain: Any
    fillx: Any
    filly: Any
    def __init__(self, dbfunc, domain, fillx=..., filly=...): ...
    def __call__(self, a, b, *args, **kwargs): ...

exp: _MaskedUnaryOperation
conjugate: _MaskedUnaryOperation
sin: _MaskedUnaryOperation
cos: _MaskedUnaryOperation
arctan: _MaskedUnaryOperation
arcsinh: _MaskedUnaryOperation
sinh: _MaskedUnaryOperation
cosh: _MaskedUnaryOperation
tanh: _MaskedUnaryOperation
abs: _MaskedUnaryOperation
absolute: _MaskedUnaryOperation
angle: _MaskedUnaryOperation
fabs: _MaskedUnaryOperation
negative: _MaskedUnaryOperation
floor: _MaskedUnaryOperation
ceil: _MaskedUnaryOperation
around: _MaskedUnaryOperation
logical_not: _MaskedUnaryOperation
sqrt: _MaskedUnaryOperation
log: _MaskedUnaryOperation
log2: _MaskedUnaryOperation
log10: _MaskedUnaryOperation
tan: _MaskedUnaryOperation
arcsin: _MaskedUnaryOperation
arccos: _MaskedUnaryOperation
arccosh: _MaskedUnaryOperation
arctanh: _MaskedUnaryOperation

add: _MaskedBinaryOperation
subtract: _MaskedBinaryOperation
multiply: _MaskedBinaryOperation
arctan2: _MaskedBinaryOperation
equal: _MaskedBinaryOperation
not_equal: _MaskedBinaryOperation
less_equal: _MaskedBinaryOperation
greater_equal: _MaskedBinaryOperation
less: _MaskedBinaryOperation
greater: _MaskedBinaryOperation
logical_and: _MaskedBinaryOperation
def alltrue(target: ArrayLike, axis: SupportsIndex | None = 0, dtype: _DTypeLikeBool | None = None) -> Incomplete: ...
logical_or: _MaskedBinaryOperation
def sometrue(target: ArrayLike, axis: SupportsIndex | None = 0, dtype: _DTypeLikeBool | None = None) -> Incomplete: ...
logical_xor: _MaskedBinaryOperation
bitwise_and: _MaskedBinaryOperation
bitwise_or: _MaskedBinaryOperation
bitwise_xor: _MaskedBinaryOperation
hypot: _MaskedBinaryOperation

divide: _DomainedBinaryOperation
true_divide: _DomainedBinaryOperation
floor_divide: _DomainedBinaryOperation
remainder: _DomainedBinaryOperation
fmod: _DomainedBinaryOperation
mod: _DomainedBinaryOperation

def make_mask_descr(ndtype): ...

@overload
def getmask(a: _ScalarLike_co) -> bool_: ...
@overload
def getmask(a: MaskedArray[_ShapeT_co, Any]) -> np.ndarray[_ShapeT_co, dtype[bool_]] | bool_: ...
@overload
def getmask(a: ArrayLike) -> NDArray[bool_] | bool_: ...

get_mask = getmask

def getmaskarray(arr): ...

# It's sufficient for `m` to have dtype with type: `type[np.bool_]`,
# which isn't necessarily a ndarray. Please open an issue if this causes issues.
def is_mask(m: object) -> TypeIs[NDArray[bool_]]: ...

def make_mask(m, copy=..., shrink=..., dtype=...): ...
def make_mask_none(newshape, dtype=...): ...
def mask_or(m1, m2, copy=..., shrink=...): ...
def flatten_mask(mask): ...
def masked_where(condition, a, copy=...): ...
def masked_greater(x, value, copy=...): ...
def masked_greater_equal(x, value, copy=...): ...
def masked_less(x, value, copy=...): ...
def masked_less_equal(x, value, copy=...): ...
def masked_not_equal(x, value, copy=...): ...
def masked_equal(x, value, copy=...): ...
def masked_inside(x, v1, v2, copy=...): ...
def masked_outside(x, v1, v2, copy=...): ...
def masked_object(x, value, copy=..., shrink=...): ...
def masked_values(x, value, rtol=..., atol=..., copy=..., shrink=...): ...
def masked_invalid(a, copy=...): ...

class _MaskedPrintOption:
    def __init__(self, display): ...
    def display(self): ...
    def set_display(self, s): ...
    def enabled(self): ...
    def enable(self, shrink=...): ...

masked_print_option: _MaskedPrintOption

def flatten_structured_array(a): ...

class MaskedIterator:
    ma: Any
    dataiter: Any
    maskiter: Any
    def __init__(self, ma): ...
    def __iter__(self): ...
    def __getitem__(self, indx): ...
    def __setitem__(self, index, value): ...
    def __next__(self): ...

class MaskedArray(ndarray[_ShapeT_co, _DTypeT_co]):
    __array_priority__: Any
    def __new__(cls, data=..., mask=..., dtype=..., copy=..., subok=..., ndmin=..., fill_value=..., keep_mask=..., hard_mask=..., shrink=..., order=...): ...
    def __array_finalize__(self, obj): ...
    def __array_wrap__(self, obj, context=..., return_scalar=...): ...
    def view(self, dtype=..., type=..., fill_value=...): ...
    def __getitem__(self, indx): ...
    def __setitem__(self, indx, value): ...
    @property
    def shape(self) -> _ShapeT_co: ...
    @shape.setter
    def shape(self: MaskedArray[_ShapeT, Any], shape: _ShapeT, /) -> None: ...
    def __setmask__(self, mask: _ArrayLikeBool_co, copy: bool = False) -> None: ...
    @property
    def mask(self) -> NDArray[MaskType] | MaskType: ...
    @mask.setter
    def mask(self, value: _ArrayLikeBool_co, /) -> None: ...
    @property
    def recordmask(self): ...
    @recordmask.setter
    def recordmask(self, mask): ...
    def harden_mask(self) -> Self: ...
    def soften_mask(self) -> Self: ...
    @property
    def hardmask(self) -> bool: ...
    def unshare_mask(self) -> Self: ...
    @property
    def sharedmask(self) -> bool: ...
    def shrink_mask(self) -> Self: ...
    @property
    def baseclass(self) -> type[NDArray[Any]]: ...
    data: Any
    @property
    def flat(self): ...
    @flat.setter
    def flat(self, value): ...
    @property
    def fill_value(self): ...
    @fill_value.setter
    def fill_value(self, value=...): ...
    get_fill_value: Any
    set_fill_value: Any
    def filled(self, /, fill_value: _ScalarLike_co | None = None) -> ndarray[_ShapeT_co, _DTypeT_co]: ...
    def compressed(self) -> ndarray[tuple[int], _DTypeT_co]: ...
    def compress(self, condition, axis=..., out=...): ...
    def __eq__(self, other): ...
    def __ne__(self, other): ...
    def __ge__(self, other: ArrayLike, /) -> _MaskedArray[bool_]: ...  # type: ignore[override]
    def __gt__(self, other: ArrayLike, /) -> _MaskedArray[bool_]: ...  # type: ignore[override]
    def __le__(self, other: ArrayLike, /) -> _MaskedArray[bool_]: ...  # type: ignore[override]
    def __lt__(self, other: ArrayLike, /) -> _MaskedArray[bool_]: ...  # type: ignore[override]

    # Keep in sync with `ndarray.__add__`
    @overload
    def __add__(self: _MaskedArray[_NumberT], other: int | np.bool, /) -> MaskedArray[_ShapeT_co, dtype[_NumberT]]: ...
    @overload
    def __add__(self: _MaskedArray[_NumberT], other: _ArrayLikeBool_co, /) -> _MaskedArray[_NumberT]: ...  # type: ignore[overload-overlap]
    @overload
    def __add__(self: _MaskedArray[np.bool], other: _ArrayLikeBool_co, /) -> _MaskedArray[np.bool]: ...  # type: ignore[overload-overlap]
    @overload
    def __add__(self: _MaskedArray[np.bool], other: _ArrayLike[_NumberT], /) -> _MaskedArray[_NumberT]: ...  # type: ignore[overload-overlap]
    @overload
    def __add__(self: _MaskedArray[float64], other: _ArrayLikeFloat64_co, /) -> _MaskedArray[float64]: ...
    @overload
    def __add__(self: _MaskedArrayFloat64_co, other: _ArrayLike[floating[_64Bit]], /) -> _MaskedArray[float64]: ...
    @overload
    def __add__(self: _MaskedArray[complex128], other: _ArrayLikeComplex128_co, /) -> _MaskedArray[complex128]: ...
    @overload
    def __add__(self: _MaskedArrayComplex128_co, other: _ArrayLike[complexfloating[_64Bit]], /) -> _MaskedArray[complex128]: ...
    @overload
    def __add__(self: _MaskedArrayUInt_co, other: _ArrayLikeUInt_co, /) -> _MaskedArray[unsignedinteger]: ...  # type: ignore[overload-overlap]
    @overload
    def __add__(self: _MaskedArrayInt_co, other: _ArrayLikeInt_co, /) -> _MaskedArray[signedinteger]: ...  # type: ignore[overload-overlap]
    @overload
    def __add__(self: _MaskedArrayFloat_co, other: _ArrayLikeFloat_co, /) -> _MaskedArray[floating]: ...  # type: ignore[overload-overlap]
    @overload
    def __add__(self: _MaskedArrayComplex_co, other: _ArrayLikeComplex_co, /) -> _MaskedArray[complexfloating]: ...  # type: ignore[overload-overlap]
    @overload
    def __add__(self: _MaskedArray[number], other: _ArrayLikeNumber_co, /) -> _MaskedArray[number]: ...  # type: ignore[overload-overlap]
    @overload
    def __add__(self: _MaskedArrayTD64_co, other: _ArrayLikeTD64_co, /) -> _MaskedArray[timedelta64]: ...
    @overload
    def __add__(self: _MaskedArrayTD64_co, other: _ArrayLikeDT64_co, /) -> _MaskedArray[datetime64]: ...
    @overload
    def __add__(self: _MaskedArray[datetime64], other: _ArrayLikeTD64_co, /) -> _MaskedArray[datetime64]: ...
    @overload
    def __add__(self: _MaskedArray[bytes_], other: _ArrayLikeBytes_co, /) -> _MaskedArray[bytes_]: ...
    @overload
    def __add__(self: _MaskedArray[str_], other: _ArrayLikeStr_co, /) -> _MaskedArray[str_]: ...
    @overload
    def __add__(
        self: MaskedArray[Any, dtypes.StringDType],
        other: _ArrayLikeStr_co | _ArrayLikeString_co,
        /,
    ) -> MaskedArray[_AnyShape, dtypes.StringDType]: ...
    @overload
    def __add__(self: _MaskedArray[object_], other: Any, /) -> Any: ...
    @overload
    def __add__(self: _MaskedArray[Any], other: _ArrayLikeObject_co, /) -> Any: ...

    # Keep in sync with `ndarray.__radd__`
    @overload  # signature equivalent to __add__
    def __radd__(self: _MaskedArray[_NumberT], other: int | np.bool, /) -> MaskedArray[_ShapeT_co, dtype[_NumberT]]: ...
    @overload
    def __radd__(self: _MaskedArray[_NumberT], other: _ArrayLikeBool_co, /) -> _MaskedArray[_NumberT]: ...  # type: ignore[overload-overlap]
    @overload
    def __radd__(self: _MaskedArray[np.bool], other: _ArrayLikeBool_co, /) -> _MaskedArray[np.bool]: ...  # type: ignore[overload-overlap]
    @overload
    def __radd__(self: _MaskedArray[np.bool], other: _ArrayLike[_NumberT], /) -> _MaskedArray[_NumberT]: ...  # type: ignore[overload-overlap]
    @overload
    def __radd__(self: _MaskedArray[float64], other: _ArrayLikeFloat64_co, /) -> _MaskedArray[float64]: ...
    @overload
    def __radd__(self: _MaskedArrayFloat64_co, other: _ArrayLike[floating[_64Bit]], /) -> _MaskedArray[float64]: ...
    @overload
    def __radd__(self: _MaskedArray[complex128], other: _ArrayLikeComplex128_co, /) -> _MaskedArray[complex128]: ...
    @overload
    def __radd__(self: _MaskedArrayComplex128_co, other: _ArrayLike[complexfloating[_64Bit]], /) -> _MaskedArray[complex128]: ...
    @overload
    def __radd__(self: _MaskedArrayUInt_co, other: _ArrayLikeUInt_co, /) -> _MaskedArray[unsignedinteger]: ...  # type: ignore[overload-overlap]
    @overload
    def __radd__(self: _MaskedArrayInt_co, other: _ArrayLikeInt_co, /) -> _MaskedArray[signedinteger]: ...  # type: ignore[overload-overlap]
    @overload
    def __radd__(self: _MaskedArrayFloat_co, other: _ArrayLikeFloat_co, /) -> _MaskedArray[floating]: ...  # type: ignore[overload-overlap]
    @overload
    def __radd__(self: _MaskedArrayComplex_co, other: _ArrayLikeComplex_co, /) -> _MaskedArray[complexfloating]: ...  # type: ignore[overload-overlap]
    @overload
    def __radd__(self: _MaskedArray[number], other: _ArrayLikeNumber_co, /) -> _MaskedArray[number]: ...  # type: ignore[overload-overlap]
    @overload
    def __radd__(self: _MaskedArrayTD64_co, other: _ArrayLikeTD64_co, /) -> _MaskedArray[timedelta64]: ...
    @overload
    def __radd__(self: _MaskedArrayTD64_co, other: _ArrayLikeDT64_co, /) -> _MaskedArray[datetime64]: ...
    @overload
    def __radd__(self: _MaskedArray[datetime64], other: _ArrayLikeTD64_co, /) -> _MaskedArray[datetime64]: ...
    @overload
    def __radd__(self: _MaskedArray[bytes_], other: _ArrayLikeBytes_co, /) -> _MaskedArray[bytes_]: ...
    @overload
    def __radd__(self: _MaskedArray[str_], other: _ArrayLikeStr_co, /) -> _MaskedArray[str_]: ...
    @overload
    def __radd__(
        self: MaskedArray[Any, dtypes.StringDType],
        other: _ArrayLikeStr_co | _ArrayLikeString_co,
        /,
    ) -> MaskedArray[_AnyShape, dtypes.StringDType]: ...
    @overload
    def __radd__(self: _MaskedArray[object_], other: Any, /) -> Any: ...
    @overload
    def __radd__(self: _MaskedArray[Any], other: _ArrayLikeObject_co, /) -> Any: ...

    # Keep in sync with `ndarray.__sub__`
    @overload
    def __sub__(self: _MaskedArray[_NumberT], other: int | np.bool, /) -> MaskedArray[_ShapeT_co, dtype[_NumberT]]: ...
    @overload
    def __sub__(self: _MaskedArray[_NumberT], other: _ArrayLikeBool_co, /) -> _MaskedArray[_NumberT]: ...  # type: ignore[overload-overlap]
    @overload
    def __sub__(self: _MaskedArray[np.bool], other: _ArrayLikeBool_co, /) -> NoReturn: ...
    @overload
    def __sub__(self: _MaskedArray[np.bool], other: _ArrayLike[_NumberT], /) -> _MaskedArray[_NumberT]: ...  # type: ignore[overload-overlap]
    @overload
    def __sub__(self: _MaskedArray[float64], other: _ArrayLikeFloat64_co, /) -> _MaskedArray[float64]: ...
    @overload
    def __sub__(self: _MaskedArrayFloat64_co, other: _ArrayLike[floating[_64Bit]], /) -> _MaskedArray[float64]: ...
    @overload
    def __sub__(self: _MaskedArray[complex128], other: _ArrayLikeComplex128_co, /) -> _MaskedArray[complex128]: ...
    @overload
    def __sub__(self: _MaskedArrayComplex128_co, other: _ArrayLike[complexfloating[_64Bit]], /) -> _MaskedArray[complex128]: ...
    @overload
    def __sub__(self: _MaskedArrayUInt_co, other: _ArrayLikeUInt_co, /) -> _MaskedArray[unsignedinteger]: ...  # type: ignore[overload-overlap]
    @overload
    def __sub__(self: _MaskedArrayInt_co, other: _ArrayLikeInt_co, /) -> _MaskedArray[signedinteger]: ...  # type: ignore[overload-overlap]
    @overload
    def __sub__(self: _MaskedArrayFloat_co, other: _ArrayLikeFloat_co, /) -> _MaskedArray[floating]: ...  # type: ignore[overload-overlap]
    @overload
    def __sub__(self: _MaskedArrayComplex_co, other: _ArrayLikeComplex_co, /) -> _MaskedArray[complexfloating]: ...  # type: ignore[overload-overlap]
    @overload
    def __sub__(self: _MaskedArray[number], other: _ArrayLikeNumber_co, /) -> _MaskedArray[number]: ...  # type: ignore[overload-overlap]
    @overload
    def __sub__(self: _MaskedArrayTD64_co, other: _ArrayLikeTD64_co, /) -> _MaskedArray[timedelta64]: ...
    @overload
    def __sub__(self: _MaskedArray[datetime64], other: _ArrayLikeTD64_co, /) -> _MaskedArray[datetime64]: ...
    @overload
    def __sub__(self: _MaskedArray[datetime64], other: _ArrayLikeDT64_co, /) -> _MaskedArray[timedelta64]: ...
    @overload
    def __sub__(self: _MaskedArray[object_], other: Any, /) -> Any: ...
    @overload
    def __sub__(self: _MaskedArray[Any], other: _ArrayLikeObject_co, /) -> Any: ...

    # Keep in sync with `ndarray.__rsub__`
    @overload
    def __rsub__(self: _MaskedArray[_NumberT], other: int | np.bool, /) -> MaskedArray[_ShapeT_co, dtype[_NumberT]]: ...
    @overload
    def __rsub__(self: _MaskedArray[_NumberT], other: _ArrayLikeBool_co, /) -> _MaskedArray[_NumberT]: ...  # type: ignore[overload-overlap]
    @overload
    def __rsub__(self: _MaskedArray[np.bool], other: _ArrayLikeBool_co, /) -> NoReturn: ...
    @overload
    def __rsub__(self: _MaskedArray[np.bool], other: _ArrayLike[_NumberT], /) -> _MaskedArray[_NumberT]: ...  # type: ignore[overload-overlap]
    @overload
    def __rsub__(self: _MaskedArray[float64], other: _ArrayLikeFloat64_co, /) -> _MaskedArray[float64]: ...
    @overload
    def __rsub__(self: _MaskedArrayFloat64_co, other: _ArrayLike[floating[_64Bit]], /) -> _MaskedArray[float64]: ...
    @overload
    def __rsub__(self: _MaskedArray[complex128], other: _ArrayLikeComplex128_co, /) -> _MaskedArray[complex128]: ...
    @overload
    def __rsub__(self: _MaskedArrayComplex128_co, other: _ArrayLike[complexfloating[_64Bit]], /) -> _MaskedArray[complex128]: ...
    @overload
    def __rsub__(self: _MaskedArrayUInt_co, other: _ArrayLikeUInt_co, /) -> _MaskedArray[unsignedinteger]: ...  # type: ignore[overload-overlap]
    @overload
    def __rsub__(self: _MaskedArrayInt_co, other: _ArrayLikeInt_co, /) -> _MaskedArray[signedinteger]: ...  # type: ignore[overload-overlap]
    @overload
    def __rsub__(self: _MaskedArrayFloat_co, other: _ArrayLikeFloat_co, /) -> _MaskedArray[floating]: ...  # type: ignore[overload-overlap]
    @overload
    def __rsub__(self: _MaskedArrayComplex_co, other: _ArrayLikeComplex_co, /) -> _MaskedArray[complexfloating]: ...  # type: ignore[overload-overlap]
    @overload
    def __rsub__(self: _MaskedArray[number], other: _ArrayLikeNumber_co, /) -> _MaskedArray[number]: ...  # type: ignore[overload-overlap]
    @overload
    def __rsub__(self: _MaskedArrayTD64_co, other: _ArrayLikeTD64_co, /) -> _MaskedArray[timedelta64]: ...
    @overload
    def __rsub__(self: _MaskedArrayTD64_co, other: _ArrayLikeDT64_co, /) -> _MaskedArray[datetime64]: ...
    @overload
    def __rsub__(self: _MaskedArray[datetime64], other: _ArrayLikeDT64_co, /) -> _MaskedArray[timedelta64]: ...
    @overload
    def __rsub__(self: _MaskedArray[object_], other: Any, /) -> Any: ...
    @overload
    def __rsub__(self: _MaskedArray[Any], other: _ArrayLikeObject_co, /) -> Any: ...

    # Keep in sync with `ndarray.__mul__`
    @overload
    def __mul__(self: _MaskedArray[_NumberT], other: int | np.bool, /) -> MaskedArray[_ShapeT_co, dtype[_NumberT]]: ...
    @overload
    def __mul__(self: _MaskedArray[_NumberT], other: _ArrayLikeBool_co, /) -> _MaskedArray[_NumberT]: ...  # type: ignore[overload-overlap]
    @overload
    def __mul__(self: _MaskedArray[np.bool], other: _ArrayLikeBool_co, /) -> _MaskedArray[np.bool]: ...  # type: ignore[overload-overlap]
    @overload
    def __mul__(self: _MaskedArray[np.bool], other: _ArrayLike[_NumberT], /) -> _MaskedArray[_NumberT]: ...  # type: ignore[overload-overlap]
    @overload
    def __mul__(self: _MaskedArray[float64], other: _ArrayLikeFloat64_co, /) -> _MaskedArray[float64]: ...
    @overload
    def __mul__(self: _MaskedArrayFloat64_co, other: _ArrayLike[floating[_64Bit]], /) -> _MaskedArray[float64]: ...
    @overload
    def __mul__(self: _MaskedArray[complex128], other: _ArrayLikeComplex128_co, /) -> _MaskedArray[complex128]: ...
    @overload
    def __mul__(self: _MaskedArrayComplex128_co, other: _ArrayLike[complexfloating[_64Bit]], /) -> _MaskedArray[complex128]: ...
    @overload
    def __mul__(self: _MaskedArrayUInt_co, other: _ArrayLikeUInt_co, /) -> _MaskedArray[unsignedinteger]: ...  # type: ignore[overload-overlap]
    @overload
    def __mul__(self: _MaskedArrayInt_co, other: _ArrayLikeInt_co, /) -> _MaskedArray[signedinteger]: ...  # type: ignore[overload-overlap]
    @overload
    def __mul__(self: _MaskedArrayFloat_co, other: _ArrayLikeFloat_co, /) -> _MaskedArray[floating]: ...  # type: ignore[overload-overlap]
    @overload
    def __mul__(self: _MaskedArrayComplex_co, other: _ArrayLikeComplex_co, /) -> _MaskedArray[complexfloating]: ...  # type: ignore[overload-overlap]
    @overload
    def __mul__(self: _MaskedArray[number], other: _ArrayLikeNumber_co, /) -> _MaskedArray[number]: ...
    @overload
    def __mul__(self: _MaskedArray[timedelta64], other: _ArrayLikeFloat_co, /) -> _MaskedArray[timedelta64]: ...
    @overload
    def __mul__(self: _MaskedArrayFloat_co, other: _ArrayLike[timedelta64], /) -> _MaskedArray[timedelta64]: ...
    @overload
    def __mul__(
        self: MaskedArray[Any, dtype[character] | dtypes.StringDType],
        other: _ArrayLikeInt,
        /,
    ) -> MaskedArray[tuple[Any, ...], _DTypeT_co]: ...
    @overload
    def __mul__(self: _MaskedArray[object_], other: Any, /) -> Any: ...
    @overload
    def __mul__(self: _MaskedArray[Any], other: _ArrayLikeObject_co, /) -> Any: ...

    # Keep in sync with `ndarray.__rmul__`
    @overload  # signature equivalent to __mul__
    def __rmul__(self: _MaskedArray[_NumberT], other: int | np.bool, /) -> MaskedArray[_ShapeT_co, dtype[_NumberT]]: ...
    @overload
    def __rmul__(self: _MaskedArray[_NumberT], other: _ArrayLikeBool_co, /) -> _MaskedArray[_NumberT]: ...  # type: ignore[overload-overlap]
    @overload
    def __rmul__(self: _MaskedArray[np.bool], other: _ArrayLikeBool_co, /) -> _MaskedArray[np.bool]: ...  # type: ignore[overload-overlap]
    @overload
    def __rmul__(self: _MaskedArray[np.bool], other: _ArrayLike[_NumberT], /) -> _MaskedArray[_NumberT]: ...  # type: ignore[overload-overlap]
    @overload
    def __rmul__(self: _MaskedArray[float64], other: _ArrayLikeFloat64_co, /) -> _MaskedArray[float64]: ...
    @overload
    def __rmul__(self: _MaskedArrayFloat64_co, other: _ArrayLike[floating[_64Bit]], /) -> _MaskedArray[float64]: ...
    @overload
    def __rmul__(self: _MaskedArray[complex128], other: _ArrayLikeComplex128_co, /) -> _MaskedArray[complex128]: ...
    @overload
    def __rmul__(self: _MaskedArrayComplex128_co, other: _ArrayLike[complexfloating[_64Bit]], /) -> _MaskedArray[complex128]: ...
    @overload
    def __rmul__(self: _MaskedArrayUInt_co, other: _ArrayLikeUInt_co, /) -> _MaskedArray[unsignedinteger]: ...  # type: ignore[overload-overlap]
    @overload
    def __rmul__(self: _MaskedArrayInt_co, other: _ArrayLikeInt_co, /) -> _MaskedArray[signedinteger]: ...  # type: ignore[overload-overlap]
    @overload
    def __rmul__(self: _MaskedArrayFloat_co, other: _ArrayLikeFloat_co, /) -> _MaskedArray[floating]: ...  # type: ignore[overload-overlap]
    @overload
    def __rmul__(self: _MaskedArrayComplex_co, other: _ArrayLikeComplex_co, /) -> _MaskedArray[complexfloating]: ...  # type: ignore[overload-overlap]
    @overload
    def __rmul__(self: _MaskedArray[number], other: _ArrayLikeNumber_co, /) -> _MaskedArray[number]: ...
    @overload
    def __rmul__(self: _MaskedArray[timedelta64], other: _ArrayLikeFloat_co, /) -> _MaskedArray[timedelta64]: ...
    @overload
    def __rmul__(self: _MaskedArrayFloat_co, other: _ArrayLike[timedelta64], /) -> _MaskedArray[timedelta64]: ...
    @overload
    def __rmul__(
        self: MaskedArray[Any, dtype[character] | dtypes.StringDType],
        other: _ArrayLikeInt,
        /,
    ) -> MaskedArray[tuple[Any, ...], _DTypeT_co]: ...
    @overload
    def __rmul__(self: _MaskedArray[object_], other: Any, /) -> Any: ...
    @overload
    def __rmul__(self: _MaskedArray[Any], other: _ArrayLikeObject_co, /) -> Any: ...

    # Keep in sync with `ndarray.__truediv__`
    @overload
    def __truediv__(self: _MaskedArrayInt_co | _MaskedArray[float64], other: _ArrayLikeFloat64_co, /) -> _MaskedArray[float64]: ...
    @overload
    def __truediv__(self: _MaskedArrayFloat64_co, other: _ArrayLikeInt_co | _ArrayLike[floating[_64Bit]], /) -> _MaskedArray[float64]: ...
    @overload
    def __truediv__(self: _MaskedArray[complex128], other: _ArrayLikeComplex128_co, /) -> _MaskedArray[complex128]: ...
    @overload
    def __truediv__(self: _MaskedArrayComplex128_co, other: _ArrayLike[complexfloating[_64Bit]], /) -> _MaskedArray[complex128]: ...
    @overload
    def __truediv__(self: _MaskedArray[floating], other: _ArrayLikeFloat_co, /) -> _MaskedArray[floating]: ...
    @overload
    def __truediv__(self: _MaskedArrayFloat_co, other: _ArrayLike[floating], /) -> _MaskedArray[floating]: ...
    @overload
    def __truediv__(self: _MaskedArray[complexfloating], other: _ArrayLikeNumber_co, /) -> _MaskedArray[complexfloating]: ...
    @overload
    def __truediv__(self: _MaskedArrayNumber_co, other: _ArrayLike[complexfloating], /) -> _MaskedArray[complexfloating]: ...
    @overload
    def __truediv__(self: _MaskedArray[inexact], other: _ArrayLikeNumber_co, /) -> _MaskedArray[inexact]: ...
    @overload
    def __truediv__(self: _MaskedArray[number], other: _ArrayLikeNumber_co, /) -> _MaskedArray[number]: ...
    @overload
    def __truediv__(self: _MaskedArray[timedelta64], other: _ArrayLike[timedelta64], /) -> _MaskedArray[float64]: ...
    @overload
    def __truediv__(self: _MaskedArray[timedelta64], other: _ArrayLikeBool_co, /) -> NoReturn: ...
    @overload
    def __truediv__(self: _MaskedArray[timedelta64], other: _ArrayLikeFloat_co, /) -> _MaskedArray[timedelta64]: ...
    @overload
    def __truediv__(self: _MaskedArray[object_], other: Any, /) -> Any: ...
    @overload
    def __truediv__(self: _MaskedArray[Any], other: _ArrayLikeObject_co, /) -> Any: ...

    # Keep in sync with `ndarray.__rtruediv__`
    @overload
    def __rtruediv__(self: _MaskedArrayInt_co | _MaskedArray[float64], other: _ArrayLikeFloat64_co, /) -> _MaskedArray[float64]: ...
    @overload
    def __rtruediv__(self: _MaskedArrayFloat64_co, other: _ArrayLikeInt_co | _ArrayLike[floating[_64Bit]], /) -> _MaskedArray[float64]: ...
    @overload
    def __rtruediv__(self: _MaskedArray[complex128], other: _ArrayLikeComplex128_co, /) -> _MaskedArray[complex128]: ...
    @overload
    def __rtruediv__(self: _MaskedArrayComplex128_co, other: _ArrayLike[complexfloating[_64Bit]], /) -> _MaskedArray[complex128]: ...
    @overload
    def __rtruediv__(self: _MaskedArray[floating], other: _ArrayLikeFloat_co, /) -> _MaskedArray[floating]: ...
    @overload
    def __rtruediv__(self: _MaskedArrayFloat_co, other: _ArrayLike[floating], /) -> _MaskedArray[floating]: ...
    @overload
    def __rtruediv__(self: _MaskedArray[complexfloating], other: _ArrayLikeNumber_co, /) -> _MaskedArray[complexfloating]: ...
    @overload
    def __rtruediv__(self: _MaskedArrayNumber_co, other: _ArrayLike[complexfloating], /) -> _MaskedArray[complexfloating]: ...
    @overload
    def __rtruediv__(self: _MaskedArray[inexact], other: _ArrayLikeNumber_co, /) -> _MaskedArray[inexact]: ...
    @overload
    def __rtruediv__(self: _MaskedArray[number], other: _ArrayLikeNumber_co, /) -> _MaskedArray[number]: ...
    @overload
    def __rtruediv__(self: _MaskedArray[timedelta64], other: _ArrayLike[timedelta64], /) -> _MaskedArray[float64]: ...
    @overload
    def __rtruediv__(self: _MaskedArray[integer | floating], other: _ArrayLike[timedelta64], /) -> _MaskedArray[timedelta64]: ...
    @overload
    def __rtruediv__(self: _MaskedArray[object_], other: Any, /) -> Any: ...
    @overload
    def __rtruediv__(self: _MaskedArray[Any], other: _ArrayLikeObject_co, /) -> Any: ...

    # Keep in sync with `ndarray.__floordiv__`
    @overload
    def __floordiv__(self: _MaskedArray[_RealNumberT], other: int | np.bool, /) -> MaskedArray[_ShapeT_co, dtype[_RealNumberT]]: ...
    @overload
    def __floordiv__(self: _MaskedArray[_RealNumberT], other: _ArrayLikeBool_co, /) -> _MaskedArray[_RealNumberT]: ...  # type: ignore[overload-overlap]
    @overload
    def __floordiv__(self: _MaskedArray[np.bool], other: _ArrayLikeBool_co, /) -> _MaskedArray[int8]: ...  # type: ignore[overload-overlap]
    @overload
    def __floordiv__(self: _MaskedArray[np.bool], other: _ArrayLike[_RealNumberT], /) -> _MaskedArray[_RealNumberT]: ...  # type: ignore[overload-overlap]
    @overload
    def __floordiv__(self: _MaskedArray[float64], other: _ArrayLikeFloat64_co, /) -> _MaskedArray[float64]: ...
    @overload
    def __floordiv__(self: _MaskedArrayFloat64_co, other: _ArrayLike[floating[_64Bit]], /) -> _MaskedArray[float64]: ...
    @overload
    def __floordiv__(self: _MaskedArrayUInt_co, other: _ArrayLikeUInt_co, /) -> _MaskedArray[unsignedinteger]: ...  # type: ignore[overload-overlap]
    @overload
    def __floordiv__(self: _MaskedArrayInt_co, other: _ArrayLikeInt_co, /) -> _MaskedArray[signedinteger]: ...  # type: ignore[overload-overlap]
    @overload
    def __floordiv__(self: _MaskedArrayFloat_co, other: _ArrayLikeFloat_co, /) -> _MaskedArray[floating]: ...
    @overload
    def __floordiv__(self: _MaskedArray[timedelta64], other: _ArrayLike[timedelta64], /) -> _MaskedArray[int64]: ...
    @overload
    def __floordiv__(self: _MaskedArray[timedelta64], other: _ArrayLikeBool_co, /) -> NoReturn: ...
    @overload
    def __floordiv__(self: _MaskedArray[timedelta64], other: _ArrayLikeFloat_co, /) -> _MaskedArray[timedelta64]: ...
    @overload
    def __floordiv__(self: _MaskedArray[object_], other: Any, /) -> Any: ...
    @overload
    def __floordiv__(self: _MaskedArray[Any], other: _ArrayLikeObject_co, /) -> Any: ...

    # Keep in sync with `ndarray.__rfloordiv__`
    @overload
    def __rfloordiv__(self: _MaskedArray[_RealNumberT], other: int | np.bool, /) -> MaskedArray[_ShapeT_co, dtype[_RealNumberT]]: ...
    @overload
    def __rfloordiv__(self: _MaskedArray[_RealNumberT], other: _ArrayLikeBool_co, /) -> _MaskedArray[_RealNumberT]: ...  # type: ignore[overload-overlap]
    @overload
    def __rfloordiv__(self: _MaskedArray[np.bool], other: _ArrayLikeBool_co, /) -> _MaskedArray[int8]: ...  # type: ignore[overload-overlap]
    @overload
    def __rfloordiv__(self: _MaskedArray[np.bool], other: _ArrayLike[_RealNumberT], /) -> _MaskedArray[_RealNumberT]: ...  # type: ignore[overload-overlap]
    @overload
    def __rfloordiv__(self: _MaskedArray[float64], other: _ArrayLikeFloat64_co, /) -> _MaskedArray[float64]: ...
    @overload
    def __rfloordiv__(self: _MaskedArrayFloat64_co, other: _ArrayLike[floating[_64Bit]], /) -> _MaskedArray[float64]: ...
    @overload
    def __rfloordiv__(self: _MaskedArrayUInt_co, other: _ArrayLikeUInt_co, /) -> _MaskedArray[unsignedinteger]: ...  # type: ignore[overload-overlap]
    @overload
    def __rfloordiv__(self: _MaskedArrayInt_co, other: _ArrayLikeInt_co, /) -> _MaskedArray[signedinteger]: ...  # type: ignore[overload-overlap]
    @overload
    def __rfloordiv__(self: _MaskedArrayFloat_co, other: _ArrayLikeFloat_co, /) -> _MaskedArray[floating]: ...  # type: ignore[overload-overlap]
    @overload
    def __rfloordiv__(self: _MaskedArray[timedelta64], other: _ArrayLike[timedelta64], /) -> _MaskedArray[int64]: ...
    @overload
    def __rfloordiv__(self: _MaskedArray[floating | integer], other: _ArrayLike[timedelta64], /) -> _MaskedArray[timedelta64]: ...
    @overload
    def __rfloordiv__(self: _MaskedArray[object_], other: Any, /) -> Any: ...
    @overload
    def __rfloordiv__(self: _MaskedArray[Any], other: _ArrayLikeObject_co, /) -> Any: ...

    # Keep in sync with `ndarray.__pow__`
    @overload
    def __pow__(self: _MaskedArray[_NumberT], other: int | np.bool, mod: None = None, /) -> MaskedArray[_ShapeT_co, dtype[_NumberT]]: ...
    @overload
    def __pow__(self: _MaskedArray[_NumberT], other: _ArrayLikeBool_co, mod: None = None, /) -> _MaskedArray[_NumberT]: ...  # type: ignore[overload-overlap]
    @overload
    def __pow__(self: _MaskedArray[np.bool], other: _ArrayLikeBool_co, mod: None = None, /) -> _MaskedArray[int8]: ...  # type: ignore[overload-overlap]
    @overload
    def __pow__(self: _MaskedArray[np.bool], other: _ArrayLike[_NumberT], mod: None = None, /) -> _MaskedArray[_NumberT]: ...  # type: ignore[overload-overlap]
    @overload
    def __pow__(self: _MaskedArray[float64], other: _ArrayLikeFloat64_co, mod: None = None, /) -> _MaskedArray[float64]: ...
    @overload
    def __pow__(self: _MaskedArrayFloat64_co, other: _ArrayLike[floating[_64Bit]], mod: None = None, /) -> _MaskedArray[float64]: ...
    @overload
    def __pow__(self: _MaskedArray[complex128], other: _ArrayLikeComplex128_co, mod: None = None, /) -> _MaskedArray[complex128]: ...
    @overload
    def __pow__(
        self: _MaskedArrayComplex128_co, other: _ArrayLike[complexfloating[_64Bit]], mod: None = None, /
    ) -> _MaskedArray[complex128]: ...
    @overload
    def __pow__(self: _MaskedArrayUInt_co, other: _ArrayLikeUInt_co, mod: None = None, /) -> _MaskedArray[unsignedinteger]: ...  # type: ignore[overload-overlap]
    @overload
    def __pow__(self: _MaskedArrayInt_co, other: _ArrayLikeInt_co, mod: None = None, /) -> _MaskedArray[signedinteger]: ...  # type: ignore[overload-overlap]
    @overload
    def __pow__(self: _MaskedArrayFloat_co, other: _ArrayLikeFloat_co, mod: None = None, /) -> _MaskedArray[floating]: ...  # type: ignore[overload-overlap]
    @overload
    def __pow__(self: _MaskedArrayComplex_co, other: _ArrayLikeComplex_co, mod: None = None, /) -> _MaskedArray[complexfloating]: ...
    @overload
    def __pow__(self: _MaskedArray[number], other: _ArrayLikeNumber_co, mod: None = None, /) -> _MaskedArray[number]: ...
    @overload
    def __pow__(self: _MaskedArray[object_], other: Any, mod: None = None, /) -> Any: ...
    @overload
    def __pow__(self: _MaskedArray[Any], other: _ArrayLikeObject_co, mod: None = None, /) -> Any: ...

    # Keep in sync with `ndarray.__rpow__`
    @overload
    def __rpow__(self: _MaskedArray[_NumberT], other: int | np.bool, mod: None = None, /) -> MaskedArray[_ShapeT_co, dtype[_NumberT]]: ...
    @overload
    def __rpow__(self: _MaskedArray[_NumberT], other: _ArrayLikeBool_co, mod: None = None, /) -> _MaskedArray[_NumberT]: ...  # type: ignore[overload-overlap]
    @overload
    def __rpow__(self: _MaskedArray[np.bool], other: _ArrayLikeBool_co, mod: None = None, /) -> _MaskedArray[int8]: ...  # type: ignore[overload-overlap]
    @overload
    def __rpow__(self: _MaskedArray[np.bool], other: _ArrayLike[_NumberT], mod: None = None, /) -> _MaskedArray[_NumberT]: ...  # type: ignore[overload-overlap]
    @overload
    def __rpow__(self: _MaskedArray[float64], other: _ArrayLikeFloat64_co, mod: None = None, /) -> _MaskedArray[float64]: ...
    @overload
    def __rpow__(self: _MaskedArrayFloat64_co, other: _ArrayLike[floating[_64Bit]], mod: None = None, /) -> _MaskedArray[float64]: ...
    @overload
    def __rpow__(self: _MaskedArray[complex128], other: _ArrayLikeComplex128_co, mod: None = None, /) -> _MaskedArray[complex128]: ...
    @overload
    def __rpow__(
        self: _MaskedArrayComplex128_co, other: _ArrayLike[complexfloating[_64Bit]], mod: None = None, /
    ) -> _MaskedArray[complex128]: ...
    @overload
    def __rpow__(self: _MaskedArrayUInt_co, other: _ArrayLikeUInt_co, mod: None = None, /) -> _MaskedArray[unsignedinteger]: ...  # type: ignore[overload-overlap]
    @overload
    def __rpow__(self: _MaskedArrayInt_co, other: _ArrayLikeInt_co, mod: None = None, /) -> _MaskedArray[signedinteger]: ...  # type: ignore[overload-overlap]
    @overload
    def __rpow__(self: _MaskedArrayFloat_co, other: _ArrayLikeFloat_co, mod: None = None, /) -> _MaskedArray[floating]: ...  # type: ignore[overload-overlap]
    @overload
    def __rpow__(self: _MaskedArrayComplex_co, other: _ArrayLikeComplex_co, mod: None = None, /) -> _MaskedArray[complexfloating]: ...
    @overload
    def __rpow__(self: _MaskedArray[number], other: _ArrayLikeNumber_co, mod: None = None, /) -> _MaskedArray[number]: ...
    @overload
    def __rpow__(self: _MaskedArray[object_], other: Any, mod: None = None, /) -> Any: ...
    @overload
    def __rpow__(self: _MaskedArray[Any], other: _ArrayLikeObject_co, mod: None = None, /) -> Any: ...

    # Keep in sync with `ndarray.__iadd__`
    @overload
    def __iadd__(
        self: _MaskedArray[np.bool], other: _ArrayLikeBool_co, /
    ) -> MaskedArray[_ShapeT_co, _DTypeT_co]: ...
    @overload
    def __iadd__(self: _MaskedArray[integer], other: _ArrayLikeInt_co, /) -> MaskedArray[_ShapeT_co, _DTypeT_co]: ...
    @overload
    def __iadd__(
        self: _MaskedArray[floating], other: _ArrayLikeFloat_co, /
    ) -> MaskedArray[_ShapeT_co, _DTypeT_co]: ...
    @overload
    def __iadd__(
        self: _MaskedArray[complexfloating], other: _ArrayLikeComplex_co, /
    ) -> MaskedArray[_ShapeT_co, _DTypeT_co]: ...
    @overload
    def __iadd__(
        self: _MaskedArray[timedelta64 | datetime64], other: _ArrayLikeTD64_co, /
    ) -> MaskedArray[_ShapeT_co, _DTypeT_co]: ...
    @overload
    def __iadd__(self: _MaskedArray[bytes_], other: _ArrayLikeBytes_co, /) -> MaskedArray[_ShapeT_co, _DTypeT_co]: ...
    @overload
    def __iadd__(
        self: MaskedArray[Any, dtype[str_] | dtypes.StringDType],
        other: _ArrayLikeStr_co | _ArrayLikeString_co,
        /,
    ) -> MaskedArray[_ShapeT_co, _DTypeT_co]: ...
    @overload
    def __iadd__(
        self: _MaskedArray[object_], other: Any, /
    ) -> MaskedArray[_ShapeT_co, _DTypeT_co]: ...

    # Keep in sync with `ndarray.__isub__`
    @overload
    def __isub__(self: _MaskedArray[integer], other: _ArrayLikeInt_co, /) -> MaskedArray[_ShapeT_co, _DTypeT_co]: ...
    @overload
    def __isub__(
        self: _MaskedArray[floating], other: _ArrayLikeFloat_co, /
    ) -> MaskedArray[_ShapeT_co, _DTypeT_co]: ...
    @overload
    def __isub__(
        self: _MaskedArray[complexfloating], other: _ArrayLikeComplex_co, /
    ) -> MaskedArray[_ShapeT_co, _DTypeT_co]: ...
    @overload
    def __isub__(
        self: _MaskedArray[timedelta64 | datetime64], other: _ArrayLikeTD64_co, /
    ) -> MaskedArray[_ShapeT_co, _DTypeT_co]: ...
    @overload
    def __isub__(
        self: _MaskedArray[object_], other: Any, /
    ) -> MaskedArray[_ShapeT_co, _DTypeT_co]: ...

    # Keep in sync with `ndarray.__imul__`
    @overload
    def __imul__(
        self: _MaskedArray[np.bool], other: _ArrayLikeBool_co, /
    ) -> MaskedArray[_ShapeT_co, _DTypeT_co]: ...
    @overload
    def __imul__(
        self: MaskedArray[Any, dtype[integer] | dtype[character] | dtypes.StringDType], other: _ArrayLikeInt_co, /
    ) -> MaskedArray[_ShapeT_co, _DTypeT_co]: ...
    @overload
    def __imul__(
        self: _MaskedArray[floating | timedelta64], other: _ArrayLikeFloat_co, /
    ) -> MaskedArray[_ShapeT_co, _DTypeT_co]: ...
    @overload
    def __imul__(
        self: _MaskedArray[complexfloating], other: _ArrayLikeComplex_co, /
    ) -> MaskedArray[_ShapeT_co, _DTypeT_co]: ...
    @overload
    def __imul__(
        self: _MaskedArray[object_], other: Any, /
    ) -> MaskedArray[_ShapeT_co, _DTypeT_co]: ...

    # Keep in sync with `ndarray.__ifloordiv__`
    @overload
    def __ifloordiv__(self: _MaskedArray[integer], other: _ArrayLikeInt_co, /) -> MaskedArray[_ShapeT_co, _DTypeT_co]: ...
    @overload
    def __ifloordiv__(
        self: _MaskedArray[floating | timedelta64], other: _ArrayLikeFloat_co, /
    ) -> MaskedArray[_ShapeT_co, _DTypeT_co]: ...
    @overload
    def __ifloordiv__(
        self: _MaskedArray[object_], other: Any, /
    ) -> MaskedArray[_ShapeT_co, _DTypeT_co]: ...

    # Keep in sync with `ndarray.__itruediv__`
    @overload
    def __itruediv__(
        self: _MaskedArray[floating | timedelta64], other: _ArrayLikeFloat_co, /
    ) -> MaskedArray[_ShapeT_co, _DTypeT_co]: ...
    @overload
    def __itruediv__(
        self: _MaskedArray[complexfloating],
        other: _ArrayLikeComplex_co,
        /,
    ) -> MaskedArray[_ShapeT_co, _DTypeT_co]: ...
    @overload
    def __itruediv__(
        self: _MaskedArray[object_], other: Any, /
    ) -> MaskedArray[_ShapeT_co, _DTypeT_co]: ...

    # Keep in sync with `ndarray.__ipow__`
    @overload
    def __ipow__(self: _MaskedArray[integer], other: _ArrayLikeInt_co, /) -> MaskedArray[_ShapeT_co, _DTypeT_co]: ...
    @overload
    def __ipow__(
        self: _MaskedArray[floating], other: _ArrayLikeFloat_co, /
    ) -> MaskedArray[_ShapeT_co, _DTypeT_co]: ...
    @overload
    def __ipow__(
        self: _MaskedArray[complexfloating], other: _ArrayLikeComplex_co, /
    ) -> MaskedArray[_ShapeT_co, _DTypeT_co]: ...
    @overload
    def __ipow__(
        self: _MaskedArray[object_], other: Any, /
    ) -> MaskedArray[_ShapeT_co, _DTypeT_co]: ...

    #
    @property  # type: ignore[misc]
    def imag(self: _HasDTypeWithRealAndImag[object, _ScalarT], /) -> MaskedArray[_ShapeT_co, dtype[_ScalarT]]: ...
    get_imag: Any
    @property  # type: ignore[misc]
    def real(self: _HasDTypeWithRealAndImag[_ScalarT, object], /) -> MaskedArray[_ShapeT_co, dtype[_ScalarT]]: ...
    get_real: Any

    # keep in sync with `np.ma.count`
    @overload
    def count(self, axis: None = None, keepdims: Literal[False] | _NoValueType = ...) -> int: ...
    @overload
    def count(self, axis: _ShapeLike, keepdims: bool | _NoValueType = ...) -> NDArray[int_]: ...
    @overload
    def count(self, axis: _ShapeLike | None = ..., *, keepdims: Literal[True]) -> NDArray[int_]: ...
    @overload
    def count(self, axis: _ShapeLike | None, keepdims: Literal[True]) -> NDArray[int_]: ...

    def ravel(self, order: _OrderKACF = "C") -> MaskedArray[tuple[int], _DTypeT_co]: ...
    def reshape(self, *s, **kwargs): ...
    def resize(self, newshape, refcheck=..., order=...): ...
    def put(self, indices: _ArrayLikeInt_co, values: ArrayLike, mode: _ModeKind = "raise") -> None: ...
    def ids(self) -> tuple[int, int]: ...
    def iscontiguous(self) -> bool: ...

    @overload
    def all(
        self,
        axis: None = None,
        out: None = None,
        keepdims: Literal[False] | _NoValueType = ...,
    ) -> bool_: ...
    @overload
    def all(
        self,
        axis: _ShapeLike | None = None,
        out: None = None,
        *,
        keepdims: Literal[True],
    ) -> _MaskedArray[bool_]: ...
    @overload
    def all(
        self,
        axis: _ShapeLike | None,
        out: None,
        keepdims: Literal[True],
    ) -> _MaskedArray[bool_]: ...
    @overload
    def all(
        self,
        axis: _ShapeLike | None = None,
        out: None = None,
        keepdims: bool | _NoValueType = ...,
    ) -> bool_ | _MaskedArray[bool_]: ...
    @overload
    def all(
        self,
        axis: _ShapeLike | None = None,
        *,
        out: _ArrayT,
        keepdims: bool | _NoValueType = ...,
    ) -> _ArrayT: ...
    @overload
    def all(
        self,
        axis: _ShapeLike | None,
        out: _ArrayT,
        keepdims: bool | _NoValueType = ...,
    ) -> _ArrayT: ...

    @overload
    def any(
        self,
        axis: None = None,
        out: None = None,
        keepdims: Literal[False] | _NoValueType = ...,
    ) -> bool_: ...
    @overload
    def any(
        self,
        axis: _ShapeLike | None = None,
        out: None = None,
        *,
        keepdims: Literal[True],
    ) -> _MaskedArray[bool_]: ...
    @overload
    def any(
        self,
        axis: _ShapeLike | None,
        out: None,
        keepdims: Literal[True],
    ) -> _MaskedArray[bool_]: ...
    @overload
    def any(
        self,
        axis: _ShapeLike | None = None,
        out: None = None,
        keepdims: bool | _NoValueType = ...,
    ) -> bool_ | _MaskedArray[bool_]: ...
    @overload
    def any(
        self,
        axis: _ShapeLike | None = None,
        *,
        out: _ArrayT,
        keepdims: bool | _NoValueType = ...,
    ) -> _ArrayT: ...
    @overload
    def any(
        self,
        axis: _ShapeLike | None,
        out: _ArrayT,
        keepdims: bool | _NoValueType = ...,
    ) -> _ArrayT: ...

    def nonzero(self) -> tuple[_Array1D[intp], ...]: ...
<<<<<<< HEAD
    def trace(self, offset=..., axis1=..., axis2=..., dtype=..., out=...): ...

    # This differs from `ndarray.dot`, in that 1D dot 1D returns a 0D array.
    @overload
    def dot(self, b: ArrayLike, out: None = ..., strict: bool = ...) -> _MaskedArray[Any]: ...
    @overload
    def dot(self, b: ArrayLike, out: _ArrayT, strict: bool = ...) -> _ArrayT: ...

=======

    # Keep in sync with `ndarray.trace`
    @overload
    def trace(
        self,  # >= 2D MaskedArray
        offset: SupportsIndex = ...,
        axis1: SupportsIndex = ...,
        axis2: SupportsIndex = ...,
        dtype: DTypeLike = ...,
        out: None = ...,
    ) -> Any: ...
    @overload
    def trace(
        self,  # >= 2D MaskedArray
        offset: SupportsIndex = ...,
        axis1: SupportsIndex = ...,
        axis2: SupportsIndex = ...,
        dtype: DTypeLike = ...,
        *,
        out: _ArrayT,
    ) -> _ArrayT: ...
    @overload
    def trace(
        self,  # >= 2D MaskedArray
        offset: SupportsIndex,
        axis1: SupportsIndex,
        axis2: SupportsIndex,
        dtype: DTypeLike,
        out: _ArrayT,
    ) -> _ArrayT: ...

    def dot(self, b, out=..., strict=...): ...
>>>>>>> 1cc6113c
    def sum(self, axis=..., dtype=..., out=..., keepdims=...): ...

    # Keep in sync with `ndarray.cumsum`
    @overload  # out: None (default)
    def cumsum(self, /, axis: SupportsIndex | None = None, dtype: DTypeLike | None = None, out: None = None) -> _MaskedArray[Any]: ...
    @overload  # out: ndarray
    def cumsum(self, /, axis: SupportsIndex | None, dtype: DTypeLike | None, out: _ArrayT) -> _ArrayT: ...
    @overload
    def cumsum(self, /, axis: SupportsIndex | None = None, dtype: DTypeLike | None = None, *, out: _ArrayT) -> _ArrayT: ...

    def prod(self, axis=..., dtype=..., out=..., keepdims=...): ...
    product: Any

    # Keep in sync with `ndarray.cumprod`
    @overload  # out: None (default)
    def cumprod(self, /, axis: SupportsIndex | None = None, dtype: DTypeLike | None = None, out: None = None) -> _MaskedArray[Any]: ...
    @overload  # out: ndarray
    def cumprod(self, /, axis: SupportsIndex | None, dtype: DTypeLike | None, out: _ArrayT) -> _ArrayT: ...
    @overload
    def cumprod(self, /, axis: SupportsIndex | None = None, dtype: DTypeLike | None = None, *, out: _ArrayT) -> _ArrayT: ...

    def mean(self, axis=..., dtype=..., out=..., keepdims=...): ...

    @overload
    def anom(self, axis: SupportsIndex | None = None, dtype: None = None) -> Self: ...
    @overload
    def anom(self, axis: SupportsIndex | None = None, *, dtype: DTypeLike) -> MaskedArray[_ShapeT_co, dtype]: ...
    @overload
    def anom(self, axis: SupportsIndex | None, dtype: DTypeLike) -> MaskedArray[_ShapeT_co, dtype]: ...

    def var(self, axis=..., dtype=..., out=..., ddof=..., keepdims=...): ...
    def std(self, axis=..., dtype=..., out=..., ddof=..., keepdims=...): ...

    # Keep in sync with `ndarray.round`
    @overload  # out=None (default)
    def round(self, /, decimals: SupportsIndex = 0, out: None = None) -> Self: ...
    @overload  # out=ndarray
    def round(self, /, decimals: SupportsIndex, out: _ArrayT) -> _ArrayT: ...
    @overload
    def round(self, /, decimals: SupportsIndex = 0, *, out: _ArrayT) -> _ArrayT: ...

    def argsort(self, axis=..., kind=..., order=..., endwith=..., fill_value=..., *, stable=...): ...

    # Keep in-sync with np.ma.argmin
    @overload  # type: ignore[override]
    def argmin(
        self,
        axis: None = None,
        fill_value: _ScalarLike_co | None = None,
        out: None = None,
        *,
        keepdims: Literal[False] | _NoValueType = ...,
    ) -> intp: ...
    @overload
    def argmin(
        self,
        axis: SupportsIndex | None = None,
        fill_value: _ScalarLike_co | None = None,
        out: None = None,
        *,
        keepdims: bool | _NoValueType = ...,
    ) -> Any: ...
    @overload
    def argmin(
        self,
        axis: SupportsIndex | None = None,
        fill_value: _ScalarLike_co | None = None,
        *,
        out: _ArrayT,
        keepdims: bool | _NoValueType = ...,
    ) -> _ArrayT: ...
    @overload
    def argmin(
        self,
        axis: SupportsIndex | None,
        fill_value: _ScalarLike_co | None,
        out: _ArrayT,
        *,
        keepdims: bool | _NoValueType = ...,
    ) -> _ArrayT: ...

    # Keep in-sync with np.ma.argmax
    @overload  # type: ignore[override]
    def argmax(
        self,
        axis: None = None,
        fill_value: _ScalarLike_co | None = None,
        out: None = None,
        *,
        keepdims: Literal[False] | _NoValueType = ...,
    ) -> intp: ...
    @overload
    def argmax(
        self,
        axis: SupportsIndex | None = None,
        fill_value: _ScalarLike_co | None = None,
        out: None = None,
        *,
        keepdims: bool | _NoValueType = ...,
    ) -> Any: ...
    @overload
    def argmax(
        self,
        axis: SupportsIndex | None = None,
        fill_value: _ScalarLike_co | None = None,
        *,
        out: _ArrayT,
        keepdims: bool | _NoValueType = ...,
    ) -> _ArrayT: ...
    @overload
    def argmax(
        self,
        axis: SupportsIndex | None,
        fill_value: _ScalarLike_co | None,
        out: _ArrayT,
        *,
        keepdims: bool | _NoValueType = ...,
    ) -> _ArrayT: ...

    #
    def sort(  # type: ignore[override]
        self,
        axis: SupportsIndex = -1,
        kind: _SortKind | None = None,
        order: str | Sequence[str] | None = None,
        endwith: bool | None = True,
        fill_value: _ScalarLike_co | None = None,
        *,
        stable: Literal[False] | None = False,
    ) -> None: ...

    #
    @overload  # type: ignore[override]
    def min(
        self: _MaskedArray[_ScalarT],
        axis: None = None,
        out: None = None,
        fill_value: _ScalarLike_co | None = None,
        keepdims: Literal[False] | _NoValueType = ...,
    ) -> _ScalarT: ...
    @overload
    def min(
        self,
        axis: _ShapeLike | None = None,
        out: None = None,
        fill_value: _ScalarLike_co | None = None,
        keepdims: bool | _NoValueType = ...
    ) -> Any: ...
    @overload
    def min(
        self,
        axis: _ShapeLike | None,
        out: _ArrayT,
        fill_value: _ScalarLike_co | None = None,
        keepdims: bool | _NoValueType = ...,
    ) -> _ArrayT: ...
    @overload
    def min(
        self,
        axis: _ShapeLike | None = None,
        *,
        out: _ArrayT,
        fill_value: _ScalarLike_co | None = None,
        keepdims: bool | _NoValueType = ...,
    ) -> _ArrayT: ...

    #
    @overload  # type: ignore[override]
    def max(
        self: _MaskedArray[_ScalarT],
        axis: None = None,
        out: None = None,
        fill_value: _ScalarLike_co | None = None,
        keepdims: Literal[False] | _NoValueType = ...,
    ) -> _ScalarT: ...
    @overload
    def max(
        self,
        axis: _ShapeLike | None = None,
        out: None = None,
        fill_value: _ScalarLike_co | None = None,
        keepdims: bool | _NoValueType = ...
    ) -> Any: ...
    @overload
    def max(
        self,
        axis: _ShapeLike | None,
        out: _ArrayT,
        fill_value: _ScalarLike_co | None = None,
        keepdims: bool | _NoValueType = ...,
    ) -> _ArrayT: ...
    @overload
    def max(
        self,
        axis: _ShapeLike | None = None,
        *,
        out: _ArrayT,
        fill_value: _ScalarLike_co | None = None,
        keepdims: bool | _NoValueType = ...,
    ) -> _ArrayT: ...

    #
    @overload
    def ptp(
        self: _MaskedArray[_ScalarT],
        axis: None = None,
        out: None = None,
        fill_value: _ScalarLike_co | None = None,
        keepdims: Literal[False] = False,
    ) -> _ScalarT: ...
    @overload
    def ptp(
        self,
        axis: _ShapeLike | None = None,
        out: None = None,
        fill_value: _ScalarLike_co | None = None,
        keepdims: bool = False,
    ) -> Any: ...
    @overload
    def ptp(
        self,
        axis: _ShapeLike | None,
        out: _ArrayT,
        fill_value: _ScalarLike_co | None = None,
        keepdims: bool = False,
    ) -> _ArrayT: ...
    @overload
    def ptp(
        self,
        axis: _ShapeLike | None = None,
        *,
        out: _ArrayT,
        fill_value: _ScalarLike_co | None = None,
        keepdims: bool = False,
    ) -> _ArrayT: ...

    #
    @overload
    def partition(
        self,
        /,
        kth: _ArrayLikeInt,
        axis: SupportsIndex = -1,
        kind: _PartitionKind = "introselect",
        order: None = None
    ) -> None: ...
    @overload
    def partition(
        self: _MaskedArray[np.void],
        /,
        kth: _ArrayLikeInt,
        axis: SupportsIndex = -1,
        kind: _PartitionKind = "introselect",
        order: str | Sequence[str] | None = None,
    ) -> None: ...

    #
    @overload
    def argpartition(
        self,
        /,
        kth: _ArrayLikeInt,
        axis: SupportsIndex | None = -1,
        kind: _PartitionKind = "introselect",
        order: None = None,
    ) -> _MaskedArray[intp]: ...
    @overload
    def argpartition(
        self: _MaskedArray[np.void],
        /,
        kth: _ArrayLikeInt,
        axis: SupportsIndex | None = -1,
        kind: _PartitionKind = "introselect",
        order: str | Sequence[str] | None = None,
    ) -> _MaskedArray[intp]: ...

    # Keep in-sync with np.ma.take
    @overload
    def take(  # type: ignore[overload-overlap]
        self: _MaskedArray[_ScalarT],
        indices: _IntLike_co,
        axis: None = None,
        out: None = None,
        mode: _ModeKind = 'raise'
    ) -> _ScalarT: ...
    @overload
    def take(
        self: _MaskedArray[_ScalarT],
        indices: _ArrayLikeInt_co,
        axis: SupportsIndex | None = None,
        out: None = None,
        mode: _ModeKind = 'raise',
    ) -> _MaskedArray[_ScalarT]: ...
    @overload
    def take(
        self,
        indices: _ArrayLikeInt_co,
        axis: SupportsIndex | None,
        out: _ArrayT,
        mode: _ModeKind = 'raise',
    ) -> _ArrayT: ...
    @overload
    def take(
        self,
        indices: _ArrayLikeInt_co,
        axis: SupportsIndex | None = None,
        *,
        out: _ArrayT,
        mode: _ModeKind = 'raise',
    ) -> _ArrayT: ...

    copy: Any
    diagonal: Any
    flatten: Any

    @overload
    def repeat(
        self,
        repeats: _ArrayLikeInt_co,
        axis: None = None,
    ) -> MaskedArray[tuple[int], _DTypeT_co]: ...
    @overload
    def repeat(
        self,
        repeats: _ArrayLikeInt_co,
        axis: SupportsIndex,
    ) -> MaskedArray[_AnyShape, _DTypeT_co]: ...

    squeeze: Any

    def swapaxes(
        self,
        axis1: SupportsIndex,
        axis2: SupportsIndex,
        /
    ) -> MaskedArray[_AnyShape, _DTypeT_co]: ...

    #
    def toflex(self) -> Incomplete: ...
    def torecords(self) -> Incomplete: ...
    def tolist(self, fill_value: Incomplete | None = None) -> Incomplete: ...
    def tobytes(self, /, fill_value: Incomplete | None = None, order: _OrderKACF = "C") -> bytes: ...  # type: ignore[override]
    def tofile(self, /, fid: Incomplete, sep: str = "", format: str = "%s") -> Incomplete: ...

    #
    def __reduce__(self): ...
    def __deepcopy__(self, memo=...): ...

    # Keep `dtype` at the bottom to avoid name conflicts with `np.dtype`
    @property
    def dtype(self) -> _DTypeT_co: ...
    @dtype.setter
    def dtype(self: MaskedArray[_AnyShape, _DTypeT], dtype: _DTypeT, /) -> None: ...

class mvoid(MaskedArray[_ShapeT_co, _DTypeT_co]):
    def __new__(
        self,  # pyright: ignore[reportSelfClsParameterName]
        data,
        mask=...,
        dtype=...,
        fill_value=...,
        hardmask=...,
        copy=...,
        subok=...,
    ): ...
    def __getitem__(self, indx): ...
    def __setitem__(self, indx, value): ...
    def __iter__(self): ...
    def __len__(self): ...
    def filled(self, fill_value=...): ...
    def tolist(self): ...

def isMaskedArray(x): ...
isarray = isMaskedArray
isMA = isMaskedArray

# 0D float64 array
class MaskedConstant(MaskedArray[_AnyShape, dtype[float64]]):
    def __new__(cls): ...
    __class__: Any
    def __array_finalize__(self, obj): ...
    def __array_wrap__(self, obj, context=..., return_scalar=...): ...
    def __format__(self, format_spec): ...
    def __reduce__(self): ...
    def __iop__(self, other): ...
    __iadd__: Any
    __isub__: Any
    __imul__: Any
    __ifloordiv__: Any
    __itruediv__: Any
    __ipow__: Any
    def copy(self, *args, **kwargs): ...
    def __copy__(self): ...
    def __deepcopy__(self, memo): ...
    def __setattr__(self, attr, value): ...

masked: MaskedConstant
masked_singleton: MaskedConstant
masked_array = MaskedArray

def array(
    data,
    dtype=...,
    copy=...,
    order=...,
    mask=...,
    fill_value=...,
    keep_mask=...,
    hard_mask=...,
    shrink=...,
    subok=...,
    ndmin=...,
): ...
def is_masked(x: object) -> bool: ...

class _extrema_operation(_MaskedUFunc):
    compare: Any
    fill_value_func: Any
    def __init__(self, ufunc, compare, fill_value): ...
    # NOTE: in practice `b` has a default value, but users should
    # explicitly provide a value here as the default is deprecated
    def __call__(self, a, b): ...
    def reduce(self, target, axis=...): ...
    def outer(self, a, b): ...

@overload
def min(
    obj: _ArrayLike[_ScalarT],
    axis: None = None,
    out: None = None,
    fill_value: _ScalarLike_co | None = None,
    keepdims: Literal[False] | _NoValueType = ...,
) -> _ScalarT: ...
@overload
def min(
    obj: ArrayLike,
    axis: _ShapeLike | None = None,
    out: None = None,
    fill_value: _ScalarLike_co | None = None,
    keepdims: bool | _NoValueType = ...
) -> Any: ...
@overload
def min(
    obj: ArrayLike,
    axis: _ShapeLike | None,
    out: _ArrayT,
    fill_value: _ScalarLike_co | None = None,
    keepdims: bool | _NoValueType = ...,
) -> _ArrayT: ...
@overload
def min(
    obj: ArrayLike,
    axis: _ShapeLike | None = None,
    *,
    out: _ArrayT,
    fill_value: _ScalarLike_co | None = None,
    keepdims: bool | _NoValueType = ...,
) -> _ArrayT: ...

@overload
def max(
    obj: _ArrayLike[_ScalarT],
    axis: None = None,
    out: None = None,
    fill_value: _ScalarLike_co | None = None,
    keepdims: Literal[False] | _NoValueType = ...,
) -> _ScalarT: ...
@overload
def max(
    obj: ArrayLike,
    axis: _ShapeLike | None = None,
    out: None = None,
    fill_value: _ScalarLike_co | None = None,
    keepdims: bool | _NoValueType = ...
) -> Any: ...
@overload
def max(
    obj: ArrayLike,
    axis: _ShapeLike | None,
    out: _ArrayT,
    fill_value: _ScalarLike_co | None = None,
    keepdims: bool | _NoValueType = ...,
) -> _ArrayT: ...
@overload
def max(
    obj: ArrayLike,
    axis: _ShapeLike | None = None,
    *,
    out: _ArrayT,
    fill_value: _ScalarLike_co | None = None,
    keepdims: bool | _NoValueType = ...,
) -> _ArrayT: ...

@overload
def ptp(
    obj: _ArrayLike[_ScalarT],
    axis: None = None,
    out: None = None,
    fill_value: _ScalarLike_co | None = None,
    keepdims: Literal[False] | _NoValueType = ...,
) -> _ScalarT: ...
@overload
def ptp(
    obj: ArrayLike,
    axis: _ShapeLike | None = None,
    out: None = None,
    fill_value: _ScalarLike_co | None = None,
    keepdims: bool | _NoValueType = ...
) -> Any: ...
@overload
def ptp(
    obj: ArrayLike,
    axis: _ShapeLike | None,
    out: _ArrayT,
    fill_value: _ScalarLike_co | None = None,
    keepdims: bool | _NoValueType = ...,
) -> _ArrayT: ...
@overload
def ptp(
    obj: ArrayLike,
    axis: _ShapeLike | None = None,
    *,
    out: _ArrayT,
    fill_value: _ScalarLike_co | None = None,
    keepdims: bool | _NoValueType = ...,
) -> _ArrayT: ...

class _frommethod:
    __name__: Any
    __doc__: Any
    reversed: Any
    def __init__(self, methodname, reversed=...): ...
    def getdoc(self): ...
    def __call__(self, a, *args, **params): ...

all: _frommethod
anomalies: _frommethod
anom: _frommethod
any: _frommethod
compress: _frommethod
cumprod: _frommethod
cumsum: _frommethod
copy: _frommethod
diagonal: _frommethod
harden_mask: _frommethod
ids: _frommethod
mean: _frommethod
nonzero: _frommethod
prod: _frommethod
product: _frommethod
ravel: _frommethod
repeat: _frommethod
soften_mask: _frommethod
std: _frommethod
sum: _frommethod
swapaxes: _frommethod
trace: _frommethod
var: _frommethod

@overload
def count(self: ArrayLike, axis: None = None, keepdims: Literal[False] | _NoValueType = ...) -> int: ...
@overload
def count(self: ArrayLike, axis: _ShapeLike, keepdims: bool | _NoValueType = ...) -> NDArray[int_]: ...
@overload
def count(self: ArrayLike, axis: _ShapeLike | None = ..., *, keepdims: Literal[True]) -> NDArray[int_]: ...
@overload
def count(self: ArrayLike, axis: _ShapeLike | None, keepdims: Literal[True]) -> NDArray[int_]: ...

@overload
def argmin(
    self: ArrayLike,
    axis: None = None,
    fill_value: _ScalarLike_co | None = None,
    out: None = None,
    *,
    keepdims: Literal[False] | _NoValueType = ...,
) -> intp: ...
@overload
def argmin(
    self: ArrayLike,
    axis: SupportsIndex | None = None,
    fill_value: _ScalarLike_co | None = None,
    out: None = None,
    *,
    keepdims: bool | _NoValueType = ...,
) -> Any: ...
@overload
def argmin(
    self: ArrayLike,
    axis: SupportsIndex | None = None,
    fill_value: _ScalarLike_co | None = None,
    *,
    out: _ArrayT,
    keepdims: bool | _NoValueType = ...,
) -> _ArrayT: ...
@overload
def argmin(
    self: ArrayLike,
    axis: SupportsIndex | None,
    fill_value: _ScalarLike_co | None,
    out: _ArrayT,
    *,
    keepdims: bool | _NoValueType = ...,
) -> _ArrayT: ...

#
@overload
def argmax(
    self: ArrayLike,
    axis: None = None,
    fill_value: _ScalarLike_co | None = None,
    out: None = None,
    *,
    keepdims: Literal[False] | _NoValueType = ...,
) -> intp: ...
@overload
def argmax(
    self: ArrayLike,
    axis: SupportsIndex | None = None,
    fill_value: _ScalarLike_co | None = None,
    out: None = None,
    *,
    keepdims: bool | _NoValueType = ...,
) -> Any: ...
@overload
def argmax(
    self: ArrayLike,
    axis: SupportsIndex | None = None,
    fill_value: _ScalarLike_co | None = None,
    *,
    out: _ArrayT,
    keepdims: bool | _NoValueType = ...,
) -> _ArrayT: ...
@overload
def argmax(
    self: ArrayLike,
    axis: SupportsIndex | None,
    fill_value: _ScalarLike_co | None,
    out: _ArrayT,
    *,
    keepdims: bool | _NoValueType = ...,
) -> _ArrayT: ...

minimum: _extrema_operation
maximum: _extrema_operation

@overload
def take(
    a: _ArrayLike[_ScalarT],
    indices: _IntLike_co,
    axis: None = None,
    out: None = None,
    mode: _ModeKind = 'raise'
) -> _ScalarT: ...
@overload
def take(
    a: _ArrayLike[_ScalarT],
    indices: _ArrayLikeInt_co,
    axis: SupportsIndex | None = None,
    out: None = None,
    mode: _ModeKind = 'raise',
) -> _MaskedArray[_ScalarT]: ...
@overload
def take(
    a: ArrayLike,
    indices: _IntLike_co,
    axis: SupportsIndex | None = None,
    out: None = None,
    mode: _ModeKind = 'raise',
) -> Any: ...
@overload
def take(
    a: ArrayLike,
    indices: _ArrayLikeInt_co,
    axis: SupportsIndex | None = None,
    out: None = None,
    mode: _ModeKind = 'raise',
) -> _MaskedArray[Any]: ...
@overload
def take(
    a: ArrayLike,
    indices: _ArrayLikeInt_co,
    axis: SupportsIndex | None,
    out: _ArrayT,
    mode: _ModeKind = 'raise',
) -> _ArrayT: ...
@overload
def take(
    a: ArrayLike,
    indices: _ArrayLikeInt_co,
    axis: SupportsIndex | None = None,
    *,
    out: _ArrayT,
    mode: _ModeKind = 'raise',
) -> _ArrayT: ...

def power(a, b, third=...): ...
def argsort(a, axis=..., kind=..., order=..., endwith=..., fill_value=..., *, stable=...): ...
@overload
def sort(
    a: _ArrayT,
    axis: SupportsIndex = -1,
    kind: _SortKind | None = None,
    order: str | Sequence[str] | None = None,
    endwith: bool | None = True,
    fill_value: _ScalarLike_co | None = None,
    *,
    stable: Literal[False] | None = False,
) -> _ArrayT: ...
@overload
def sort(
    a: ArrayLike,
    axis: SupportsIndex = -1,
    kind: _SortKind | None = None,
    order: str | Sequence[str] | None = None,
    endwith: bool | None = True,
    fill_value: _ScalarLike_co | None = None,
    *,
    stable: Literal[False] | None = False,
) -> NDArray[Any]: ...
@overload
def compressed(x: _ArrayLike[_ScalarT_co]) -> _Array1D[_ScalarT_co]: ...
@overload
def compressed(x: ArrayLike) -> _Array1D[Any]: ...
def concatenate(arrays, axis=...): ...
def diag(v, k=...): ...
def left_shift(a, n): ...
def right_shift(a, n): ...
def put(a: NDArray[Any], indices: _ArrayLikeInt_co, values: ArrayLike, mode: _ModeKind = 'raise') -> None: ...
def putmask(a: NDArray[Any], mask: _ArrayLikeBool_co, values: ArrayLike) -> None: ...
def transpose(a, axes=...): ...
def reshape(a, new_shape, order=...): ...
def resize(x, new_shape): ...
def ndim(obj: ArrayLike) -> int: ...
def shape(obj): ...
def size(obj: ArrayLike, axis: SupportsIndex | None = None) -> int: ...
def diff(a, /, n=..., axis=..., prepend=..., append=...): ...
def where(condition, x=..., y=...): ...
def choose(indices, choices, out=..., mode=...): ...
def round_(a, decimals=..., out=...): ...
round = round_

def inner(a, b): ...
innerproduct = inner

def outer(a, b): ...
outerproduct = outer

def correlate(a, v, mode=..., propagate_mask=...): ...
def convolve(a, v, mode=..., propagate_mask=...): ...

def allequal(a: ArrayLike, b: ArrayLike, fill_value: bool = True) -> bool: ...

def allclose(a: ArrayLike, b: ArrayLike, masked_equal: bool = True, rtol: float = 1e-5, atol: float = 1e-8) -> bool: ...

def asarray(a, dtype=..., order=...): ...
def asanyarray(a, dtype=...): ...
def fromflex(fxarray): ...

class _convert2ma:
    def __init__(self, /, funcname: str, np_ret: str, np_ma_ret: str, params: dict[str, Any] | None = None) -> None: ...
    def __call__(self, /, *args: object, **params: object) -> Any: ...
    def getdoc(self, /, np_ret: str, np_ma_ret: str) -> str | None: ...

arange: _convert2ma
clip: _convert2ma
empty: _convert2ma
empty_like: _convert2ma
frombuffer: _convert2ma
fromfunction: _convert2ma
identity: _convert2ma
indices: _convert2ma
ones: _convert2ma
ones_like: _convert2ma
squeeze: _convert2ma
zeros: _convert2ma
zeros_like: _convert2ma

def append(a, b, axis=...): ...
def dot(a, b, strict=..., out=...): ...
def mask_rowcols(a, axis=...): ...<|MERGE_RESOLUTION|>--- conflicted
+++ resolved
@@ -1169,16 +1169,6 @@
     ) -> _ArrayT: ...
 
     def nonzero(self) -> tuple[_Array1D[intp], ...]: ...
-<<<<<<< HEAD
-    def trace(self, offset=..., axis1=..., axis2=..., dtype=..., out=...): ...
-
-    # This differs from `ndarray.dot`, in that 1D dot 1D returns a 0D array.
-    @overload
-    def dot(self, b: ArrayLike, out: None = ..., strict: bool = ...) -> _MaskedArray[Any]: ...
-    @overload
-    def dot(self, b: ArrayLike, out: _ArrayT, strict: bool = ...) -> _ArrayT: ...
-
-=======
 
     # Keep in sync with `ndarray.trace`
     @overload
@@ -1210,8 +1200,12 @@
         out: _ArrayT,
     ) -> _ArrayT: ...
 
-    def dot(self, b, out=..., strict=...): ...
->>>>>>> 1cc6113c
+    # This differs from `ndarray.dot`, in that 1D dot 1D returns a 0D array.
+    @overload
+    def dot(self, b: ArrayLike, out: None = ..., strict: bool = ...) -> _MaskedArray[Any]: ...
+    @overload
+    def dot(self, b: ArrayLike, out: _ArrayT, strict: bool = ...) -> _ArrayT: ...
+
     def sum(self, axis=..., dtype=..., out=..., keepdims=...): ...
 
     # Keep in sync with `ndarray.cumsum`
