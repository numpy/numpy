--- conflicted
+++ resolved
@@ -129,21 +129,12 @@
     @pytest.mark.parametrize("s", [(4, 3), (6, 2)])
     def test_testBasic2d(self, s):
         # Test of basic array creation and properties in 2 dimensions.
-<<<<<<< HEAD
-        (x, y, a10, m1, m2, xm, ym, z, zm, xf, s) = self.d
+        x, y, _, m1, _, xm, ym, _, _, xf, s = self._create_data()
         x = x.reshape(s)
         y = y.reshape(s)
         xm = xm.reshape(s)
         ym = ym.reshape(s)
         xf = xf.reshape(s)
-=======
-        x, y, _, m1, _, xm, ym, _, _, xf, s = self._create_data()
-        x.shape = s
-        y.shape = s
-        xm.shape = s
-        ym.shape = s
-        xf.shape = s
->>>>>>> cf5632af
 
         assert_(not isMaskedArray(x))
         assert_(isMaskedArray(xm))
