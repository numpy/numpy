"""Tests suite for MaskedArray & subclassing.

:author: Pierre Gerard-Marchant
:contact: pierregm_at_uga_dot_edu
"""
__author__ = "Pierre GF Gerard-Marchant"

import copy
import itertools
import operator
import pickle
import sys
import textwrap
import warnings
from functools import reduce

import pytest

import numpy as np
import numpy._core.fromnumeric as fromnumeric
import numpy._core.umath as umath
import numpy.ma.core
from numpy import ndarray
from numpy._utils import asbytes
from numpy.exceptions import AxisError
from numpy.ma.core import (
    MAError,
    MaskedArray,
    MaskError,
    MaskType,
    abs,
    absolute,
    add,
    all,
    allclose,
    allequal,
    alltrue,
    angle,
    anom,
    arange,
    arccos,
    arccosh,
    arcsin,
    arctan,
    arctan2,
    argsort,
    array,
    asarray,
    choose,
    concatenate,
    conjugate,
    cos,
    cosh,
    count,
    default_fill_value,
    diag,
    divide,
    empty,
    empty_like,
    equal,
    exp,
    filled,
    fix_invalid,
    flatten_mask,
    flatten_structured_array,
    fromflex,
    getmask,
    getmaskarray,
    greater,
    greater_equal,
    identity,
    inner,
    isMaskedArray,
    less,
    less_equal,
    log,
    log10,
    make_mask,
    make_mask_descr,
    mask_or,
    masked,
    masked_array,
    masked_equal,
    masked_greater,
    masked_greater_equal,
    masked_inside,
    masked_less,
    masked_less_equal,
    masked_not_equal,
    masked_outside,
    masked_print_option,
    masked_values,
    masked_where,
    max,
    maximum,
    maximum_fill_value,
    min,
    minimum,
    minimum_fill_value,
    mod,
    multiply,
    mvoid,
    nomask,
    not_equal,
    ones,
    ones_like,
    outer,
    power,
    product,
    put,
    putmask,
    ravel,
    repeat,
    reshape,
    resize,
    shape,
    sin,
    sinh,
    sometrue,
    sort,
    sqrt,
    subtract,
    sum,
    take,
    tan,
    tanh,
    transpose,
    where,
    zeros,
    zeros_like,
)
from numpy.ma.testutils import (
    assert_,
    assert_almost_equal,
    assert_array_equal,
    assert_equal,
    assert_equal_records,
    assert_mask_equal,
    assert_not_equal,
    fail_if_equal,
)
from numpy.testing import IS_WASM, assert_raises, temppath
from numpy.testing._private.utils import requires_memory

pi = np.pi


# For parametrized numeric testing
num_dts = [np.dtype(dt_) for dt_ in '?bhilqBHILQefdgFD']
num_ids = [dt_.char for dt_ in num_dts]

WARNING_MESSAGE = ("setting an item on a masked array which has a shared "
                   "mask will not copy")
WARNING_MARK_SPEC = f"ignore:.*{WARNING_MESSAGE}:numpy.ma.core.MaskedArrayFutureWarning"
class TestMaskedArray:
    # Base test class for MaskedArrays.

    # message for warning filters
    def _create_data(self):
        # Base data definition.
        x = np.array([1., 1., 1., -2., pi / 2.0, 4., 5., -10., 10., 1., 2., 3.])
        y = np.array([5., 0., 3., 2., -1., -4., 0., -10., 10., 1., 0., 3.])
        a10 = 10.
        m1 = [1, 0, 0, 0, 0, 0, 1, 0, 0, 0, 0, 0]
        m2 = [0, 0, 1, 0, 0, 1, 1, 0, 0, 0, 0, 1]
        xm = masked_array(x, mask=m1)
        ym = masked_array(y, mask=m2)
        z = np.array([-.5, 0., .5, .8])
        zm = masked_array(z, mask=[0, 1, 0, 0])
        xf = np.where(m1, 1e+20, x)
        xm.set_fill_value(1e+20)
        return x, y, a10, m1, m2, xm, ym, z, zm, xf

    def test_basicattributes(self):
        # Tests some basic array attributes.
        a = array([1, 3, 2])
        b = array([1, 3, 2], mask=[1, 0, 1])
        assert_equal(a.ndim, 1)
        assert_equal(b.ndim, 1)
        assert_equal(a.size, 3)
        assert_equal(b.size, 3)
        assert_equal(a.shape, (3,))
        assert_equal(b.shape, (3,))

    def test_basic0d(self):
        # Checks masking a scalar
        x = masked_array(0)
        assert_equal(str(x), '0')
        x = masked_array(0, mask=True)
        assert_equal(str(x), str(masked_print_option))
        x = masked_array(0, mask=False)
        assert_equal(str(x), '0')
        x = array(0, mask=1)
        assert_(x.filled().dtype is x._data.dtype)

    def test_basic1d(self):
        # Test of basic array creation and properties in 1 dimension.
        x, _, _, m1, _, xm, ym, z, zm, xf = self._create_data()
        assert_(not isMaskedArray(x))
        assert_(isMaskedArray(xm))
        assert_((xm - ym).filled(0).any())
        fail_if_equal(xm.mask.astype(int), ym.mask.astype(int))
        s = x.shape
        assert_equal(np.shape(xm), s)
        assert_equal(xm.shape, s)
        assert_equal(xm.dtype, x.dtype)
        assert_equal(zm.dtype, z.dtype)
        assert_equal(xm.size, reduce(lambda x, y: x * y, s))
        assert_equal(count(xm), len(m1) - reduce(lambda x, y: x + y, m1))
        assert_array_equal(xm, xf)
        assert_array_equal(filled(xm, 1.e20), xf)
        assert_array_equal(x, xm)

    def test_basic2d(self):
        # Test of basic array creation and properties in 2 dimensions.
        x, y, _, m1, _, xm, ym, _, _, xf = self._create_data()
        for s in [(4, 3), (6, 2)]:
            x = x.reshape(s)
            y = y.reshape(s)
            xm = xm.reshape(s)
            ym = ym.reshape(s)
            xf = xf.reshape(s)

            assert_(not isMaskedArray(x))
            assert_(isMaskedArray(xm))
            assert_equal(shape(xm), s)
            assert_equal(xm.shape, s)
            assert_equal(xm.size, reduce(lambda x, y: x * y, s))
            assert_equal(count(xm), len(m1) - reduce(lambda x, y: x + y, m1))
            assert_equal(xm, xf)
            assert_equal(filled(xm, 1.e20), xf)
            assert_equal(x, xm)

    def test_concatenate_basic(self):
        # Tests concatenations.
        x, y, _, _, _, xm, ym, _, _, _ = self._create_data()
        # basic concatenation
        assert_equal(np.concatenate((x, y)), concatenate((xm, ym)))
        assert_equal(np.concatenate((x, y)), concatenate((x, y)))
        assert_equal(np.concatenate((x, y)), concatenate((xm, y)))
        assert_equal(np.concatenate((x, y, x)), concatenate((x, ym, x)))

    def test_concatenate_alongaxis(self):
        # Tests concatenations.
        x, y, _, m1, m2, xm, ym, z, _, xf = self._create_data()
        # Concatenation along an axis
        s = (3, 4)
        x = x.reshape(s)
        y = y.reshape(s)
        xm = xm.reshape(s)
        ym = ym.reshape(s)
        xf = xf.reshape(s)

        assert_equal(xm.mask, np.reshape(m1, s))
        assert_equal(ym.mask, np.reshape(m2, s))
        xmym = concatenate((xm, ym), 1)
        assert_equal(np.concatenate((x, y), 1), xmym)
        assert_equal(np.concatenate((xm.mask, ym.mask), 1), xmym._mask)

        x = zeros(2)
        y = array(ones(2), mask=[False, True])
        z = concatenate((x, y))
        assert_array_equal(z, [0, 0, 1, 1])
        assert_array_equal(z.mask, [False, False, False, True])
        z = concatenate((y, x))
        assert_array_equal(z, [1, 1, 0, 0])
        assert_array_equal(z.mask, [False, True, False, False])

    def test_concatenate_flexible(self):
        # Tests the concatenation on flexible arrays.
        data = masked_array(list(zip(np.random.rand(10),
                                     np.arange(10))),
                            dtype=[('a', float), ('b', int)])

        test = concatenate([data[:5], data[5:]])
        assert_equal_records(test, data)

    def test_creation_ndmin(self):
        # Check the use of ndmin
        x = array([1, 2, 3], mask=[1, 0, 0], ndmin=2)
        assert_equal(x.shape, (1, 3))
        assert_equal(x._data, [[1, 2, 3]])
        assert_equal(x._mask, [[1, 0, 0]])

    def test_creation_ndmin_from_maskedarray(self):
        # Make sure we're not losing the original mask w/ ndmin
        x = array([1, 2, 3])
        x[-1] = masked
        xx = array(x, ndmin=2, dtype=float)
        assert_equal(x.shape, x._mask.shape)
        assert_equal(xx.shape, xx._mask.shape)

    def test_creation_maskcreation(self):
        # Tests how masks are initialized at the creation of Maskedarrays.
        data = arange(24, dtype=float)
        data[[3, 6, 15]] = masked
        dma_1 = MaskedArray(data)
        assert_equal(dma_1.mask, data.mask)
        dma_2 = MaskedArray(dma_1)
        assert_equal(dma_2.mask, dma_1.mask)
        dma_3 = MaskedArray(dma_1, mask=[1, 0, 0, 0] * 6)
        fail_if_equal(dma_3.mask, dma_1.mask)

        x = array([1, 2, 3], mask=True)
        assert_equal(x._mask, [True, True, True])
        x = array([1, 2, 3], mask=False)
        assert_equal(x._mask, [False, False, False])
        y = array([1, 2, 3], mask=x._mask, copy=False)
        assert_(np.may_share_memory(x.mask, y.mask))
        y = array([1, 2, 3], mask=x._mask, copy=True)
        assert_(not np.may_share_memory(x.mask, y.mask))
        x = array([1, 2, 3], mask=None)
        assert_equal(x._mask, [False, False, False])

    def test_masked_singleton_array_creation_warns(self):
        # The first works, but should not (ideally), there may be no way
        # to solve this, however, as long as `np.ma.masked` is an ndarray.
        np.array(np.ma.masked)
        with pytest.warns(UserWarning):
            # Tries to create a float array, using `float(np.ma.masked)`.
            # We may want to define this is invalid behaviour in the future!
            # (requiring np.ma.masked to be a known NumPy scalar probably
            # with a DType.)
            np.array([3., np.ma.masked])

    def test_creation_with_list_of_maskedarrays(self):
        # Tests creating a masked array from a list of masked arrays.
        x = array(np.arange(5), mask=[1, 0, 0, 0, 0])
        data = array((x, x[::-1]))
        assert_equal(data, [[0, 1, 2, 3, 4], [4, 3, 2, 1, 0]])
        assert_equal(data._mask, [[1, 0, 0, 0, 0], [0, 0, 0, 0, 1]])

        x.mask = nomask
        data = array((x, x[::-1]))
        assert_equal(data, [[0, 1, 2, 3, 4], [4, 3, 2, 1, 0]])
        assert_(data.mask is nomask)

    def test_creation_with_list_of_maskedarrays_no_bool_cast(self):
        # Tests the regression in gh-18551
        masked_str = np.ma.masked_array(['a', 'b'], mask=[True, False])
        normal_int = np.arange(2)
        res = np.ma.asarray([masked_str, normal_int], dtype="U21")
        assert_array_equal(res.mask, [[True, False], [False, False]])

        # The above only failed due a long chain of oddity, try also with
        # an object array that cannot be converted to bool always:
        class NotBool:
            def __bool__(self):
                raise ValueError("not a bool!")
        masked_obj = np.ma.masked_array([NotBool(), 'b'], mask=[True, False])
        # Check that the NotBool actually fails like we would expect:
        with pytest.raises(ValueError, match="not a bool!"):
            np.asarray([masked_obj], dtype=bool)

        res = np.ma.asarray([masked_obj, normal_int])
        assert_array_equal(res.mask, [[True, False], [False, False]])

    def test_creation_from_ndarray_with_padding(self):
        x = np.array([('A', 0)], dtype={'names': ['f0', 'f1'],
                                        'formats': ['S4', 'i8'],
                                        'offsets': [0, 8]})
        array(x)  # used to fail due to 'V' padding field in x.dtype.descr

    def test_unknown_keyword_parameter(self):
        with pytest.raises(TypeError, match="unexpected keyword argument"):
            MaskedArray([1, 2, 3], maks=[0, 1, 0])  # `mask` is misspelled.

    def test_asarray(self):
        xm = self._create_data()[5]
        xm.fill_value = -9999
        xm._hardmask = True
        xmm = asarray(xm)
        assert_equal(xmm._data, xm._data)
        assert_equal(xmm._mask, xm._mask)
        assert_equal(xmm.fill_value, xm.fill_value)
        assert_equal(xmm._hardmask, xm._hardmask)

    def test_asarray_default_order(self):
        # See Issue #6646
        m = np.eye(3).T
        assert_(not m.flags.c_contiguous)

        new_m = asarray(m)
        assert_(new_m.flags.c_contiguous)

    def test_asarray_enforce_order(self):
        # See Issue #6646
        m = np.eye(3).T
        assert_(not m.flags.c_contiguous)

        new_m = asarray(m, order='C')
        assert_(new_m.flags.c_contiguous)

    def test_fix_invalid(self):
        # Checks fix_invalid.
        with np.errstate(invalid='ignore'):
            data = masked_array([np.nan, 0., 1.], mask=[0, 0, 1])
            data_fixed = fix_invalid(data)
            assert_equal(data_fixed._data, [data.fill_value, 0., 1.])
            assert_equal(data_fixed._mask, [1., 0., 1.])

    def test_maskedelement(self):
        # Test of masked element
        x = arange(6)
        x[1] = masked
        assert_(str(masked) == '--')
        assert_(x[1] is masked)
        assert_equal(filled(x[1], 0), 0)

    def test_set_element_as_object(self):
        # Tests setting elements with object
        a = empty(1, dtype=object)
        x = (1, 2, 3, 4, 5)
        a[0] = x
        assert_equal(a[0], x)
        assert_(a[0] is x)

        import datetime
        dt = datetime.datetime.now()
        a[0] = dt
        assert_(a[0] is dt)

    def test_indexing(self):
        # Tests conversions and indexing
        x1 = np.array([1, 2, 4, 3])
        x2 = array(x1, mask=[1, 0, 0, 0])
        x3 = array(x1, mask=[0, 1, 0, 1])
        x4 = array(x1)
        # test conversion to strings
        str(x2)  # raises?
        repr(x2)  # raises?
        assert_equal(np.sort(x1), sort(x2, endwith=False))
        # tests of indexing
        assert_(type(x2[1]) is type(x1[1]))
        assert_(x1[1] == x2[1])
        assert_(x2[0] is masked)
        assert_equal(x1[2], x2[2])
        assert_equal(x1[2:5], x2[2:5])
        assert_equal(x1[:], x2[:])
        assert_equal(x1[1:], x3[1:])
        x1[2] = 9
        x2[2] = 9
        assert_equal(x1, x2)
        x1[1:3] = 99
        x2[1:3] = 99
        assert_equal(x1, x2)
        x2[1] = masked
        assert_equal(x1, x2)
        x2[1:3] = masked
        assert_equal(x1, x2)
        x2[:] = x1
        x2[1] = masked
        assert_(allequal(getmask(x2), array([0, 1, 0, 0])))
        x3[:] = masked_array([1, 2, 3, 4], [0, 1, 1, 0])
        assert_(allequal(getmask(x3), array([0, 1, 1, 0])))
        x4[:] = masked_array([1, 2, 3, 4], [0, 1, 1, 0])
        assert_(allequal(getmask(x4), array([0, 1, 1, 0])))
        assert_(allequal(x4, array([1, 2, 3, 4])))
        x1 = np.arange(5) * 1.0
        x2 = masked_values(x1, 3.0)
        assert_equal(x1, x2)
        assert_(allequal(array([0, 0, 0, 1, 0], MaskType), x2.mask))
        assert_equal(3.0, x2.fill_value)
        x1 = array([1, 'hello', 2, 3], object)
        x2 = np.array([1, 'hello', 2, 3], object)
        s1 = x1[1]
        s2 = x2[1]
        assert_equal(type(s2), str)
        assert_equal(type(s1), str)
        assert_equal(s1, s2)
        assert_(x1[1:1].shape == (0,))

    def test_setitem_no_warning(self):
        # Setitem shouldn't warn, because the assignment might be masked
        # and warning for a masked assignment is weird (see gh-23000)
        # (When the value is masked, otherwise a warning would be acceptable
        # but is not given currently.)
        x = np.ma.arange(60).reshape((6, 10))
        index = (slice(1, 5, 2), [7, 5])
        value = np.ma.masked_all((2, 2))
        value._data[...] = np.inf  # not a valid integer...
        x[index] = value
        # The masked scalar is special cased, but test anyway (it's NaN):
        x[...] = np.ma.masked
        # Finally, a large value that cannot be cast to the float32 `x`
        x = np.ma.arange(3., dtype=np.float32)
        value = np.ma.array([2e234, 1, 1], mask=[True, False, False])
        x[...] = value
        x[[0, 1, 2]] = value

    @pytest.mark.filterwarnings(WARNING_MARK_SPEC)
    def test_copy(self):
        # Tests of some subtle points of copying and sizing.
        n = [0, 0, 1, 0, 0]
        m = make_mask(n)
        m2 = make_mask(m)
        assert_(m is m2)
        m3 = make_mask(m, copy=True)
        assert_(m is not m3)

        x1 = np.arange(5)
        y1 = array(x1, mask=m)
        assert_equal(y1._data.__array_interface__, x1.__array_interface__)
        assert_(allequal(x1, y1.data))
        assert_equal(y1._mask.__array_interface__, m.__array_interface__)

        y1a = array(y1)
        # Default for masked array is not to copy; see gh-10318.
        assert_(y1a._data.__array_interface__ ==
                y1._data.__array_interface__)
        assert_(y1a._mask.__array_interface__ ==
                y1._mask.__array_interface__)

        y2 = array(x1, mask=m3)
        assert_(y2._data.__array_interface__ == x1.__array_interface__)
        assert_(y2._mask.__array_interface__ == m3.__array_interface__)
        assert_(y2[2] is masked)
        y2[2] = 9
        assert_(y2[2] is not masked)
        assert_(y2._mask.__array_interface__ == m3.__array_interface__)
        assert_(allequal(y2.mask, 0))

        y2a = array(x1, mask=m, copy=1)
        assert_(y2a._data.__array_interface__ != x1.__array_interface__)
        #assert_( y2a._mask is not m)
        assert_(y2a._mask.__array_interface__ != m.__array_interface__)
        assert_(y2a[2] is masked)
        y2a[2] = 9
        assert_(y2a[2] is not masked)
        #assert_( y2a._mask is not m)
        assert_(y2a._mask.__array_interface__ != m.__array_interface__)
        assert_(allequal(y2a.mask, 0))

        y3 = array(x1 * 1.0, mask=m)
        assert_(filled(y3).dtype is (x1 * 1.0).dtype)

        x4 = arange(4)
        x4[2] = masked
        y4 = resize(x4, (8,))
        assert_equal(concatenate([x4, x4]), y4)
        assert_equal(getmask(y4), [0, 0, 1, 0, 0, 0, 1, 0])
        y5 = repeat(x4, (2, 2, 2, 2), axis=0)
        assert_equal(y5, [0, 0, 1, 1, 2, 2, 3, 3])
        y6 = repeat(x4, 2, axis=0)
        assert_equal(y5, y6)
        y7 = x4.repeat((2, 2, 2, 2), axis=0)
        assert_equal(y5, y7)
        y8 = x4.repeat(2, 0)
        assert_equal(y5, y8)

        y9 = x4.copy()
        assert_equal(y9._data, x4._data)
        assert_equal(y9._mask, x4._mask)

        x = masked_array([1, 2, 3], mask=[0, 1, 0])
        # Copy is False by default
        y = masked_array(x)
        assert_equal(y._data.ctypes.data, x._data.ctypes.data)
        assert_equal(y._mask.ctypes.data, x._mask.ctypes.data)
        y = masked_array(x, copy=True)
        assert_not_equal(y._data.ctypes.data, x._data.ctypes.data)
        assert_not_equal(y._mask.ctypes.data, x._mask.ctypes.data)

    def test_copy_0d(self):
        # gh-9430
        x = np.ma.array(43, mask=True)
        xc = x.copy()
        assert_equal(xc.mask, True)

    def test_copy_on_python_builtins(self):
        # Tests copy works on python builtins (issue#8019)
        assert_(isMaskedArray(np.ma.copy([1, 2, 3])))
        assert_(isMaskedArray(np.ma.copy((1, 2, 3))))

    def test_copy_immutable(self):
        # Tests that the copy method is immutable, GitHub issue #5247
        a = np.ma.array([1, 2, 3])
        b = np.ma.array([4, 5, 6])
        a_copy_method = a.copy
        b.copy
        assert_equal(a_copy_method(), [1, 2, 3])

    def test_deepcopy(self):
        from copy import deepcopy
        a = array([0, 1, 2], mask=[False, True, False])
        copied = deepcopy(a)
        assert_equal(copied.mask, a.mask)
        assert_not_equal(id(a._mask), id(copied._mask))

        copied[1] = 1
        assert_equal(copied.mask, [0, 0, 0])
        assert_equal(a.mask, [0, 1, 0])

        copied = deepcopy(a)
        assert_equal(copied.mask, a.mask)
        copied.mask[1] = False
        assert_equal(copied.mask, [0, 0, 0])
        assert_equal(a.mask, [0, 1, 0])

    def test_format(self):
        a = array([0, 1, 2], mask=[False, True, False])
        assert_equal(format(a), "[0 -- 2]")
        assert_equal(format(masked), "--")
        assert_equal(format(masked, ""), "--")

        # Postponed from PR #15410, perhaps address in the future.
        # assert_equal(format(masked, " >5"), "   --")
        # assert_equal(format(masked, " <5"), "--   ")

        # Expect a FutureWarning for using format_spec with MaskedElement
        with pytest.warns(FutureWarning):
            with_format_string = format(masked, " >5")
        assert_equal(with_format_string, "--")

    def test_str_repr(self):
        a = array([0, 1, 2], mask=[False, True, False])
        assert_equal(str(a), '[0 -- 2]')
        assert_equal(
            repr(a),
            textwrap.dedent('''\
            masked_array(data=[0, --, 2],
                         mask=[False,  True, False],
                   fill_value=999999)''')
        )

        # arrays with a continuation
        a = np.ma.arange(2000)
        a[1:50] = np.ma.masked
        assert_equal(
            repr(a),
            textwrap.dedent('''\
            masked_array(data=[0, --, --, ..., 1997, 1998, 1999],
                         mask=[False,  True,  True, ..., False, False, False],
                   fill_value=999999)''')
        )

        # line-wrapped 1d arrays are correctly aligned
        a = np.ma.arange(20)
        assert_equal(
            repr(a),
            textwrap.dedent('''\
            masked_array(data=[ 0,  1,  2,  3,  4,  5,  6,  7,  8,  9, 10, 11, 12, 13,
                               14, 15, 16, 17, 18, 19],
                         mask=False,
                   fill_value=999999)''')
        )

        # 2d arrays cause wrapping
        a = array([[1, 2, 3], [4, 5, 6]], dtype=np.int8)
        a[1, 1] = np.ma.masked
        assert_equal(
            repr(a),
            textwrap.dedent(f'''\
            masked_array(
              data=[[1, 2, 3],
                    [4, --, 6]],
              mask=[[False, False, False],
                    [False,  True, False]],
              fill_value={np.array(999999)[()]!r},
              dtype=int8)''')
        )

        # but not it they're a row vector
        assert_equal(
            repr(a[:1]),
            textwrap.dedent(f'''\
            masked_array(data=[[1, 2, 3]],
                         mask=[[False, False, False]],
                   fill_value={np.array(999999)[()]!r},
                        dtype=int8)''')
        )

        # dtype=int is implied, so not shown
        assert_equal(
            repr(a.astype(int)),
            textwrap.dedent('''\
            masked_array(
              data=[[1, 2, 3],
                    [4, --, 6]],
              mask=[[False, False, False],
                    [False,  True, False]],
              fill_value=999999)''')
        )

    def test_str_repr_legacy(self):
        oldopts = np.get_printoptions()
        np.set_printoptions(legacy='1.13')
        try:
            a = array([0, 1, 2], mask=[False, True, False])
            assert_equal(str(a), '[0 -- 2]')
            assert_equal(repr(a), 'masked_array(data = [0 -- 2],\n'
                                  '             mask = [False  True False],\n'
                                  '       fill_value = 999999)\n')

            a = np.ma.arange(2000)
            a[1:50] = np.ma.masked
            assert_equal(
                repr(a),
                'masked_array(data = [0 -- -- ..., 1997 1998 1999],\n'
                '             mask = [False  True  True ..., False False False],\n'
                '       fill_value = 999999)\n'
            )
        finally:
            np.set_printoptions(**oldopts)

    def test_0d_unicode(self):
        u = 'caf\xe9'
        utype = type(u)

        arr_nomask = np.ma.array(u)
        arr_masked = np.ma.array(u, mask=True)

        assert_equal(utype(arr_nomask), u)
        assert_equal(utype(arr_masked), '--')

    def test_pickling(self):
        # Tests pickling
        for dtype in (int, float, str, object):
            a = arange(10).astype(dtype)
            a.fill_value = 999

            masks = ([0, 0, 0, 1, 0, 1, 0, 1, 0, 1],  # partially masked
                     True,                            # Fully masked
                     False)                           # Fully unmasked

            for proto in range(2, pickle.HIGHEST_PROTOCOL + 1):
                for mask in masks:
                    a.mask = mask
                    a_pickled = pickle.loads(pickle.dumps(a, protocol=proto))
                    assert_equal(a_pickled._mask, a._mask)
                    assert_equal(a_pickled._data, a._data)
                    if dtype in (object, int):
                        assert_equal(a_pickled.fill_value, 999)
                    else:
                        assert_equal(a_pickled.fill_value, dtype(999))
                    assert_array_equal(a_pickled.mask, mask)

    def test_pickling_subbaseclass(self):
        # Test pickling w/ a subclass of ndarray
        x = np.array([(1.0, 2), (3.0, 4)],
                     dtype=[('x', float), ('y', int)]).view(np.recarray)
        a = masked_array(x, mask=[(True, False), (False, True)])
        for proto in range(2, pickle.HIGHEST_PROTOCOL + 1):
            a_pickled = pickle.loads(pickle.dumps(a, protocol=proto))
            assert_equal(a_pickled._mask, a._mask)
            assert_equal(a_pickled, a)
            assert_(isinstance(a_pickled._data, np.recarray))

    def test_pickling_maskedconstant(self):
        # Test pickling MaskedConstant
        mc = np.ma.masked
        for proto in range(2, pickle.HIGHEST_PROTOCOL + 1):
            mc_pickled = pickle.loads(pickle.dumps(mc, protocol=proto))
            assert_equal(mc_pickled._baseclass, mc._baseclass)
            assert_equal(mc_pickled._mask, mc._mask)
            assert_equal(mc_pickled._data, mc._data)

    def test_pickling_wstructured(self):
        # Tests pickling w/ structured array
        a = array([(1, 1.), (2, 2.)], mask=[(0, 0), (0, 1)],
                  dtype=[('a', int), ('b', float)])
        for proto in range(2, pickle.HIGHEST_PROTOCOL + 1):
            a_pickled = pickle.loads(pickle.dumps(a, protocol=proto))
            assert_equal(a_pickled._mask, a._mask)
            assert_equal(a_pickled, a)

    def test_pickling_keepalignment(self):
        # Tests pickling w/ F_CONTIGUOUS arrays
        a = arange(10).reshape( (-1, 2))
        b = a.T
        for proto in range(2, pickle.HIGHEST_PROTOCOL + 1):
            test = pickle.loads(pickle.dumps(b, protocol=proto))
            assert_equal(test, b)

    def test_single_element_subscript(self):
        # Tests single element subscripts of Maskedarrays.
        a = array([1, 3, 2])
        b = array([1, 3, 2], mask=[1, 0, 1])
        assert_equal(a[0].shape, ())
        assert_equal(b[0].shape, ())
        assert_equal(b[1].shape, ())

    def test_topython(self):
        # Tests some communication issues with Python.
        assert_equal(1, int(array(1)))
        assert_equal(1.0, float(array(1)))
        assert_equal(1, int(array([[[1]]])))
        assert_equal(1.0, float(array([[1]])))
        assert_raises(TypeError, float, array([1, 1]))

        with warnings.catch_warnings():
            warnings.filterwarnings(
                'ignore', 'Warning: converting a masked element', UserWarning)
            assert_(np.isnan(float(array([1], mask=[1]))))

            a = array([1, 2, 3], mask=[1, 0, 0])
            assert_raises(TypeError, lambda: float(a))
            assert_equal(float(a[-1]), 3.)
            assert_(np.isnan(float(a[0])))
        assert_raises(TypeError, int, a)
        assert_equal(int(a[-1]), 3)
        assert_raises(MAError, lambda: int(a[0]))

    def test_oddfeatures_1(self):
        # Test of other odd features
        x = arange(20)
        x = x.reshape(4, 5)
        x.flat[5] = 12
        assert_(x[1, 0] == 12)
        z = x + 10j * x
        assert_equal(z.real, x)
        assert_equal(z.imag, 10 * x)
        assert_equal((z * conjugate(z)).real, 101 * x * x)
        z.imag[...] = 0.0

        x = arange(10)
        x[3] = masked
        assert_(str(x[3]) == str(masked))
        c = x >= 8
        assert_(count(where(c, masked, masked)) == 0)
        assert_(shape(where(c, masked, masked)) == c.shape)

        z = masked_where(c, x)
        assert_(z.dtype is x.dtype)
        assert_(z[3] is masked)
        assert_(z[4] is not masked)
        assert_(z[7] is not masked)
        assert_(z[8] is masked)
        assert_(z[9] is masked)
        assert_equal(x, z)

    def test_oddfeatures_2(self):
        # Tests some more features.
        x = array([1., 2., 3., 4., 5.])
        c = array([1, 1, 1, 0, 0])
        x[2] = masked
        z = where(c, x, -x)
        assert_equal(z, [1., 2., 0., -4., -5])
        c[0] = masked
        z = where(c, x, -x)
        assert_equal(z, [1., 2., 0., -4., -5])
        assert_(z[0] is masked)
        assert_(z[1] is not masked)
        assert_(z[2] is masked)

    def test_oddfeatures_3(self):
        msg = "setting an item on a masked array which has a shared mask will not copy"
        with warnings.catch_warnings():
            warnings.filterwarnings(
                'ignore', msg, numpy.ma.core.MaskedArrayFutureWarning)
            # Tests some generic features
            atest = array([10], mask=True)
            btest = array([20])
            idx = atest.mask
            atest[idx] = btest[idx]
            assert_equal(atest, [20])

    def test_filled_with_object_dtype(self):
        a = np.ma.masked_all(1, dtype='O')
        assert_equal(a.filled('x')[0], 'x')

    def test_filled_with_flexible_dtype(self):
        # Test filled w/ flexible dtype
        flexi = array([(1, 1, 1)],
                      dtype=[('i', int), ('s', '|S8'), ('f', float)])
        flexi[0] = masked
        assert_equal(flexi.filled(),
                     np.array([(default_fill_value(0),
                                default_fill_value('0'),
                                default_fill_value(0.),)], dtype=flexi.dtype))
        flexi[0] = masked
        assert_equal(flexi.filled(1),
                     np.array([(1, '1', 1.)], dtype=flexi.dtype))

    def test_filled_with_mvoid(self):
        # Test filled w/ mvoid
        ndtype = [('a', int), ('b', float)]
        a = mvoid((1, 2.), mask=[(0, 1)], dtype=ndtype)
        # Filled using default
        test = a.filled()
        assert_equal(tuple(test), (1, default_fill_value(1.)))
        # Explicit fill_value
        test = a.filled((-1, -1))
        assert_equal(tuple(test), (1, -1))
        # Using predefined filling values
        a.fill_value = (-999, -999)
        assert_equal(tuple(a.filled()), (1, -999))

    def test_filled_with_nested_dtype(self):
        # Test filled w/ nested dtype
        ndtype = [('A', int), ('B', [('BA', int), ('BB', int)])]
        a = array([(1, (1, 1)), (2, (2, 2))],
                  mask=[(0, (1, 0)), (0, (0, 1))], dtype=ndtype)
        test = a.filled(0)
        control = np.array([(1, (0, 1)), (2, (2, 0))], dtype=ndtype)
        assert_equal(test, control)

        test = a['B'].filled(0)
        control = np.array([(0, 1), (2, 0)], dtype=a['B'].dtype)
        assert_equal(test, control)

        # test if mask gets set correctly (see #6760)
        Z = numpy.ma.zeros(2, numpy.dtype([("A", "(2,2)i1,(2,2)i1", (2, 2))]))
        assert_equal(Z.data.dtype, numpy.dtype([('A', [('f0', 'i1', (2, 2)),
                                          ('f1', 'i1', (2, 2))], (2, 2))]))
        assert_equal(Z.mask.dtype, numpy.dtype([('A', [('f0', '?', (2, 2)),
                                          ('f1', '?', (2, 2))], (2, 2))]))

    def test_filled_with_f_order(self):
        # Test filled w/ F-contiguous array
        a = array(np.array([(0, 1, 2), (4, 5, 6)], order='F'),
                  mask=np.array([(0, 0, 1), (1, 0, 0)], order='F'),
                  order='F')  # this is currently ignored
        assert_(a.flags['F_CONTIGUOUS'])
        assert_(a.filled(0).flags['F_CONTIGUOUS'])

    def test_optinfo_propagation(self):
        # Checks that _optinfo dictionary isn't back-propagated
        x = array([1, 2, 3, ], dtype=float)
        x._optinfo['info'] = '???'
        y = x.copy()
        assert_equal(y._optinfo['info'], '???')
        y._optinfo['info'] = '!!!'
        assert_equal(x._optinfo['info'], '???')

    def test_optinfo_forward_propagation(self):
        a = array([1, 2, 2, 4])
        a._optinfo["key"] = "value"
        assert_equal(a._optinfo["key"], (a == 2)._optinfo["key"])
        assert_equal(a._optinfo["key"], (a != 2)._optinfo["key"])
        assert_equal(a._optinfo["key"], (a > 2)._optinfo["key"])
        assert_equal(a._optinfo["key"], (a >= 2)._optinfo["key"])
        assert_equal(a._optinfo["key"], (a <= 2)._optinfo["key"])
        assert_equal(a._optinfo["key"], (a + 2)._optinfo["key"])
        assert_equal(a._optinfo["key"], (a - 2)._optinfo["key"])
        assert_equal(a._optinfo["key"], (a * 2)._optinfo["key"])
        assert_equal(a._optinfo["key"], (a / 2)._optinfo["key"])
        assert_equal(a._optinfo["key"], a[:2]._optinfo["key"])
        assert_equal(a._optinfo["key"], a[[0, 0, 2]]._optinfo["key"])
        assert_equal(a._optinfo["key"], np.exp(a)._optinfo["key"])
        assert_equal(a._optinfo["key"], np.abs(a)._optinfo["key"])
        assert_equal(a._optinfo["key"], array(a, copy=True)._optinfo["key"])
        assert_equal(a._optinfo["key"], np.zeros_like(a)._optinfo["key"])

    def test_fancy_printoptions(self):
        # Test printing a masked array w/ fancy dtype.
        fancydtype = np.dtype([('x', int), ('y', [('t', int), ('s', float)])])
        test = array([(1, (2, 3.0)), (4, (5, 6.0))],
                     mask=[(1, (0, 1)), (0, (1, 0))],
                     dtype=fancydtype)
        control = "[(--, (2, --)) (4, (--, 6.0))]"
        assert_equal(str(test), control)

        # Test 0-d array with multi-dimensional dtype
        t_2d0 = masked_array(data=(0, [[0.0, 0.0, 0.0],
                                       [0.0, 0.0, 0.0]],
                                   0.0),
                             mask=(False, [[True, False, True],
                                           [False, False, True]],
                                   False),
                             dtype="int, (2,3)float, float")
        control = "(0, [[--, 0.0, --], [0.0, 0.0, --]], 0.0)"
        assert_equal(str(t_2d0), control)

    def test_flatten_structured_array(self):
        # Test flatten_structured_array on arrays
        # On ndarray
        ndtype = [('a', int), ('b', float)]
        a = np.array([(1, 1), (2, 2)], dtype=ndtype)
        test = flatten_structured_array(a)
        control = np.array([[1., 1.], [2., 2.]], dtype=float)
        assert_equal(test, control)
        assert_equal(test.dtype, control.dtype)
        # On masked_array
        a = array([(1, 1), (2, 2)], mask=[(0, 1), (1, 0)], dtype=ndtype)
        test = flatten_structured_array(a)
        control = array([[1., 1.], [2., 2.]],
                        mask=[[0, 1], [1, 0]], dtype=float)
        assert_equal(test, control)
        assert_equal(test.dtype, control.dtype)
        assert_equal(test.mask, control.mask)
        # On masked array with nested structure
        ndtype = [('a', int), ('b', [('ba', int), ('bb', float)])]
        a = array([(1, (1, 1.1)), (2, (2, 2.2))],
                  mask=[(0, (1, 0)), (1, (0, 1))], dtype=ndtype)
        test = flatten_structured_array(a)
        control = array([[1., 1., 1.1], [2., 2., 2.2]],
                        mask=[[0, 1, 0], [1, 0, 1]], dtype=float)
        assert_equal(test, control)
        assert_equal(test.dtype, control.dtype)
        assert_equal(test.mask, control.mask)
        # Keeping the initial shape
        ndtype = [('a', int), ('b', float)]
        a = np.array([[(1, 1), ], [(2, 2), ]], dtype=ndtype)
        test = flatten_structured_array(a)
        control = np.array([[[1., 1.], ], [[2., 2.], ]], dtype=float)
        assert_equal(test, control)
        assert_equal(test.dtype, control.dtype)

    def test_void0d(self):
        # Test creating a mvoid object
        ndtype = [('a', int), ('b', int)]
        a = np.array([(1, 2,)], dtype=ndtype)[0]
        f = mvoid(a)
        assert_(isinstance(f, mvoid))

        a = masked_array([(1, 2)], mask=[(1, 0)], dtype=ndtype)[0]
        assert_(isinstance(a, mvoid))

        a = masked_array([(1, 2), (1, 2)], mask=[(1, 0), (0, 0)], dtype=ndtype)
        f = mvoid(a._data[0], a._mask[0])
        assert_(isinstance(f, mvoid))

    def test_mvoid_getitem(self):
        # Test mvoid.__getitem__
        ndtype = [('a', int), ('b', int)]
        a = masked_array([(1, 2,), (3, 4)], mask=[(0, 0), (1, 0)],
                         dtype=ndtype)
        # w/o mask
        f = a[0]
        assert_(isinstance(f, mvoid))
        assert_equal((f[0], f['a']), (1, 1))
        assert_equal(f['b'], 2)
        # w/ mask
        f = a[1]
        assert_(isinstance(f, mvoid))
        assert_(f[0] is masked)
        assert_(f['a'] is masked)
        assert_equal(f[1], 4)

        # exotic dtype
        A = masked_array(data=[([0, 1],)],
                         mask=[([True, False],)],
                         dtype=[("A", ">i2", (2,))])
        assert_equal(A[0]["A"], A["A"][0])
        assert_equal(A[0]["A"], masked_array(data=[0, 1],
                         mask=[True, False], dtype=">i2"))

    def test_mvoid_iter(self):
        # Test iteration on __getitem__
        ndtype = [('a', int), ('b', int)]
        a = masked_array([(1, 2,), (3, 4)], mask=[(0, 0), (1, 0)],
                         dtype=ndtype)
        # w/o mask
        assert_equal(list(a[0]), [1, 2])
        # w/ mask
        assert_equal(list(a[1]), [masked, 4])

    def test_mvoid_print(self):
        # Test printing a mvoid
        mx = array([(1, 1), (2, 2)], dtype=[('a', int), ('b', int)])
        assert_equal(str(mx[0]), "(1, 1)")
        mx['b'][0] = masked
        ini_display = masked_print_option._display
        masked_print_option.set_display("-X-")
        try:
            assert_equal(str(mx[0]), "(1, -X-)")
            assert_equal(repr(mx[0]), "(1, -X-)")
        finally:
            masked_print_option.set_display(ini_display)

        # also check if there are object datatypes (see gh-7493)
        mx = array([(1,), (2,)], dtype=[('a', 'O')])
        assert_equal(str(mx[0]), "(1,)")

    def test_mvoid_multidim_print(self):

        # regression test for gh-6019
        t_ma = masked_array(data=[([1, 2, 3],)],
                            mask=[([False, True, False],)],
                            fill_value=([999999, 999999, 999999],),
                            dtype=[('a', '<i4', (3,))])
        assert_(str(t_ma[0]) == "([1, --, 3],)")
        assert_(repr(t_ma[0]) == "([1, --, 3],)")

        # additional tests with structured arrays

        t_2d = masked_array(data=[([[1, 2], [3, 4]],)],
                            mask=[([[False, True], [True, False]],)],
                            dtype=[('a', '<i4', (2, 2))])
        assert_(str(t_2d[0]) == "([[1, --], [--, 4]],)")
        assert_(repr(t_2d[0]) == "([[1, --], [--, 4]],)")

        t_0d = masked_array(data=[(1, 2)],
                            mask=[(True, False)],
                            dtype=[('a', '<i4'), ('b', '<i4')])
        assert_(str(t_0d[0]) == "(--, 2)")
        assert_(repr(t_0d[0]) == "(--, 2)")

        t_2d = masked_array(data=[([[1, 2], [3, 4]], 1)],
                            mask=[([[False, True], [True, False]], False)],
                            dtype=[('a', '<i4', (2, 2)), ('b', float)])
        assert_(str(t_2d[0]) == "([[1, --], [--, 4]], 1.0)")
        assert_(repr(t_2d[0]) == "([[1, --], [--, 4]], 1.0)")

        t_ne = masked_array(data=[(1, (1, 1))],
                            mask=[(True, (True, False))],
                            dtype=[('a', '<i4'), ('b', 'i4,i4')])
        assert_(str(t_ne[0]) == "(--, (--, 1))")
        assert_(repr(t_ne[0]) == "(--, (--, 1))")

    def test_object_with_array(self):
        mx1 = masked_array([1.], mask=[True])
        mx2 = masked_array([1., 2.])
        mx = masked_array([mx1, mx2], mask=[False, True], dtype=object)
        assert_(mx[0] is mx1)
        assert_(mx[1] is not mx2)
        assert_(np.all(mx[1].data == mx2.data))
        assert_(np.all(mx[1].mask))
        # check that we return a view.
        mx[1].data[0] = 0.
        assert_(mx2[0] == 0.)

    def test_maskedarray_tofile_raises_notimplementederror(self):
        xm = masked_array([1, 2, 3], mask=[False, True, False])
        # Test case to check the NotImplementedError.
        # It is not implemented at this point of time. We can change this in future
        with temppath(suffix='.npy') as path:
            with pytest.raises(NotImplementedError):
                np.save(path, xm)


class TestMaskedArrayArithmetic:
    # Base test class for MaskedArrays.
    def _create_data(self):
        # Base data definition.
        x = np.array([1., 1., 1., -2., pi / 2.0, 4., 5., -10., 10., 1., 2., 3.])
        y = np.array([5., 0., 3., 2., -1., -4., 0., -10., 10., 1., 0., 3.])
        a10 = 10.
        m1 = [1, 0, 0, 0, 0, 0, 1, 0, 0, 0, 0, 0]
        m2 = [0, 0, 1, 0, 0, 1, 1, 0, 0, 0, 0, 1]
        xm = masked_array(x, mask=m1)
        ym = masked_array(y, mask=m2)
        z = np.array([-.5, 0., .5, .8])
        zm = masked_array(z, mask=[0, 1, 0, 0])
        xf = np.where(m1, 1e+20, x)
        xm.set_fill_value(1e+20)
        return x, y, a10, m1, m2, xm, ym, z, zm, xf

    @pytest.fixture(autouse=True, scope="class")
    def err_status(self):
        err = np.geterr()
        np.seterr(divide='ignore', invalid='ignore')
        yield err
        np.seterr(**err)

    def test_basic_arithmetic(self):
        # Test of basic arithmetic.
        x, y, a10, _, _, xm, ym, _, _, xf = self._create_data()
        a2d = array([[1, 2], [0, 4]])
        a2dm = masked_array(a2d, [[0, 0], [1, 0]])
        assert_equal(a2d * a2d, a2d * a2dm)
        assert_equal(a2d + a2d, a2d + a2dm)
        assert_equal(a2d - a2d, a2d - a2dm)
        for s in [(12,), (4, 3), (2, 6)]:
            x = x.reshape(s)
            y = y.reshape(s)
            xm = xm.reshape(s)
            ym = ym.reshape(s)
            xf = xf.reshape(s)
            assert_equal(-x, -xm)
            assert_equal(x + y, xm + ym)
            assert_equal(x - y, xm - ym)
            assert_equal(x * y, xm * ym)
            assert_equal(x / y, xm / ym)
            assert_equal(a10 + y, a10 + ym)
            assert_equal(a10 - y, a10 - ym)
            assert_equal(a10 * y, a10 * ym)
            assert_equal(a10 / y, a10 / ym)
            assert_equal(x + a10, xm + a10)
            assert_equal(x - a10, xm - a10)
            assert_equal(x * a10, xm * a10)
            assert_equal(x / a10, xm / a10)
            assert_equal(x ** 2, xm ** 2)
            assert_equal(abs(x) ** 2.5, abs(xm) ** 2.5)
            assert_equal(x ** y, xm ** ym)
            assert_equal(np.add(x, y), add(xm, ym))
            assert_equal(np.subtract(x, y), subtract(xm, ym))
            assert_equal(np.multiply(x, y), multiply(xm, ym))
            assert_equal(np.divide(x, y), divide(xm, ym))

    def test_divide_on_different_shapes(self):
        x = arange(6, dtype=float).reshape((2, 3))
        y = arange(3, dtype=float)

        z = x / y
        assert_equal(z, [[-1., 1., 1.], [-1., 4., 2.5]])
        assert_equal(z.mask, [[1, 0, 0], [1, 0, 0]])

        z = x / y[None, :]
        assert_equal(z, [[-1., 1., 1.], [-1., 4., 2.5]])
        assert_equal(z.mask, [[1, 0, 0], [1, 0, 0]])

        y = arange(2, dtype=float)
        z = x / y[:, None]
        assert_equal(z, [[-1., -1., -1.], [3., 4., 5.]])
        assert_equal(z.mask, [[1, 1, 1], [0, 0, 0]])

    def test_mixed_arithmetic(self):
        # Tests mixed arithmetic.
        na = np.array([1])
        ma = array([1])
        assert_(isinstance(na + ma, MaskedArray))
        assert_(isinstance(ma + na, MaskedArray))

    def test_limits_arithmetic(self):
        tiny = np.finfo(float).tiny
        a = array([tiny, 1. / tiny, 0.])
        assert_equal(getmaskarray(a / 2), [0, 0, 0])
        assert_equal(getmaskarray(2 / a), [1, 0, 1])

    def test_masked_singleton_arithmetic(self):
        # Tests some scalar arithmetic on MaskedArrays.
        # Masked singleton should remain masked no matter what
        xm = array(0, mask=1)
        assert_((1 / array(0)).mask)
        assert_((1 + xm).mask)
        assert_((-xm).mask)
        assert_(maximum(xm, xm).mask)
        assert_(minimum(xm, xm).mask)

    def test_masked_singleton_equality(self):
        # Tests (in)equality on masked singleton
        a = array([1, 2, 3], mask=[1, 1, 0])
        assert_((a[0] == 0) is masked)
        assert_((a[0] != 0) is masked)
        assert_equal((a[-1] == 0), False)
        assert_equal((a[-1] != 0), True)

    def test_arithmetic_with_masked_singleton(self):
        # Checks that there's no collapsing to masked
        x = masked_array([1, 2])
        y = x * masked
        assert_equal(y.shape, x.shape)
        assert_equal(y._mask, [True, True])
        y = x[0] * masked
        assert_(y is masked)
        y = x + masked
        assert_equal(y.shape, x.shape)
        assert_equal(y._mask, [True, True])

    def test_arithmetic_with_masked_singleton_on_1d_singleton(self):
        # Check that we're not losing the shape of a singleton
        x = masked_array([1, ])
        y = x + masked
        assert_equal(y.shape, x.shape)
        assert_equal(y.mask, [True, ])

    def test_scalar_arithmetic(self):
        x = array(0, mask=0)
        assert_equal(x.filled().ctypes.data, x.ctypes.data)
        # Make sure we don't lose the shape in some circumstances
        xm = array((0, 0)) / 0.
        assert_equal(xm.shape, (2,))
        assert_equal(xm.mask, [1, 1])

    def test_basic_ufuncs(self):
        # Test various functions such as sin, cos.
        x, y, _, _, _, xm, ym, z, zm, _ = self._create_data()
        assert_equal(np.cos(x), cos(xm))
        assert_equal(np.cosh(x), cosh(xm))
        assert_equal(np.sin(x), sin(xm))
        assert_equal(np.sinh(x), sinh(xm))
        assert_equal(np.tan(x), tan(xm))
        assert_equal(np.tanh(x), tanh(xm))
        assert_equal(np.sqrt(abs(x)), sqrt(xm))
        assert_equal(np.log(abs(x)), log(xm))
        assert_equal(np.log10(abs(x)), log10(xm))
        assert_equal(np.exp(x), exp(xm))
        assert_equal(np.arcsin(z), arcsin(zm))
        assert_equal(np.arccos(z), arccos(zm))
        assert_equal(np.arctan(z), arctan(zm))
        assert_equal(np.arctan2(x, y), arctan2(xm, ym))
        assert_equal(np.absolute(x), absolute(xm))
        assert_equal(np.angle(x + 1j * y), angle(xm + 1j * ym))
        assert_equal(np.angle(x + 1j * y, deg=True), angle(xm + 1j * ym, deg=True))
        assert_equal(np.equal(x, y), equal(xm, ym))
        assert_equal(np.not_equal(x, y), not_equal(xm, ym))
        assert_equal(np.less(x, y), less(xm, ym))
        assert_equal(np.greater(x, y), greater(xm, ym))
        assert_equal(np.less_equal(x, y), less_equal(xm, ym))
        assert_equal(np.greater_equal(x, y), greater_equal(xm, ym))
        assert_equal(np.conjugate(x), conjugate(xm))

    def test_basic_ufuncs_masked(self):
        # Mostly regression test for gh-25635
        assert np.sqrt(np.ma.masked) is np.ma.masked

    def test_count_func(self):
        # Tests count
        assert_equal(1, count(1))
        assert_equal(0, array(1, mask=[1]))

        ott = array([0., 1., 2., 3.], mask=[1, 0, 0, 0])
        res = count(ott)
        assert_(res.dtype.type is np.intp)
        assert_equal(3, res)

        ott = ott.reshape((2, 2))
        res = count(ott)
        assert_(res.dtype.type is np.intp)
        assert_equal(3, res)
        res = count(ott, 0)
        assert_(isinstance(res, ndarray))
        assert_equal([1, 2], res)
        assert_(getmask(res) is nomask)

        ott = array([0., 1., 2., 3.])
        res = count(ott, 0)
        assert_(isinstance(res, ndarray))
        assert_(res.dtype.type is np.intp)
        assert_raises(AxisError, ott.count, axis=1)

    def test_count_on_python_builtins(self):
        # Tests count works on python builtins (issue#8019)
        assert_equal(3, count([1, 2, 3]))
        assert_equal(2, count((1, 2)))

    def test_minmax_func(self):
        # Tests minimum and maximum.
        x, y, _, _, _, xm, _, _, _, _ = self._create_data()
        # max doesn't work if shaped
        xr = np.ravel(x)
        xmr = ravel(xm)
        # following are true because of careful selection of data
        assert_equal(max(xr), maximum.reduce(xmr))
        assert_equal(min(xr), minimum.reduce(xmr))

        assert_equal(minimum([1, 2, 3], [4, 0, 9]), [1, 0, 3])
        assert_equal(maximum([1, 2, 3], [4, 0, 9]), [4, 2, 9])
        x = arange(5)
        y = arange(5) - 2
        x[3] = masked
        y[0] = masked
        assert_equal(minimum(x, y), where(less(x, y), x, y))
        assert_equal(maximum(x, y), where(greater(x, y), x, y))
        assert_(minimum.reduce(x) == 0)
        assert_(maximum.reduce(x) == 4)

        x = arange(4).reshape(2, 2)
        x[-1, -1] = masked
        assert_equal(maximum.reduce(x, axis=None), 2)

    def test_minimummaximum_func(self):
        a = np.ones((2, 2))
        aminimum = minimum(a, a)
        assert_(isinstance(aminimum, MaskedArray))
        assert_equal(aminimum, np.minimum(a, a))

        aminimum = minimum.outer(a, a)
        assert_(isinstance(aminimum, MaskedArray))
        assert_equal(aminimum, np.minimum.outer(a, a))

        amaximum = maximum(a, a)
        assert_(isinstance(amaximum, MaskedArray))
        assert_equal(amaximum, np.maximum(a, a))

        amaximum = maximum.outer(a, a)
        assert_(isinstance(amaximum, MaskedArray))
        assert_equal(amaximum, np.maximum.outer(a, a))

    def test_minmax_reduce(self):
        # Test np.min/maximum.reduce on array w/ full False mask
        a = array([1, 2, 3], mask=[False, False, False])
        b = np.maximum.reduce(a)
        assert_equal(b, 3)

    def test_minmax_funcs_with_output(self):
        # Tests the min/max functions with explicit outputs
        mask = np.random.rand(12).round()
        xm = array(np.random.uniform(0, 10, 12), mask=mask).reshape((3, 4))
        for funcname in ('min', 'max'):
            # Initialize
            npfunc = getattr(np, funcname)
            mafunc = getattr(numpy.ma.core, funcname)
            # Use the np version
            nout = np.empty((4,), dtype=int)
            try:
                result = npfunc(xm, axis=0, out=nout)
            except MaskError:
                pass
            nout = np.empty((4,), dtype=float)
            result = npfunc(xm, axis=0, out=nout)
            assert_(result is nout)
            # Use the ma version
            nout.fill(-999)
            result = mafunc(xm, axis=0, out=nout)
            assert_(result is nout)

    def test_minmax_methods(self):
        # Additional tests on max/min
<<<<<<< HEAD
        (_, _, _, _, _, xm, _, _, _, _) = self.d
        xm = xm.reshape((xm.size,))
=======
        xm = self._create_data()[5]
        xm.shape = (xm.size,)
>>>>>>> bde097d5
        assert_equal(xm.max(), 10)
        assert_(xm[0].max() is masked)
        assert_(xm[0].max(0) is masked)
        assert_(xm[0].max(-1) is masked)
        assert_equal(xm.min(), -10.)
        assert_(xm[0].min() is masked)
        assert_(xm[0].min(0) is masked)
        assert_(xm[0].min(-1) is masked)
        assert_equal(xm.ptp(), 20.)
        assert_(xm[0].ptp() is masked)
        assert_(xm[0].ptp(0) is masked)
        assert_(xm[0].ptp(-1) is masked)

        x = array([1, 2, 3], mask=True)
        assert_(x.min() is masked)
        assert_(x.max() is masked)
        assert_(x.ptp() is masked)

    def test_minmax_dtypes(self):
        # Additional tests on max/min for non-standard float and complex dtypes
        x = np.array([1., 1., 1., -2., pi / 2.0, 4., 5., -10., 10., 1., 2., 3.])
        a10 = 10.
        an10 = -10.0
        m1 = [1, 0, 0, 0, 0, 0, 1, 0, 0, 0, 0, 0]
        xm = masked_array(x, mask=m1)
        xm.set_fill_value(1e+20)
        float_dtypes = [np.float16, np.float32, np.float64, np.longdouble,
                        np.complex64, np.complex128, np.clongdouble]
        for float_dtype in float_dtypes:
            assert_equal(masked_array(x, mask=m1, dtype=float_dtype).max(),
                         float_dtype(a10))
            assert_equal(masked_array(x, mask=m1, dtype=float_dtype).min(),
                         float_dtype(an10))

        assert_equal(xm.min(), an10)
        assert_equal(xm.max(), a10)

        # Non-complex type only test
        for float_dtype in float_dtypes[:4]:
            assert_equal(masked_array(x, mask=m1, dtype=float_dtype).max(),
                         float_dtype(a10))
            assert_equal(masked_array(x, mask=m1, dtype=float_dtype).min(),
                         float_dtype(an10))

        # Complex types only test
        for float_dtype in float_dtypes[-3:]:
            ym = masked_array([1e20 + 1j, 1e20 - 2j, 1e20 - 1j], mask=[0, 1, 0],
                          dtype=float_dtype)
            assert_equal(ym.min(), float_dtype(1e20 - 1j))
            assert_equal(ym.max(), float_dtype(1e20 + 1j))

            zm = masked_array([np.inf + 2j, np.inf + 3j, -np.inf - 1j], mask=[0, 1, 0],
                              dtype=float_dtype)
            assert_equal(zm.min(), float_dtype(-np.inf - 1j))
            assert_equal(zm.max(), float_dtype(np.inf + 2j))

            cmax = np.inf - 1j * np.finfo(np.float64).max
            assert masked_array([-cmax, 0], mask=[0, 1]).max() == -cmax
            assert masked_array([cmax, 0], mask=[0, 1]).min() == cmax

    @pytest.mark.parametrize("dtype", "bBiIqQ")
    @pytest.mark.parametrize("mask", [
        [False, False, False, True, True],  # masked min/max
        [False, False, False, True, False],  # masked max only
        [False, False, False, False, True],  # masked min only
    ])
    @pytest.mark.parametrize("axis", [None, -1])
    def test_minmax_ints(self, dtype, mask, axis):
        iinfo = np.iinfo(dtype)
        # two dimensional to hit certain filling paths
        a = np.array([[0, 10, -10, iinfo.min, iinfo.max]] * 2).astype(dtype)
        mask = np.asarray([mask] * 2)

        masked_a = masked_array(a, mask=mask)
        assert_array_equal(masked_a.min(axis), a[~mask].min(axis))
        assert_array_equal(masked_a.max(axis), a[~mask].max(axis))

    @pytest.mark.parametrize("time_type", ["M8[s]", "m8[s]"])
    def test_minmax_time_dtypes(self, time_type):
        def minmax_with_mask(arr, mask):
            masked_arr = masked_array(arr, mask=mask)
            expected_min = arr[~np.array(mask, dtype=bool)].min()
            expected_max = arr[~np.array(mask, dtype=bool)].max()

            assert_array_equal(masked_arr.min(), expected_min)
            assert_array_equal(masked_arr.max(), expected_max)

        # Additional tests on max/min for time dtypes
        x1 = np.array([1, 1, -2, 4, 5, -10, 10, 1, 2, -2**63 + 1], dtype=time_type)
        x2 = np.array(['NaT', 1, -2, 4, 5, -10, 10, 1, 2, 3], dtype=time_type)
        x3 = np.array(['NaT', 'NaT', -2, 4, 5, -10, 10, 1, 2, 3], dtype=time_type)
        x_test = [x1, x2, x3]
        m = [1, 0, 0, 0, 0, 0, 1, 0, 0, 0]

        for x in x_test:
            minmax_with_mask(x, m)

    def test_addsumprod(self):
        # Tests add, sum, product.
        x, y, _, _, _, xm, ym, _, _, _ = self._create_data()
        assert_equal(np.add.reduce(x), add.reduce(x))
        assert_equal(np.add.accumulate(x), add.accumulate(x))
        assert_equal(4, sum(array(4), axis=0))
        assert_equal(4, sum(array(4), axis=0))
        assert_equal(np.sum(x, axis=0), sum(x, axis=0))
        assert_equal(np.sum(filled(xm, 0), axis=0), sum(xm, axis=0))
        assert_equal(np.sum(x, 0), sum(x, 0))
        assert_equal(np.prod(x, axis=0), product(x, axis=0))
        assert_equal(np.prod(x, 0), product(x, 0))
        assert_equal(np.prod(filled(xm, 1), axis=0), product(xm, axis=0))
        s = (3, 4)
        x = x.reshape(s)
        y = y.reshape(s)
        xm = xm.reshape(s)
        ym = ym.reshape(s)
        if len(s) > 1:
            assert_equal(np.concatenate((x, y), 1), concatenate((xm, ym), 1))
            assert_equal(np.add.reduce(x, 1), add.reduce(x, 1))
            assert_equal(np.sum(x, 1), sum(x, 1))
            assert_equal(np.prod(x, 1), product(x, 1))

    def test_binops_d2D(self):
        # Test binary operations on 2D data
        a = array([[1.], [2.], [3.]], mask=[[False], [True], [True]])
        b = array([[2., 3.], [4., 5.], [6., 7.]])

        test = a * b
        control = array([[2., 3.], [2., 2.], [3., 3.]],
                        mask=[[0, 0], [1, 1], [1, 1]])
        assert_equal(test, control)
        assert_equal(test.data, control.data)
        assert_equal(test.mask, control.mask)

        test = b * a
        control = array([[2., 3.], [4., 5.], [6., 7.]],
                        mask=[[0, 0], [1, 1], [1, 1]])
        assert_equal(test, control)
        assert_equal(test.data, control.data)
        assert_equal(test.mask, control.mask)

        a = array([[1.], [2.], [3.]])
        b = array([[2., 3.], [4., 5.], [6., 7.]],
                  mask=[[0, 0], [0, 0], [0, 1]])
        test = a * b
        control = array([[2, 3], [8, 10], [18, 3]],
                        mask=[[0, 0], [0, 0], [0, 1]])
        assert_equal(test, control)
        assert_equal(test.data, control.data)
        assert_equal(test.mask, control.mask)

        test = b * a
        control = array([[2, 3], [8, 10], [18, 7]],
                        mask=[[0, 0], [0, 0], [0, 1]])
        assert_equal(test, control)
        assert_equal(test.data, control.data)
        assert_equal(test.mask, control.mask)

    def test_domained_binops_d2D(self):
        # Test domained binary operations on 2D data
        a = array([[1.], [2.], [3.]], mask=[[False], [True], [True]])
        b = array([[2., 3.], [4., 5.], [6., 7.]])

        test = a / b
        control = array([[1. / 2., 1. / 3.], [2., 2.], [3., 3.]],
                        mask=[[0, 0], [1, 1], [1, 1]])
        assert_equal(test, control)
        assert_equal(test.data, control.data)
        assert_equal(test.mask, control.mask)

        test = b / a
        control = array([[2. / 1., 3. / 1.], [4., 5.], [6., 7.]],
                        mask=[[0, 0], [1, 1], [1, 1]])
        assert_equal(test, control)
        assert_equal(test.data, control.data)
        assert_equal(test.mask, control.mask)

        a = array([[1.], [2.], [3.]])
        b = array([[2., 3.], [4., 5.], [6., 7.]],
                  mask=[[0, 0], [0, 0], [0, 1]])
        test = a / b
        control = array([[1. / 2, 1. / 3], [2. / 4, 2. / 5], [3. / 6, 3]],
                        mask=[[0, 0], [0, 0], [0, 1]])
        assert_equal(test, control)
        assert_equal(test.data, control.data)
        assert_equal(test.mask, control.mask)

        test = b / a
        control = array([[2 / 1., 3 / 1.], [4 / 2., 5 / 2.], [6 / 3., 7]],
                        mask=[[0, 0], [0, 0], [0, 1]])
        assert_equal(test, control)
        assert_equal(test.data, control.data)
        assert_equal(test.mask, control.mask)

    def test_noshrinking(self):
        # Check that we don't shrink a mask when not wanted
        # Binary operations
        a = masked_array([1., 2., 3.], mask=[False, False, False],
                         shrink=False)
        b = a + 1
        assert_equal(b.mask, [0, 0, 0])
        # In place binary operation
        a += 1
        assert_equal(a.mask, [0, 0, 0])
        # Domained binary operation
        b = a / 1.
        assert_equal(b.mask, [0, 0, 0])
        # In place binary operation
        a /= 1.
        assert_equal(a.mask, [0, 0, 0])

    def test_ufunc_nomask(self):
        # check the case ufuncs should set the mask to false
        m = np.ma.array([1])
        # check we don't get array([False], dtype=bool)
        assert_equal(np.true_divide(m, 5).mask.shape, ())

    def test_noshink_on_creation(self):
        # Check that the mask is not shrunk on array creation when not wanted
        a = np.ma.masked_values([1., 2.5, 3.1], 1.5, shrink=False)
        assert_equal(a.mask, [0, 0, 0])

    def test_mod(self):
        # Tests mod
        x, y, _, _, _, xm, ym, _, _, _ = self._create_data()
        assert_equal(mod(x, y), mod(xm, ym))
        test = mod(ym, xm)
        assert_equal(test, np.mod(ym, xm))
        assert_equal(test.mask, mask_or(xm.mask, ym.mask))
        test = mod(xm, ym)
        assert_equal(test, np.mod(xm, ym))
        assert_equal(test.mask, mask_or(mask_or(xm.mask, ym.mask), (ym == 0)))

    def test_TakeTransposeInnerOuter(self):
        # Test of take, transpose, inner, outer products
        x = arange(24)
        y = np.arange(24)
        x[5:6] = masked
        x = x.reshape(2, 3, 4)
        y = y.reshape(2, 3, 4)
        assert_equal(np.transpose(y, (2, 0, 1)), transpose(x, (2, 0, 1)))
        assert_equal(np.take(y, (2, 0, 1), 1), take(x, (2, 0, 1), 1))
        assert_equal(np.inner(filled(x, 0), filled(y, 0)),
                     inner(x, y))
        assert_equal(np.outer(filled(x, 0), filled(y, 0)),
                     outer(x, y))
        y = array(['abc', 1, 'def', 2, 3], object)
        y[2] = masked
        t = take(y, [0, 3, 4])
        assert_(t[0] == 'abc')
        assert_(t[1] == 2)
        assert_(t[2] == 3)

    def test_imag_real(self):
        # Check complex
        xx = array([1 + 10j, 20 + 2j], mask=[1, 0])
        assert_equal(xx.imag, [10, 2])
        assert_equal(xx.imag.filled(), [1e+20, 2])
        assert_equal(xx.imag.dtype, xx._data.imag.dtype)
        assert_equal(xx.real, [1, 20])
        assert_equal(xx.real.filled(), [1e+20, 20])
        assert_equal(xx.real.dtype, xx._data.real.dtype)

    def test_methods_with_output(self):
        xm = array(np.random.uniform(0, 10, 12)).reshape(3, 4)
        xm[:, 0] = xm[0] = xm[-1, -1] = masked

        funclist = ('sum', 'prod', 'var', 'std', 'max', 'min', 'ptp', 'mean',)

        for funcname in funclist:
            npfunc = getattr(np, funcname)
            xmmeth = getattr(xm, funcname)
            # A ndarray as explicit input
            output = np.empty(4, dtype=float)
            output.fill(-9999)
            result = npfunc(xm, axis=0, out=output)
            # ... the result should be the given output
            assert_(result is output)
            assert_equal(result, xmmeth(axis=0, out=output))

            output = empty(4, dtype=int)
            result = xmmeth(axis=0, out=output)
            assert_(result is output)
            assert_(output[0] is masked)

    def test_eq_on_structured(self):
        # Test the equality of structured arrays
        ndtype = [('A', int), ('B', int)]
        a = array([(1, 1), (2, 2)], mask=[(0, 1), (0, 0)], dtype=ndtype)

        test = (a == a)
        assert_equal(test.data, [True, True])
        assert_equal(test.mask, [False, False])
        assert_(test.fill_value == True)

        test = (a == a[0])
        assert_equal(test.data, [True, False])
        assert_equal(test.mask, [False, False])
        assert_(test.fill_value == True)

        b = array([(1, 1), (2, 2)], mask=[(1, 0), (0, 0)], dtype=ndtype)
        test = (a == b)
        assert_equal(test.data, [False, True])
        assert_equal(test.mask, [True, False])
        assert_(test.fill_value == True)

        test = (a[0] == b)
        assert_equal(test.data, [False, False])
        assert_equal(test.mask, [True, False])
        assert_(test.fill_value == True)

        b = array([(1, 1), (2, 2)], mask=[(0, 1), (1, 0)], dtype=ndtype)
        test = (a == b)
        assert_equal(test.data, [True, True])
        assert_equal(test.mask, [False, False])
        assert_(test.fill_value == True)

        # complicated dtype, 2-dimensional array.
        ndtype = [('A', int), ('B', [('BA', int), ('BB', int)])]
        a = array([[(1, (1, 1)), (2, (2, 2))],
                   [(3, (3, 3)), (4, (4, 4))]],
                  mask=[[(0, (1, 0)), (0, (0, 1))],
                        [(1, (0, 0)), (1, (1, 1))]], dtype=ndtype)
        test = (a[0, 0] == a)
        assert_equal(test.data, [[True, False], [False, False]])
        assert_equal(test.mask, [[False, False], [False, True]])
        assert_(test.fill_value == True)

    def test_ne_on_structured(self):
        # Test the equality of structured arrays
        ndtype = [('A', int), ('B', int)]
        a = array([(1, 1), (2, 2)], mask=[(0, 1), (0, 0)], dtype=ndtype)

        test = (a != a)
        assert_equal(test.data, [False, False])
        assert_equal(test.mask, [False, False])
        assert_(test.fill_value == True)

        test = (a != a[0])
        assert_equal(test.data, [False, True])
        assert_equal(test.mask, [False, False])
        assert_(test.fill_value == True)

        b = array([(1, 1), (2, 2)], mask=[(1, 0), (0, 0)], dtype=ndtype)
        test = (a != b)
        assert_equal(test.data, [True, False])
        assert_equal(test.mask, [True, False])
        assert_(test.fill_value == True)

        test = (a[0] != b)
        assert_equal(test.data, [True, True])
        assert_equal(test.mask, [True, False])
        assert_(test.fill_value == True)

        b = array([(1, 1), (2, 2)], mask=[(0, 1), (1, 0)], dtype=ndtype)
        test = (a != b)
        assert_equal(test.data, [False, False])
        assert_equal(test.mask, [False, False])
        assert_(test.fill_value == True)

        # complicated dtype, 2-dimensional array.
        ndtype = [('A', int), ('B', [('BA', int), ('BB', int)])]
        a = array([[(1, (1, 1)), (2, (2, 2))],
                   [(3, (3, 3)), (4, (4, 4))]],
                  mask=[[(0, (1, 0)), (0, (0, 1))],
                        [(1, (0, 0)), (1, (1, 1))]], dtype=ndtype)
        test = (a[0, 0] != a)
        assert_equal(test.data, [[False, True], [True, True]])
        assert_equal(test.mask, [[False, False], [False, True]])
        assert_(test.fill_value == True)

    def test_eq_ne_structured_with_non_masked(self):
        a = array([(1, 1), (2, 2), (3, 4)],
                  mask=[(0, 1), (0, 0), (1, 1)], dtype='i4,i4')
        eq = a == a.data
        ne = a.data != a
        # Test the obvious.
        assert_(np.all(eq))
        assert_(not np.any(ne))
        # Expect the mask set only for items with all fields masked.
        expected_mask = a.mask == np.ones((), a.mask.dtype)
        assert_array_equal(eq.mask, expected_mask)
        assert_array_equal(ne.mask, expected_mask)
        # The masked element will indicated not equal, because the
        # masks did not match.
        assert_equal(eq.data, [True, True, False])
        assert_array_equal(eq.data, ~ne.data)

    def test_eq_ne_structured_extra(self):
        # ensure simple examples are symmetric and make sense.
        # from https://github.com/numpy/numpy/pull/8590#discussion_r101126465
        dt = np.dtype('i4,i4')
        for m1 in (mvoid((1, 2), mask=(0, 0), dtype=dt),
                   mvoid((1, 2), mask=(0, 1), dtype=dt),
                   mvoid((1, 2), mask=(1, 0), dtype=dt),
                   mvoid((1, 2), mask=(1, 1), dtype=dt)):
            ma1 = m1.view(MaskedArray)
            r1 = ma1.view('2i4')
            for m2 in (np.array((1, 1), dtype=dt),
                       mvoid((1, 1), dtype=dt),
                       mvoid((1, 0), mask=(0, 1), dtype=dt),
                       mvoid((3, 2), mask=(0, 1), dtype=dt)):
                ma2 = m2.view(MaskedArray)
                r2 = ma2.view('2i4')
                eq_expected = (r1 == r2).all()
                assert_equal(m1 == m2, eq_expected)
                assert_equal(m2 == m1, eq_expected)
                assert_equal(ma1 == m2, eq_expected)
                assert_equal(m1 == ma2, eq_expected)
                assert_equal(ma1 == ma2, eq_expected)
                # Also check it is the same if we do it element by element.
                el_by_el = [m1[name] == m2[name] for name in dt.names]
                assert_equal(array(el_by_el, dtype=bool).all(), eq_expected)
                ne_expected = (r1 != r2).any()
                assert_equal(m1 != m2, ne_expected)
                assert_equal(m2 != m1, ne_expected)
                assert_equal(ma1 != m2, ne_expected)
                assert_equal(m1 != ma2, ne_expected)
                assert_equal(ma1 != ma2, ne_expected)
                el_by_el = [m1[name] != m2[name] for name in dt.names]
                assert_equal(array(el_by_el, dtype=bool).any(), ne_expected)

    @pytest.mark.parametrize('dt', ['S', 'U', 'T'])
    @pytest.mark.parametrize('fill', [None, 'A'])
    def test_eq_for_strings(self, dt, fill):
        # Test the equality of structured arrays
        a = array(['a', 'b'], dtype=dt, mask=[0, 1], fill_value=fill)

        test = (a == a)
        assert_equal(test.data, [True, True])
        assert_equal(test.mask, [False, True])
        assert_(test.fill_value == True)

        test = (a == a[0])
        assert_equal(test.data, [True, False])
        assert_equal(test.mask, [False, True])
        assert_(test.fill_value == True)

        b = array(['a', 'b'], dtype=dt, mask=[1, 0], fill_value=fill)
        test = (a == b)
        assert_equal(test.data, [False, False])
        assert_equal(test.mask, [True, True])
        assert_(test.fill_value == True)

        test = (a[0] == b)
        assert_equal(test.data, [False, False])
        assert_equal(test.mask, [True, False])
        assert_(test.fill_value == True)

        test = (b == a[0])
        assert_equal(test.data, [False, False])
        assert_equal(test.mask, [True, False])
        assert_(test.fill_value == True)

    @pytest.mark.parametrize('dt', ['S', 'U', 'T'])
    @pytest.mark.parametrize('fill', [None, 'A'])
    def test_ne_for_strings(self, dt, fill):
        # Test the equality of structured arrays
        a = array(['a', 'b'], dtype=dt, mask=[0, 1], fill_value=fill)

        test = (a != a)
        assert_equal(test.data, [False, False])
        assert_equal(test.mask, [False, True])
        assert_(test.fill_value == True)

        test = (a != a[0])
        assert_equal(test.data, [False, True])
        assert_equal(test.mask, [False, True])
        assert_(test.fill_value == True)

        b = array(['a', 'b'], dtype=dt, mask=[1, 0], fill_value=fill)
        test = (a != b)
        assert_equal(test.data, [True, True])
        assert_equal(test.mask, [True, True])
        assert_(test.fill_value == True)

        test = (a[0] != b)
        assert_equal(test.data, [True, True])
        assert_equal(test.mask, [True, False])
        assert_(test.fill_value == True)

        test = (b != a[0])
        assert_equal(test.data, [True, True])
        assert_equal(test.mask, [True, False])
        assert_(test.fill_value == True)

    @pytest.mark.parametrize('dt1', num_dts, ids=num_ids)
    @pytest.mark.parametrize('dt2', num_dts, ids=num_ids)
    @pytest.mark.parametrize('fill', [None, 1])
    def test_eq_for_numeric(self, dt1, dt2, fill):
        # Test the equality of structured arrays
        a = array([0, 1], dtype=dt1, mask=[0, 1], fill_value=fill)

        test = (a == a)
        assert_equal(test.data, [True, True])
        assert_equal(test.mask, [False, True])
        assert_(test.fill_value == True)

        test = (a == a[0])
        assert_equal(test.data, [True, False])
        assert_equal(test.mask, [False, True])
        assert_(test.fill_value == True)

        b = array([0, 1], dtype=dt2, mask=[1, 0], fill_value=fill)
        test = (a == b)
        assert_equal(test.data, [False, False])
        assert_equal(test.mask, [True, True])
        assert_(test.fill_value == True)

        test = (a[0] == b)
        assert_equal(test.data, [False, False])
        assert_equal(test.mask, [True, False])
        assert_(test.fill_value == True)

        test = (b == a[0])
        assert_equal(test.data, [False, False])
        assert_equal(test.mask, [True, False])
        assert_(test.fill_value == True)

    @pytest.mark.parametrize("op", [operator.eq, operator.lt])
    def test_eq_broadcast_with_unmasked(self, op):
        a = array([0, 1], mask=[0, 1])
        b = np.arange(10).reshape(5, 2)
        result = op(a, b)
        assert_(result.mask.shape == b.shape)
        assert_equal(result.mask, np.zeros(b.shape, bool) | a.mask)

    @pytest.mark.parametrize("op", [operator.eq, operator.gt])
    def test_comp_no_mask_not_broadcast(self, op):
        # Regression test for failing doctest in MaskedArray.nonzero
        # after gh-24556.
        a = array([[1, 2, 3], [4, 5, 6], [7, 8, 9]])
        result = op(a, 3)
        assert_(not result.mask.shape)
        assert_(result.mask is nomask)

    @pytest.mark.parametrize('dt1', num_dts, ids=num_ids)
    @pytest.mark.parametrize('dt2', num_dts, ids=num_ids)
    @pytest.mark.parametrize('fill', [None, 1])
    def test_ne_for_numeric(self, dt1, dt2, fill):
        # Test the equality of structured arrays
        a = array([0, 1], dtype=dt1, mask=[0, 1], fill_value=fill)

        test = (a != a)
        assert_equal(test.data, [False, False])
        assert_equal(test.mask, [False, True])
        assert_(test.fill_value == True)

        test = (a != a[0])
        assert_equal(test.data, [False, True])
        assert_equal(test.mask, [False, True])
        assert_(test.fill_value == True)

        b = array([0, 1], dtype=dt2, mask=[1, 0], fill_value=fill)
        test = (a != b)
        assert_equal(test.data, [True, True])
        assert_equal(test.mask, [True, True])
        assert_(test.fill_value == True)

        test = (a[0] != b)
        assert_equal(test.data, [True, True])
        assert_equal(test.mask, [True, False])
        assert_(test.fill_value == True)

        test = (b != a[0])
        assert_equal(test.data, [True, True])
        assert_equal(test.mask, [True, False])
        assert_(test.fill_value == True)

    @pytest.mark.parametrize('dt1', num_dts, ids=num_ids)
    @pytest.mark.parametrize('dt2', num_dts, ids=num_ids)
    @pytest.mark.parametrize('fill', [None, 1])
    @pytest.mark.parametrize('op',
            [operator.le, operator.lt, operator.ge, operator.gt])
    def test_comparisons_for_numeric(self, op, dt1, dt2, fill):
        # Test the equality of structured arrays
        a = array([0, 1], dtype=dt1, mask=[0, 1], fill_value=fill)

        test = op(a, a)
        assert_equal(test.data, op(a._data, a._data))
        assert_equal(test.mask, [False, True])
        assert_(test.fill_value == True)

        test = op(a, a[0])
        assert_equal(test.data, op(a._data, a._data[0]))
        assert_equal(test.mask, [False, True])
        assert_(test.fill_value == True)

        b = array([0, 1], dtype=dt2, mask=[1, 0], fill_value=fill)
        test = op(a, b)
        assert_equal(test.data, op(a._data, b._data))
        assert_equal(test.mask, [True, True])
        assert_(test.fill_value == True)

        test = op(a[0], b)
        assert_equal(test.data, op(a._data[0], b._data))
        assert_equal(test.mask, [True, False])
        assert_(test.fill_value == True)

        test = op(b, a[0])
        assert_equal(test.data, op(b._data, a._data[0]))
        assert_equal(test.mask, [True, False])
        assert_(test.fill_value == True)

    @pytest.mark.parametrize('dt', ['S', 'U', 'T'])
    @pytest.mark.parametrize('op',
            [operator.le, operator.lt, operator.ge, operator.gt])
    @pytest.mark.parametrize('fill', [None, "N/A"])
    def test_comparisons_strings(self, dt, op, fill):
        # See gh-21770, mask propagation is broken for strings (and some other
        # cases) so we explicitly test strings here.
        # In principle only == and != may need special handling...
        ma1 = masked_array(["a", "b", "cde"], mask=[0, 1, 0], fill_value=fill, dtype=dt)
        ma2 = masked_array(["cde", "b", "a"], mask=[0, 1, 0], fill_value=fill, dtype=dt)
        assert_equal(op(ma1, ma2)._data, op(ma1._data, ma2._data))

        if isinstance(fill, str):
            fill = np.array(fill, dtype=dt)

        ma1 = masked_array(["a", "b", "cde"], mask=[0, 1, 0], fill_value=fill, dtype=dt)
        ma2 = masked_array(["cde", "b", "a"], mask=[0, 1, 0], fill_value=fill, dtype=dt)
        assert_equal(op(ma1, ma2)._data, op(ma1._data, ma2._data))

    @pytest.mark.filterwarnings("ignore:.*Comparison to `None`.*:FutureWarning")
    def test_eq_with_None(self):
        # Really, comparisons with None should not be done, but check them
        # anyway. Note that pep8 will flag these tests.
        # Deprecation is in place for arrays, and when it happens this
        # test will fail (and have to be changed accordingly).

        # With partial mask
        a = array([None, 1], mask=[0, 1])
        assert_equal(a == None, array([True, False], mask=[0, 1]))  # noqa: E711
        assert_equal(a.data == None, [True, False])  # noqa: E711
        assert_equal(a != None, array([False, True], mask=[0, 1]))  # noqa: E711
        # With nomask
        a = array([None, 1], mask=False)
        assert_equal(a == None, [True, False])  # noqa: E711
        assert_equal(a != None, [False, True])  # noqa: E711
        # With complete mask
        a = array([None, 2], mask=True)
        assert_equal(a == None, array([False, True], mask=True))  # noqa: E711
        assert_equal(a != None, array([True, False], mask=True))  # noqa: E711
        # Fully masked, even comparison to None should return "masked"
        a = masked
        assert_equal(a == None, masked)  # noqa: E711

    def test_eq_with_scalar(self):
        a = array(1)
        assert_equal(a == 1, True)
        assert_equal(a == 0, False)
        assert_equal(a != 1, False)
        assert_equal(a != 0, True)
        b = array(1, mask=True)
        assert_equal(b == 0, masked)
        assert_equal(b == 1, masked)
        assert_equal(b != 0, masked)
        assert_equal(b != 1, masked)

    def test_eq_different_dimensions(self):
        m1 = array([1, 1], mask=[0, 1])
        # test comparison with both masked and regular arrays.
        for m2 in (array([[0, 1], [1, 2]]),
                   np.array([[0, 1], [1, 2]])):
            test = (m1 == m2)
            assert_equal(test.data, [[False, False],
                                     [True, False]])
            assert_equal(test.mask, [[False, True],
                                     [False, True]])

    def test_numpyarithmetic(self):
        # Check that the mask is not back-propagated when using numpy functions
        a = masked_array([-1, 0, 1, 2, 3], mask=[0, 0, 0, 0, 1])
        control = masked_array([np.nan, np.nan, 0, np.log(2), -1],
                               mask=[1, 1, 0, 0, 1])

        test = log(a)
        assert_equal(test, control)
        assert_equal(test.mask, control.mask)
        assert_equal(a.mask, [0, 0, 0, 0, 1])

        test = np.log(a)
        assert_equal(test, control)
        assert_equal(test.mask, control.mask)
        assert_equal(a.mask, [0, 0, 0, 0, 1])


class TestMaskedArrayAttributes:

    def test_keepmask(self):
        # Tests the keep mask flag
        x = masked_array([1, 2, 3], mask=[1, 0, 0])
        mx = masked_array(x)
        assert_equal(mx.mask, x.mask)
        mx = masked_array(x, mask=[0, 1, 0], keep_mask=False)
        assert_equal(mx.mask, [0, 1, 0])
        mx = masked_array(x, mask=[0, 1, 0], keep_mask=True)
        assert_equal(mx.mask, [1, 1, 0])
        # We default to true
        mx = masked_array(x, mask=[0, 1, 0])
        assert_equal(mx.mask, [1, 1, 0])

    def test_hardmask(self):
        # Test hard_mask
        d = arange(5)
        n = [0, 0, 0, 1, 1]
        m = make_mask(n)
        xh = array(d, mask=m, hard_mask=True)
        # We need to copy, to avoid updating d in xh !
        xs = array(d, mask=m, hard_mask=False, copy=True)
        xh[[1, 4]] = [10, 40]
        xs[[1, 4]] = [10, 40]
        assert_equal(xh._data, [0, 10, 2, 3, 4])
        assert_equal(xs._data, [0, 10, 2, 3, 40])
        assert_equal(xs.mask, [0, 0, 0, 1, 0])
        assert_(xh._hardmask)
        assert_(not xs._hardmask)
        xh[1:4] = [10, 20, 30]
        xs[1:4] = [10, 20, 30]
        assert_equal(xh._data, [0, 10, 20, 3, 4])
        assert_equal(xs._data, [0, 10, 20, 30, 40])
        assert_equal(xs.mask, nomask)
        xh[0] = masked
        xs[0] = masked
        assert_equal(xh.mask, [1, 0, 0, 1, 1])
        assert_equal(xs.mask, [1, 0, 0, 0, 0])
        xh[:] = 1
        xs[:] = 1
        assert_equal(xh._data, [0, 1, 1, 3, 4])
        assert_equal(xs._data, [1, 1, 1, 1, 1])
        assert_equal(xh.mask, [1, 0, 0, 1, 1])
        assert_equal(xs.mask, nomask)
        # Switch to soft mask
        xh.soften_mask()
        xh[:] = arange(5)
        assert_equal(xh._data, [0, 1, 2, 3, 4])
        assert_equal(xh.mask, nomask)
        # Switch back to hard mask
        xh.harden_mask()
        xh[xh < 3] = masked
        assert_equal(xh._data, [0, 1, 2, 3, 4])
        assert_equal(xh._mask, [1, 1, 1, 0, 0])
        xh[filled(xh > 1, False)] = 5
        assert_equal(xh._data, [0, 1, 2, 5, 5])
        assert_equal(xh._mask, [1, 1, 1, 0, 0])

        xh = array([[1, 2], [3, 4]], mask=[[1, 0], [0, 0]], hard_mask=True)
        xh[0] = 0
        assert_equal(xh._data, [[1, 0], [3, 4]])
        assert_equal(xh._mask, [[1, 0], [0, 0]])
        xh[-1, -1] = 5
        assert_equal(xh._data, [[1, 0], [3, 5]])
        assert_equal(xh._mask, [[1, 0], [0, 0]])
        xh[filled(xh < 5, False)] = 2
        assert_equal(xh._data, [[1, 2], [2, 5]])
        assert_equal(xh._mask, [[1, 0], [0, 0]])

    def test_hardmask_again(self):
        # Another test of hardmask
        d = arange(5)
        n = [0, 0, 0, 1, 1]
        m = make_mask(n)
        xh = array(d, mask=m, hard_mask=True)
        xh[4:5] = 999
        xh[0:1] = 999
        assert_equal(xh._data, [999, 1, 2, 3, 4])

    def test_hardmask_oncemore_yay(self):
        # OK, yet another test of hardmask
        # Make sure that harden_mask/soften_mask//unshare_mask returns self
        a = array([1, 2, 3], mask=[1, 0, 0])
        b = a.harden_mask()
        assert_equal(a, b)
        b[0] = 0
        assert_equal(a, b)
        assert_equal(b, array([1, 2, 3], mask=[1, 0, 0]))
        a = b.soften_mask()
        a[0] = 0
        assert_equal(a, b)
        assert_equal(b, array([0, 2, 3], mask=[0, 0, 0]))

    def test_smallmask(self):
        # Checks the behaviour of _smallmask
        a = arange(10)
        a[1] = masked
        a[1] = 1
        assert_equal(a._mask, nomask)
        a = arange(10)
        a._smallmask = False
        a[1] = masked
        a[1] = 1
        assert_equal(a._mask, zeros(10))

    def test_shrink_mask(self):
        # Tests .shrink_mask()
        a = array([1, 2, 3], mask=[0, 0, 0])
        b = a.shrink_mask()
        assert_equal(a, b)
        assert_equal(a.mask, nomask)

        # Mask cannot be shrunk on structured types, so is a no-op
        a = np.ma.array([(1, 2.0)], [('a', int), ('b', float)])
        b = a.copy()
        a.shrink_mask()
        assert_equal(a.mask, b.mask)

    def test_flat(self):
        # Test that flat can return all types of items [#4585, #4615]
        # test 2-D record array
        # ... on structured array w/ masked records
        x = array([[(1, 1.1, 'one'), (2, 2.2, 'two'), (3, 3.3, 'thr')],
                   [(4, 4.4, 'fou'), (5, 5.5, 'fiv'), (6, 6.6, 'six')]],
                  dtype=[('a', int), ('b', float), ('c', '|S8')])
        x['a'][0, 1] = masked
        x['b'][1, 0] = masked
        x['c'][0, 2] = masked
        x[-1, -1] = masked
        xflat = x.flat
        assert_equal(xflat[0], x[0, 0])
        assert_equal(xflat[1], x[0, 1])
        assert_equal(xflat[2], x[0, 2])
        assert_equal(xflat[:3], x[0])
        assert_equal(xflat[3], x[1, 0])
        assert_equal(xflat[4], x[1, 1])
        assert_equal(xflat[5], x[1, 2])
        assert_equal(xflat[3:], x[1])
        assert_equal(xflat[-1], x[-1, -1])
        i = 0
        j = 0
        for xf in xflat:
            assert_equal(xf, x[j, i])
            i += 1
            if i >= x.shape[-1]:
                i = 0
                j += 1

    def test_assign_dtype(self):
        # check that the mask's dtype is updated when dtype is changed
        a = np.zeros(4, dtype='f4,i4')

        m = np.ma.array(a)
        m.dtype = np.dtype('f4')
        repr(m)  # raises?
        assert_equal(m.dtype, np.dtype('f4'))

        # check that dtype changes that change shape of mask too much
        # are not allowed
        def assign():
            m = np.ma.array(a)
            m.dtype = np.dtype('f8')
        assert_raises(ValueError, assign)

        b = a.view(dtype='f4', type=np.ma.MaskedArray)  # raises?
        assert_equal(b.dtype, np.dtype('f4'))

        # check that nomask is preserved
        a = np.zeros(4, dtype='f4')
        m = np.ma.array(a)
        m.dtype = np.dtype('f4,i4')
        assert_equal(m.dtype, np.dtype('f4,i4'))
        assert_equal(m._mask, np.ma.nomask)


class TestFillingValues:

    def test_check_on_scalar(self):
        # Test _check_fill_value set to valid and invalid values
        _check_fill_value = np.ma.core._check_fill_value

        fval = _check_fill_value(0, int)
        assert_equal(fval, 0)
        fval = _check_fill_value(None, int)
        assert_equal(fval, default_fill_value(0))

        fval = _check_fill_value(0, "|S3")
        assert_equal(fval, b"0")
        fval = _check_fill_value(None, "|S3")
        assert_equal(fval, default_fill_value(b"camelot!"))
        assert_raises(TypeError, _check_fill_value, 1e+20, int)
        assert_raises(TypeError, _check_fill_value, 'stuff', int)

    def test_check_on_fields(self):
        # Tests _check_fill_value with records
        _check_fill_value = np.ma.core._check_fill_value
        ndtype = [('a', int), ('b', float), ('c', "|S3")]
        # A check on a list should return a single record
        fval = _check_fill_value([-999, -12345678.9, "???"], ndtype)
        assert_(isinstance(fval, ndarray))
        assert_equal(fval.item(), [-999, -12345678.9, b"???"])
        # A check on None should output the defaults
        fval = _check_fill_value(None, ndtype)
        assert_(isinstance(fval, ndarray))
        assert_equal(fval.item(), [default_fill_value(0),
                                   default_fill_value(0.),
                                   asbytes(default_fill_value("0"))])
        #.....Using a structured type as fill_value should work
        fill_val = np.array((-999, -12345678.9, "???"), dtype=ndtype)
        fval = _check_fill_value(fill_val, ndtype)
        assert_(isinstance(fval, ndarray))
        assert_equal(fval.item(), [-999, -12345678.9, b"???"])

        #.....Using a flexible type w/ a different type shouldn't matter
        # BEHAVIOR in 1.5 and earlier, and 1.13 and later: match structured
        # types by position
        fill_val = np.array((-999, -12345678.9, "???"),
                            dtype=[("A", int), ("B", float), ("C", "|S3")])
        fval = _check_fill_value(fill_val, ndtype)
        assert_(isinstance(fval, ndarray))
        assert_equal(fval.item(), [-999, -12345678.9, b"???"])

        #.....Using an object-array shouldn't matter either
        fill_val = np.ndarray(shape=(1,), dtype=object)
        fill_val[0] = (-999, -12345678.9, b"???")
        fval = _check_fill_value(fill_val, object)
        assert_(isinstance(fval, ndarray))
        assert_equal(fval.item(), [-999, -12345678.9, b"???"])
        # NOTE: This test was never run properly as "fill_value" rather than
        # "fill_val" was assigned.  Written properly, it fails.
        #fill_val = np.array((-999, -12345678.9, "???"))
        #fval = _check_fill_value(fill_val, ndtype)
        #assert_(isinstance(fval, ndarray))
        #assert_equal(fval.item(), [-999, -12345678.9, b"???"])
        #.....One-field-only flexible type should work as well
        ndtype = [("a", int)]
        fval = _check_fill_value(-999999999, ndtype)
        assert_(isinstance(fval, ndarray))
        assert_equal(fval.item(), (-999999999,))

    def test_fillvalue_conversion(self):
        # Tests the behavior of fill_value during conversion
        # We had a tailored comment to make sure special attributes are
        # properly dealt with
        a = array([b'3', b'4', b'5'])
        a._optinfo.update({'comment': "updated!"})

        b = array(a, dtype=int)
        assert_equal(b._data, [3, 4, 5])
        assert_equal(b.fill_value, default_fill_value(0))

        b = array(a, dtype=float)
        assert_equal(b._data, [3, 4, 5])
        assert_equal(b.fill_value, default_fill_value(0.))

        b = a.astype(int)
        assert_equal(b._data, [3, 4, 5])
        assert_equal(b.fill_value, default_fill_value(0))
        assert_equal(b._optinfo['comment'], "updated!")

        b = a.astype([('a', '|S3')])
        assert_equal(b['a']._data, a._data)
        assert_equal(b['a'].fill_value, a.fill_value)

    def test_default_fill_value(self):
        # check all calling conventions
        f1 = default_fill_value(1.)
        f2 = default_fill_value(np.array(1.))
        f3 = default_fill_value(np.array(1.).dtype)
        assert_equal(f1, f2)
        assert_equal(f1, f3)

    def test_default_fill_value_structured(self):
        fields = array([(1, 1, 1)],
                      dtype=[('i', int), ('s', '|S8'), ('f', float)])

        f1 = default_fill_value(fields)
        f2 = default_fill_value(fields.dtype)
        expected = np.array((default_fill_value(0),
                             default_fill_value('0'),
                             default_fill_value(0.)), dtype=fields.dtype)
        assert_equal(f1, expected)
        assert_equal(f2, expected)

    def test_default_fill_value_void(self):
        dt = np.dtype([('v', 'V7')])
        f = default_fill_value(dt)
        assert_equal(f['v'], np.array(default_fill_value(dt['v']), dt['v']))

    def test_fillvalue(self):
        # Yet more fun with the fill_value
        data = masked_array([1, 2, 3], fill_value=-999)
        series = data[[0, 2, 1]]
        assert_equal(series._fill_value, data._fill_value)

        mtype = [('f', float), ('s', '|S3')]
        x = array([(1, 'a'), (2, 'b'), (pi, 'pi')], dtype=mtype)
        x.fill_value = 999
        assert_equal(x.fill_value.item(), [999., b'999'])
        assert_equal(x['f'].fill_value, 999)
        assert_equal(x['s'].fill_value, b'999')

        x.fill_value = (9, '???')
        assert_equal(x.fill_value.item(), (9, b'???'))
        assert_equal(x['f'].fill_value, 9)
        assert_equal(x['s'].fill_value, b'???')

        x = array([1, 2, 3.1])
        x.fill_value = 999
        assert_equal(np.asarray(x.fill_value).dtype, float)
        assert_equal(x.fill_value, 999.)
        assert_equal(x._fill_value, np.array(999.))

    @pytest.mark.filterwarnings("ignore:.*Numpy has detected.*:FutureWarning")
    def test_subarray_fillvalue(self):
        # gh-10483   test multi-field index fill value
        fields = array([(1, 1, 1)],
                      dtype=[('i', int), ('s', '|S8'), ('f', float)])
        subfields = fields[['i', 'f']]
        assert_equal(tuple(subfields.fill_value), (999999, 1.e+20))
        # test comparison does not raise:
        subfields[1:] == subfields[:-1]

    def test_fillvalue_exotic_dtype(self):
        # Tests yet more exotic flexible dtypes
        _check_fill_value = np.ma.core._check_fill_value
        ndtype = [('i', int), ('s', '|S8'), ('f', float)]
        control = np.array((default_fill_value(0),
                            default_fill_value('0'),
                            default_fill_value(0.),),
                           dtype=ndtype)
        assert_equal(_check_fill_value(None, ndtype), control)
        # The shape shouldn't matter
        ndtype = [('f0', float, (2, 2))]
        control = np.array((default_fill_value(0.),),
                           dtype=[('f0', float)]).astype(ndtype)
        assert_equal(_check_fill_value(None, ndtype), control)
        control = np.array((0,), dtype=[('f0', float)]).astype(ndtype)
        assert_equal(_check_fill_value(0, ndtype), control)

        ndtype = np.dtype("int, (2,3)float, float")
        control = np.array((default_fill_value(0),
                            default_fill_value(0.),
                            default_fill_value(0.),),
                           dtype="int, float, float").astype(ndtype)
        test = _check_fill_value(None, ndtype)
        assert_equal(test, control)
        control = np.array((0, 0, 0), dtype="int, float, float").astype(ndtype)
        assert_equal(_check_fill_value(0, ndtype), control)
        # but when indexing, fill value should become scalar not tuple
        # See issue #6723
        M = masked_array(control)
        assert_equal(M["f1"].fill_value.ndim, 0)

    def test_fillvalue_datetime_timedelta(self):
        # Test default fillvalue for datetime64 and timedelta64 types.
        # See issue #4476, this would return '?' which would cause errors
        # elsewhere

        for timecode in ("as", "fs", "ps", "ns", "us", "ms", "s", "m",
                         "h", "D", "W", "M", "Y"):
            control = numpy.datetime64("NaT", timecode)
            test = default_fill_value(numpy.dtype("<M8[" + timecode + "]"))
            np.testing.assert_equal(test, control)

            control = numpy.timedelta64("NaT", timecode)
            test = default_fill_value(numpy.dtype("<m8[" + timecode + "]"))
            np.testing.assert_equal(test, control)

    def test_extremum_fill_value(self):
        # Tests extremum fill values for flexible type.
        a = array([(1, (2, 3)), (4, (5, 6))],
                  dtype=[('A', int), ('B', [('BA', int), ('BB', int)])])
        test = a.fill_value
        assert_equal(test.dtype, a.dtype)
        assert_equal(test['A'], default_fill_value(a['A']))
        assert_equal(test['B']['BA'], default_fill_value(a['B']['BA']))
        assert_equal(test['B']['BB'], default_fill_value(a['B']['BB']))

        test = minimum_fill_value(a)
        assert_equal(test.dtype, a.dtype)
        assert_equal(test[0], minimum_fill_value(a['A']))
        assert_equal(test[1][0], minimum_fill_value(a['B']['BA']))
        assert_equal(test[1][1], minimum_fill_value(a['B']['BB']))
        assert_equal(test[1], minimum_fill_value(a['B']))

        test = maximum_fill_value(a)
        assert_equal(test.dtype, a.dtype)
        assert_equal(test[0], maximum_fill_value(a['A']))
        assert_equal(test[1][0], maximum_fill_value(a['B']['BA']))
        assert_equal(test[1][1], maximum_fill_value(a['B']['BB']))
        assert_equal(test[1], maximum_fill_value(a['B']))

    def test_extremum_fill_value_subdtype(self):
        a = array(([2, 3, 4],), dtype=[('value', np.int8, 3)])

        test = minimum_fill_value(a)
        assert_equal(test.dtype, a.dtype)
        assert_equal(test[0], np.full(3, minimum_fill_value(a['value'])))

        test = maximum_fill_value(a)
        assert_equal(test.dtype, a.dtype)
        assert_equal(test[0], np.full(3, maximum_fill_value(a['value'])))

    def test_fillvalue_individual_fields(self):
        # Test setting fill_value on individual fields
        ndtype = [('a', int), ('b', int)]
        # Explicit fill_value
        a = array(list(zip([1, 2, 3], [4, 5, 6])),
                  fill_value=(-999, -999), dtype=ndtype)
        aa = a['a']
        aa.set_fill_value(10)
        assert_equal(aa._fill_value, np.array(10))
        assert_equal(tuple(a.fill_value), (10, -999))
        a.fill_value['b'] = -10
        assert_equal(tuple(a.fill_value), (10, -10))
        # Implicit fill_value
        t = array(list(zip([1, 2, 3], [4, 5, 6])), dtype=ndtype)
        tt = t['a']
        tt.set_fill_value(10)
        assert_equal(tt._fill_value, np.array(10))
        assert_equal(tuple(t.fill_value), (10, default_fill_value(0)))

    def test_fillvalue_implicit_structured_array(self):
        # Check that fill_value is always defined for structured arrays
        ndtype = ('b', float)
        adtype = ('a', float)
        a = array([(1.,), (2.,)], mask=[(False,), (False,)],
                  fill_value=(np.nan,), dtype=np.dtype([adtype]))
        b = empty(a.shape, dtype=[adtype, ndtype])
        b['a'] = a['a']
        b['a'].set_fill_value(a['a'].fill_value)
        f = b._fill_value[()]
        assert_(np.isnan(f[0]))
        assert_equal(f[-1], default_fill_value(1.))

    def test_fillvalue_as_arguments(self):
        # Test adding a fill_value parameter to empty/ones/zeros
        a = empty(3, fill_value=999.)
        assert_equal(a.fill_value, 999.)

        a = ones(3, fill_value=999., dtype=float)
        assert_equal(a.fill_value, 999.)

        a = zeros(3, fill_value=0., dtype=complex)
        assert_equal(a.fill_value, 0.)

        a = identity(3, fill_value=0., dtype=complex)
        assert_equal(a.fill_value, 0.)

    def test_shape_argument(self):
        # Test that shape can be provides as an argument
        # GH issue 6106
        a = empty(shape=(3, ))
        assert_equal(a.shape, (3, ))

        a = ones(shape=(3, ), dtype=float)
        assert_equal(a.shape, (3, ))

        a = zeros(shape=(3, ), dtype=complex)
        assert_equal(a.shape, (3, ))

    def test_fillvalue_in_view(self):
        # Test the behavior of fill_value in view

        # Create initial masked array
        x = array([1, 2, 3], fill_value=1, dtype=np.int64)

        # Check that fill_value is preserved by default
        y = x.view()
        assert_(y.fill_value == 1)

        # Check that fill_value is preserved if dtype is specified and the
        # dtype is an ndarray sub-class and has a _fill_value attribute
        y = x.view(MaskedArray)
        assert_(y.fill_value == 1)

        # Check that fill_value is preserved if type is specified and the
        # dtype is an ndarray sub-class and has a _fill_value attribute (by
        # default, the first argument is dtype, not type)
        y = x.view(type=MaskedArray)
        assert_(y.fill_value == 1)

        # Check that code does not crash if passed an ndarray sub-class that
        # does not have a _fill_value attribute
        y = x.view(np.ndarray)
        y = x.view(type=np.ndarray)

        # Check that fill_value can be overridden with view
        y = x.view(MaskedArray, fill_value=2)
        assert_(y.fill_value == 2)

        # Check that fill_value can be overridden with view (using type=)
        y = x.view(type=MaskedArray, fill_value=2)
        assert_(y.fill_value == 2)

        # Check that fill_value gets reset if passed a dtype but not a
        # fill_value. This is because even though in some cases one can safely
        # cast the fill_value, e.g. if taking an int64 view of an int32 array,
        # in other cases, this cannot be done (e.g. int32 view of an int64
        # array with a large fill_value).
        y = x.view(dtype=np.int32)
        assert_(y.fill_value == 999999)

    def test_fillvalue_bytes_or_str(self):
        # Test whether fill values work as expected for structured dtypes
        # containing bytes or str.  See issue #7259.
        a = empty(shape=(3, ), dtype="(2,)3S,(2,)3U")
        assert_equal(a["f0"].fill_value, default_fill_value(b"spam"))
        assert_equal(a["f1"].fill_value, default_fill_value("eggs"))


class TestUfuncs:
    # Test class for the application of ufuncs on MaskedArrays.
    def _create_data(self):
        # Base data definition.
        return (array([1.0, 0, -1, pi / 2] * 2, mask=[0, 1] + [0] * 6),
                  array([1.0, 0, -1, pi / 2] * 2, mask=[1, 0] + [0] * 6),)

    @pytest.fixture(autouse=True, scope="class")
    def err_status(self):
        err = np.geterr()
        np.seterr(divide='ignore', invalid='ignore')
        yield err
        np.seterr(**err)

    def test_testUfuncRegression(self):
        # Tests new ufuncs on MaskedArrays.
        for f in ['sqrt', 'log', 'log10', 'exp', 'conjugate',
                  'sin', 'cos', 'tan',
                  'arcsin', 'arccos', 'arctan',
                  'sinh', 'cosh', 'tanh',
                  'arcsinh',
                  'arccosh',
                  'arctanh',
                  'absolute', 'fabs', 'negative',
                  'floor', 'ceil',
                  'logical_not',
                  'add', 'subtract', 'multiply',
                  'divide', 'true_divide', 'floor_divide',
                  'remainder', 'fmod', 'hypot', 'arctan2',
                  'equal', 'not_equal', 'less_equal', 'greater_equal',
                  'less', 'greater',
                  'logical_and', 'logical_or', 'logical_xor',
                  ]:
            try:
                uf = getattr(umath, f)
            except AttributeError:
                uf = getattr(fromnumeric, f)
            mf = getattr(numpy.ma.core, f)
            args = self._create_data()[:uf.nin]
            ur = uf(*args)
            mr = mf(*args)
            assert_equal(ur.filled(0), mr.filled(0), f)
            assert_mask_equal(ur.mask, mr.mask, err_msg=f)

    def test_reduce(self):
        # Tests reduce on MaskedArrays.
        a = self._create_data()[0]
        assert_(not alltrue(a, axis=0))
        assert_(sometrue(a, axis=0))
        assert_equal(sum(a[:3], axis=0), 0)
        assert_equal(product(a, axis=0), 0)
        assert_equal(add.reduce(a), pi)

    def test_minmax(self):
        # Tests extrema on MaskedArrays.
        a = arange(1, 13).reshape(3, 4)
        amask = masked_where(a < 5, a)
        assert_equal(amask.max(), a.max())
        assert_equal(amask.min(), 5)
        assert_equal(amask.max(0), a.max(0))
        assert_equal(amask.min(0), [5, 6, 7, 8])
        assert_(amask.max(1)[0].mask)
        assert_(amask.min(1)[0].mask)

    def test_ndarray_mask(self):
        # Check that the mask of the result is a ndarray (not a MaskedArray...)
        a = masked_array([-1, 0, 1, 2, 3], mask=[0, 0, 0, 0, 1])
        test = np.sqrt(a)
        control = masked_array([-1, 0, 1, np.sqrt(2), -1],
                               mask=[1, 0, 0, 0, 1])
        assert_equal(test, control)
        assert_equal(test.mask, control.mask)
        assert_(not isinstance(test.mask, MaskedArray))

    def test_treatment_of_NotImplemented(self):
        # Check that NotImplemented is returned at appropriate places

        a = masked_array([1., 2.], mask=[1, 0])
        assert_raises(TypeError, operator.mul, a, "abc")
        assert_raises(TypeError, operator.truediv, a, "abc")

        class MyClass:
            __array_priority__ = a.__array_priority__ + 1

            def __mul__(self, other):
                return "My mul"

            def __rmul__(self, other):
                return "My rmul"

        me = MyClass()
        assert_(me * a == "My mul")
        assert_(a * me == "My rmul")

        # and that __array_priority__ is respected
        class MyClass2:
            __array_priority__ = 100

            def __mul__(self, other):
                return "Me2mul"

            def __rmul__(self, other):
                return "Me2rmul"

            def __rtruediv__(self, other):
                return "Me2rdiv"

        me_too = MyClass2()
        assert_(a.__mul__(me_too) is NotImplemented)
        assert_(all(multiply.outer(a, me_too) == "Me2rmul"))
        assert_(a.__truediv__(me_too) is NotImplemented)
        assert_(me_too * a == "Me2mul")
        assert_(a * me_too == "Me2rmul")
        assert_(a / me_too == "Me2rdiv")

    def test_no_masked_nan_warnings(self):
        # check that a nan in masked position does not
        # cause ufunc warnings

        m = np.ma.array([0.5, np.nan], mask=[0, 1])

        with warnings.catch_warnings():
            warnings.filterwarnings("error")

            # test unary and binary ufuncs
            exp(m)
            add(m, 1)
            m > 0

            # test different unary domains
            sqrt(m)
            log(m)
            tan(m)
            arcsin(m)
            arccos(m)
            arccosh(m)

            # test binary domains
            divide(m, 2)

            # also check that allclose uses ma ufuncs, to avoid warning
            allclose(m, 0.5)

    def test_masked_array_underflow(self):
        x = np.arange(0, 3, 0.1)
        X = np.ma.array(x)
        with np.errstate(under="raise"):
            X2 = X / 2.0
            np.testing.assert_array_equal(X2, x / 2)


class TestMaskedArrayInPlaceArithmetic:
    # Test MaskedArray Arithmetic
    def _create_intdata(self):
        x = arange(10)
        y = arange(10)
        xm = arange(10)
        xm[2] = masked
        return x, y, xm

    def _create_floatdata(self):
        x, y, xm = self._create_intdata()
        return x.astype(float), y.astype(float), xm.astype(float)

    def _create_otherdata(self):
        o = np.typecodes['AllInteger'] + np.typecodes['AllFloat']
        othertypes = [np.dtype(_).type for _ in o]
        x, y, xm = self._create_intdata()
        uint8data = (
            x.astype(np.uint8),
            y.astype(np.uint8),
            xm.astype(np.uint8)
        )
        return othertypes, uint8data

    def test_inplace_addition_scalar(self):
        # Test of inplace additions
        x, y, xm = self._create_intdata()
        xm[2] = masked
        x += 1
        assert_equal(x, y + 1)
        xm += 1
        assert_equal(xm, y + 1)

        x, _, xm = self._create_floatdata()
        id1 = x.data.ctypes.data
        x += 1.
        assert_(id1 == x.data.ctypes.data)
        assert_equal(x, y + 1.)

    def test_inplace_addition_array(self):
        # Test of inplace additions
        x, y, xm = self._create_intdata()
        m = xm.mask
        a = arange(10, dtype=np.int16)
        a[-1] = masked
        x += a
        xm += a
        assert_equal(x, y + a)
        assert_equal(xm, y + a)
        assert_equal(xm.mask, mask_or(m, a.mask))

    def test_inplace_subtraction_scalar(self):
        # Test of inplace subtractions
        x, y, xm = self._create_intdata()
        x -= 1
        assert_equal(x, y - 1)
        xm -= 1
        assert_equal(xm, y - 1)

    def test_inplace_subtraction_array(self):
        # Test of inplace subtractions
        x, y, xm = self._create_floatdata()
        m = xm.mask
        a = arange(10, dtype=float)
        a[-1] = masked
        x -= a
        xm -= a
        assert_equal(x, y - a)
        assert_equal(xm, y - a)
        assert_equal(xm.mask, mask_or(m, a.mask))

    def test_inplace_multiplication_scalar(self):
        # Test of inplace multiplication
        x, y, xm = self._create_floatdata()
        x *= 2.0
        assert_equal(x, y * 2)
        xm *= 2.0
        assert_equal(xm, y * 2)

    def test_inplace_multiplication_array(self):
        # Test of inplace multiplication
        x, y, xm = self._create_floatdata()
        m = xm.mask
        a = arange(10, dtype=float)
        a[-1] = masked
        x *= a
        xm *= a
        assert_equal(x, y * a)
        assert_equal(xm, y * a)
        assert_equal(xm.mask, mask_or(m, a.mask))

    def test_inplace_division_scalar_int(self):
        # Test of inplace division
        x, y, xm = self._create_intdata()
        x = arange(10) * 2
        xm = arange(10) * 2
        xm[2] = masked
        x //= 2
        assert_equal(x, y)
        xm //= 2
        assert_equal(xm, y)

    def test_inplace_division_scalar_float(self):
        # Test of inplace division
        x, y, xm = self._create_floatdata()
        x /= 2.0
        assert_equal(x, y / 2.0)
        xm /= arange(10)
        assert_equal(xm, ones((10,)))

    def test_inplace_division_array_float(self):
        # Test of inplace division
        x, y, xm = self._create_floatdata()
        m = xm.mask
        a = arange(10, dtype=float)
        a[-1] = masked
        x /= a
        xm /= a
        assert_equal(x, y / a)
        assert_equal(xm, y / a)
        assert_equal(xm.mask, mask_or(mask_or(m, a.mask), (a == 0)))

    def test_inplace_division_misc(self):

        x = [1., 1., 1., -2., pi / 2., 4., 5., -10., 10., 1., 2., 3.]
        y = [5., 0., 3., 2., -1., -4., 0., -10., 10., 1., 0., 3.]
        m1 = [1, 0, 0, 0, 0, 0, 1, 0, 0, 0, 0, 0]
        m2 = [0, 0, 1, 0, 0, 1, 1, 0, 0, 0, 0, 1]
        xm = masked_array(x, mask=m1)
        ym = masked_array(y, mask=m2)

        z = xm / ym
        assert_equal(z._mask, [1, 1, 1, 0, 0, 1, 1, 0, 0, 0, 1, 1])
        assert_equal(z._data,
                     [1., 1., 1., -1., -pi / 2., 4., 5., 1., 1., 1., 2., 3.])

        xm = xm.copy()
        xm /= ym
        assert_equal(xm._mask, [1, 1, 1, 0, 0, 1, 1, 0, 0, 0, 1, 1])
        assert_equal(z._data,
                     [1., 1., 1., -1., -pi / 2., 4., 5., 1., 1., 1., 2., 3.])

    def test_datafriendly_add(self):
        # Test keeping data w/ (inplace) addition
        x = array([1, 2, 3], mask=[0, 0, 1])
        # Test add w/ scalar
        xx = x + 1
        assert_equal(xx.data, [2, 3, 3])
        assert_equal(xx.mask, [0, 0, 1])
        # Test iadd w/ scalar
        x += 1
        assert_equal(x.data, [2, 3, 3])
        assert_equal(x.mask, [0, 0, 1])
        # Test add w/ array
        x = array([1, 2, 3], mask=[0, 0, 1])
        xx = x + array([1, 2, 3], mask=[1, 0, 0])
        assert_equal(xx.data, [1, 4, 3])
        assert_equal(xx.mask, [1, 0, 1])
        # Test iadd w/ array
        x = array([1, 2, 3], mask=[0, 0, 1])
        x += array([1, 2, 3], mask=[1, 0, 0])
        assert_equal(x.data, [1, 4, 3])
        assert_equal(x.mask, [1, 0, 1])

    def test_datafriendly_sub(self):
        # Test keeping data w/ (inplace) subtraction
        # Test sub w/ scalar
        x = array([1, 2, 3], mask=[0, 0, 1])
        xx = x - 1
        assert_equal(xx.data, [0, 1, 3])
        assert_equal(xx.mask, [0, 0, 1])
        # Test isub w/ scalar
        x = array([1, 2, 3], mask=[0, 0, 1])
        x -= 1
        assert_equal(x.data, [0, 1, 3])
        assert_equal(x.mask, [0, 0, 1])
        # Test sub w/ array
        x = array([1, 2, 3], mask=[0, 0, 1])
        xx = x - array([1, 2, 3], mask=[1, 0, 0])
        assert_equal(xx.data, [1, 0, 3])
        assert_equal(xx.mask, [1, 0, 1])
        # Test isub w/ array
        x = array([1, 2, 3], mask=[0, 0, 1])
        x -= array([1, 2, 3], mask=[1, 0, 0])
        assert_equal(x.data, [1, 0, 3])
        assert_equal(x.mask, [1, 0, 1])

    def test_datafriendly_mul(self):
        # Test keeping data w/ (inplace) multiplication
        # Test mul w/ scalar
        x = array([1, 2, 3], mask=[0, 0, 1])
        xx = x * 2
        assert_equal(xx.data, [2, 4, 3])
        assert_equal(xx.mask, [0, 0, 1])
        # Test imul w/ scalar
        x = array([1, 2, 3], mask=[0, 0, 1])
        x *= 2
        assert_equal(x.data, [2, 4, 3])
        assert_equal(x.mask, [0, 0, 1])
        # Test mul w/ array
        x = array([1, 2, 3], mask=[0, 0, 1])
        xx = x * array([10, 20, 30], mask=[1, 0, 0])
        assert_equal(xx.data, [1, 40, 3])
        assert_equal(xx.mask, [1, 0, 1])
        # Test imul w/ array
        x = array([1, 2, 3], mask=[0, 0, 1])
        x *= array([10, 20, 30], mask=[1, 0, 0])
        assert_equal(x.data, [1, 40, 3])
        assert_equal(x.mask, [1, 0, 1])

    def test_datafriendly_div(self):
        # Test keeping data w/ (inplace) division
        # Test div on scalar
        x = array([1, 2, 3], mask=[0, 0, 1])
        xx = x / 2.
        assert_equal(xx.data, [1 / 2., 2 / 2., 3])
        assert_equal(xx.mask, [0, 0, 1])
        # Test idiv on scalar
        x = array([1., 2., 3.], mask=[0, 0, 1])
        x /= 2.
        assert_equal(x.data, [1 / 2., 2 / 2., 3])
        assert_equal(x.mask, [0, 0, 1])
        # Test div on array
        x = array([1., 2., 3.], mask=[0, 0, 1])
        xx = x / array([10., 20., 30.], mask=[1, 0, 0])
        assert_equal(xx.data, [1., 2. / 20., 3.])
        assert_equal(xx.mask, [1, 0, 1])
        # Test idiv on array
        x = array([1., 2., 3.], mask=[0, 0, 1])
        x /= array([10., 20., 30.], mask=[1, 0, 0])
        assert_equal(x.data, [1., 2 / 20., 3.])
        assert_equal(x.mask, [1, 0, 1])

    def test_datafriendly_pow(self):
        # Test keeping data w/ (inplace) power
        # Test pow on scalar
        x = array([1., 2., 3.], mask=[0, 0, 1])
        xx = x ** 2.5
        assert_equal(xx.data, [1., 2. ** 2.5, 3.])
        assert_equal(xx.mask, [0, 0, 1])
        # Test ipow on scalar
        x **= 2.5
        assert_equal(x.data, [1., 2. ** 2.5, 3])
        assert_equal(x.mask, [0, 0, 1])

    def test_datafriendly_add_arrays(self):
        a = array([[1, 1], [3, 3]])
        b = array([1, 1], mask=[0, 0])
        a += b
        assert_equal(a, [[2, 2], [4, 4]])
        if a.mask is not nomask:
            assert_equal(a.mask, [[0, 0], [0, 0]])

        a = array([[1, 1], [3, 3]])
        b = array([1, 1], mask=[0, 1])
        a += b
        assert_equal(a, [[2, 2], [4, 4]])
        assert_equal(a.mask, [[0, 1], [0, 1]])

    def test_datafriendly_sub_arrays(self):
        a = array([[1, 1], [3, 3]])
        b = array([1, 1], mask=[0, 0])
        a -= b
        assert_equal(a, [[0, 0], [2, 2]])
        if a.mask is not nomask:
            assert_equal(a.mask, [[0, 0], [0, 0]])

        a = array([[1, 1], [3, 3]])
        b = array([1, 1], mask=[0, 1])
        a -= b
        assert_equal(a, [[0, 0], [2, 2]])
        assert_equal(a.mask, [[0, 1], [0, 1]])

    def test_datafriendly_mul_arrays(self):
        a = array([[1, 1], [3, 3]])
        b = array([1, 1], mask=[0, 0])
        a *= b
        assert_equal(a, [[1, 1], [3, 3]])
        if a.mask is not nomask:
            assert_equal(a.mask, [[0, 0], [0, 0]])

        a = array([[1, 1], [3, 3]])
        b = array([1, 1], mask=[0, 1])
        a *= b
        assert_equal(a, [[1, 1], [3, 3]])
        assert_equal(a.mask, [[0, 1], [0, 1]])

    def test_inplace_addition_scalar_type(self):
        # Test of inplace additions
        othertypes, uint8data = self._create_otherdata()
        for t in othertypes:
            with warnings.catch_warnings():
                warnings.filterwarnings("error")
                x, y, xm = (_.astype(t) for _ in uint8data)
                xm[2] = masked
                x += t(1)
                assert_equal(x, y + t(1))
                xm += t(1)
                assert_equal(xm, y + t(1))

    def test_inplace_addition_array_type(self):
        # Test of inplace additions
        othertypes, uint8data = self._create_otherdata()
        for t in othertypes:
            with warnings.catch_warnings():
                warnings.filterwarnings("error")
                x, y, xm = (_.astype(t) for _ in uint8data)
                m = xm.mask
                a = arange(10, dtype=t)
                a[-1] = masked
                x += a
                xm += a
                assert_equal(x, y + a)
                assert_equal(xm, y + a)
                assert_equal(xm.mask, mask_or(m, a.mask))

    def test_inplace_subtraction_scalar_type(self):
        # Test of inplace subtractions
        othertypes, uint8data = self._create_otherdata()
        for t in othertypes:
            with warnings.catch_warnings():
                warnings.filterwarnings("error")
                x, y, xm = (_.astype(t) for _ in uint8data)
                x -= t(1)
                assert_equal(x, y - t(1))
                xm -= t(1)
                assert_equal(xm, y - t(1))

    def test_inplace_subtraction_array_type(self):
        # Test of inplace subtractions
        othertypes, uint8data = self._create_otherdata()
        for t in othertypes:
            with warnings.catch_warnings():
                warnings.filterwarnings("error")
                x, y, xm = (_.astype(t) for _ in uint8data)
                m = xm.mask
                a = arange(10, dtype=t)
                a[-1] = masked
                x -= a
                xm -= a
                assert_equal(x, y - a)
                assert_equal(xm, y - a)
                assert_equal(xm.mask, mask_or(m, a.mask))

    def test_inplace_multiplication_scalar_type(self):
        # Test of inplace multiplication
        othertypes, uint8data = self._create_otherdata()
        for t in othertypes:
            with warnings.catch_warnings():
                warnings.filterwarnings("error")
                x, y, xm = (_.astype(t) for _ in uint8data)
                x *= t(2)
                assert_equal(x, y * t(2))
                xm *= t(2)
                assert_equal(xm, y * t(2))

    def test_inplace_multiplication_array_type(self):
        # Test of inplace multiplication
        othertypes, uint8data = self._create_otherdata()
        for t in othertypes:
            with warnings.catch_warnings():
                warnings.filterwarnings("error")
                x, y, xm = (_.astype(t) for _ in uint8data)
                m = xm.mask
                a = arange(10, dtype=t)
                a[-1] = masked
                x *= a
                xm *= a
                assert_equal(x, y * a)
                assert_equal(xm, y * a)
                assert_equal(xm.mask, mask_or(m, a.mask))

    def test_inplace_floor_division_scalar_type(self):
        # Test of inplace division
        # Check for TypeError in case of unsupported types
        othertypes, uint8data = self._create_otherdata()
        unsupported = {np.dtype(t).type for t in np.typecodes["Complex"]}
        for t in othertypes:
            with warnings.catch_warnings():
                warnings.filterwarnings("error")
                x, y, xm = (_.astype(t) for _ in uint8data)
                x = arange(10, dtype=t) * t(2)
                xm = arange(10, dtype=t) * t(2)
                xm[2] = masked
                try:
                    x //= t(2)
                    xm //= t(2)
                    assert_equal(x, y)
                    assert_equal(xm, y)
                except TypeError:
                    msg = f"Supported type {t} throwing TypeError"
                    assert t in unsupported, msg

    def test_inplace_floor_division_array_type(self):
        # Test of inplace division
        # Check for TypeError in case of unsupported types
        othertypes, uint8data = self._create_otherdata()
        unsupported = {np.dtype(t).type for t in np.typecodes["Complex"]}
        for t in othertypes:
            with warnings.catch_warnings():
                warnings.filterwarnings("error")
                x, y, xm = (_.astype(t) for _ in uint8data)
                m = xm.mask
                a = arange(10, dtype=t)
                a[-1] = masked
                try:
                    x //= a
                    xm //= a
                    assert_equal(x, y // a)
                    assert_equal(xm, y // a)
                    assert_equal(
                        xm.mask,
                        mask_or(mask_or(m, a.mask), (a == t(0)))
                    )
                except TypeError:
                    msg = f"Supported type {t} throwing TypeError"
                    assert t in unsupported, msg

    def test_inplace_division_scalar_type(self):
        # Test of inplace division
        othertypes, uint8data = self._create_otherdata()
        with warnings.catch_warnings():
            warnings.simplefilter('error', DeprecationWarning)
            for t in othertypes:
                x, y, xm = (_.astype(t) for _ in uint8data)
                x = arange(10, dtype=t) * t(2)
                xm = arange(10, dtype=t) * t(2)
                xm[2] = masked
                nwarns = 0

                # May get a DeprecationWarning or a TypeError.
                #
                # This is a consequence of the fact that this is true divide
                # and will require casting to float for calculation and
                # casting back to the original type. This will only be raised
                # with integers. Whether it is an error or warning is only
                # dependent on how stringent the casting rules are.
                #
                # Will handle the same way.
                try:
                    x /= t(2)
                    assert_equal(x, y)
                except (DeprecationWarning, TypeError):
                    nwarns += 1
                try:
                    xm /= t(2)
                    assert_equal(xm, y)
                except (DeprecationWarning, TypeError):
                    nwarns += 1

                if issubclass(t, np.integer):
                    assert_equal(nwarns, 2, f'Failed on type={t}.')
                else:
                    assert_equal(nwarns, 0, f'Failed on type={t}.')

    def test_inplace_division_array_type(self):
        # Test of inplace division
        othertypes, uint8data = self._create_otherdata()
        with warnings.catch_warnings():
            warnings.simplefilter('error', DeprecationWarning)
            for t in othertypes:
                x, y, xm = (_.astype(t) for _ in uint8data)
                m = xm.mask
                a = arange(10, dtype=t)
                a[-1] = masked
                nwarns = 0

                # May get a DeprecationWarning or a TypeError.
                #
                # This is a consequence of the fact that this is true divide
                # and will require casting to float for calculation and
                # casting back to the original type. This will only be raised
                # with integers. Whether it is an error or warning is only
                # dependent on how stringent the casting rules are.
                #
                # Will handle the same way.
                try:
                    x /= a
                    assert_equal(x, y / a)
                except (DeprecationWarning, TypeError):
                    nwarns += 1
                try:
                    xm /= a
                    assert_equal(xm, y / a)
                    assert_equal(
                        xm.mask,
                        mask_or(mask_or(m, a.mask), (a == t(0)))
                    )
                except (DeprecationWarning, TypeError):
                    nwarns += 1

                if issubclass(t, np.integer):
                    assert_equal(nwarns, 2, f'Failed on type={t}.')
                else:
                    assert_equal(nwarns, 0, f'Failed on type={t}.')

    def test_inplace_pow_type(self):
        # Test keeping data w/ (inplace) power
        othertypes = self._create_otherdata()[0]
        for t in othertypes:
            with warnings.catch_warnings():
                warnings.filterwarnings("error")
                # Test pow on scalar
                x = array([1, 2, 3], mask=[0, 0, 1], dtype=t)
                xx = x ** t(2)
                xx_r = array([1, 2 ** 2, 3], mask=[0, 0, 1], dtype=t)
                assert_equal(xx.data, xx_r.data)
                assert_equal(xx.mask, xx_r.mask)
                # Test ipow on scalar
                x **= t(2)
                assert_equal(x.data, xx_r.data)
                assert_equal(x.mask, xx_r.mask)


class TestMaskedArrayMethods:
    # Test class for miscellaneous MaskedArrays methods.
    def _create_data(self):
        # Base data definition.
        x = np.array([8.375, 7.545, 8.828, 8.5, 1.757, 5.928,
                      8.43, 7.78, 9.865, 5.878, 8.979, 4.732,
                      3.012, 6.022, 5.095, 3.116, 5.238, 3.957,
                      6.04, 9.63, 7.712, 3.382, 4.489, 6.479,
                      7.189, 9.645, 5.395, 4.961, 9.894, 2.893,
                      7.357, 9.828, 6.272, 3.758, 6.693, 0.993])
        X = x.reshape(6, 6)
        XX = x.reshape(3, 2, 2, 3)

        m = np.array([0, 1, 0, 1, 0, 0,
                     1, 0, 1, 1, 0, 1,
                     0, 0, 0, 1, 0, 1,
                     0, 0, 0, 1, 1, 1,
                     1, 0, 0, 1, 0, 0,
                     0, 0, 1, 0, 1, 0])
        mx = array(data=x, mask=m)
        mX = array(data=X, mask=m.reshape(X.shape))
        mXX = array(data=XX, mask=m.reshape(XX.shape))

        m2 = np.array([1, 1, 0, 1, 0, 0,
                      1, 1, 1, 1, 0, 1,
                      0, 0, 1, 1, 0, 1,
                      0, 0, 0, 1, 1, 1,
                      1, 0, 0, 1, 1, 0,
                      0, 0, 1, 0, 1, 1])
        m2x = array(data=x, mask=m2)
        m2X = array(data=X, mask=m2.reshape(X.shape))
        m2XX = array(data=XX, mask=m2.reshape(XX.shape))
        return x, X, XX, m, mx, mX, mXX, m2x, m2X, m2XX

    def test_generic_methods(self):
        # Tests some MaskedArray methods.
        a = array([1, 3, 2])
        assert_equal(a.any(), a._data.any())
        assert_equal(a.all(), a._data.all())
        assert_equal(a.argmax(), a._data.argmax())
        assert_equal(a.argmin(), a._data.argmin())
        assert_equal(a.choose(0, 1, 2, 3, 4), a._data.choose(0, 1, 2, 3, 4))
        assert_equal(a.compress([1, 0, 1]), a._data.compress([1, 0, 1]))
        assert_equal(a.conj(), a._data.conj())
        assert_equal(a.conjugate(), a._data.conjugate())

        m = array([[1, 2], [3, 4]])
        assert_equal(m.diagonal(), m._data.diagonal())
        assert_equal(a.sum(), a._data.sum())
        assert_equal(a.take([1, 2]), a._data.take([1, 2]))
        assert_equal(m.transpose(), m._data.transpose())

    def test_allclose(self):
        # Tests allclose on arrays
        a = np.random.rand(10)
        b = a + np.random.rand(10) * 1e-8
        assert_(allclose(a, b))
        # Test allclose w/ infs
        a[0] = np.inf
        assert_(not allclose(a, b))
        b[0] = np.inf
        assert_(allclose(a, b))
        # Test allclose w/ masked
        a = masked_array(a)
        a[-1] = masked
        assert_(allclose(a, b, masked_equal=True))
        assert_(not allclose(a, b, masked_equal=False))
        # Test comparison w/ scalar
        a *= 1e-8
        a[0] = 0
        assert_(allclose(a, 0, masked_equal=True))

        # Test that the function works for MIN_INT integer typed arrays
        a = masked_array([np.iinfo(np.int_).min], dtype=np.int_)
        assert_(allclose(a, a))

    def test_allclose_timedelta(self):
        # Allclose currently works for timedelta64 as long as `atol` is
        # an integer or also a timedelta64
        a = np.array([[1, 2, 3, 4]], dtype="m8[ns]")
        assert allclose(a, a, atol=0)
        assert allclose(a, a, atol=np.timedelta64(1, "ns"))

    def test_allany(self):
        # Checks the any/all methods/functions.
        x = np.array([[0.13, 0.26, 0.90],
                      [0.28, 0.33, 0.63],
                      [0.31, 0.87, 0.70]])
        m = np.array([[True, False, False],
                      [False, False, False],
                      [True, True, False]], dtype=np.bool)
        mx = masked_array(x, mask=m)
        mxbig = (mx > 0.5)
        mxsmall = (mx < 0.5)

        assert_(not mxbig.all())
        assert_(mxbig.any())
        assert_equal(mxbig.all(0), [False, False, True])
        assert_equal(mxbig.all(1), [False, False, True])
        assert_equal(mxbig.any(0), [False, False, True])
        assert_equal(mxbig.any(1), [True, True, True])

        assert_(not mxsmall.all())
        assert_(mxsmall.any())
        assert_equal(mxsmall.all(0), [True, True, False])
        assert_equal(mxsmall.all(1), [False, False, False])
        assert_equal(mxsmall.any(0), [True, True, False])
        assert_equal(mxsmall.any(1), [True, True, False])

    def test_allany_oddities(self):
        # Some fun with all and any
        store = empty((), dtype=bool)
        full = array([1, 2, 3], mask=True)

        assert_(full.all() is masked)
        full.all(out=store)
        assert_(store)
        assert_(store._mask, True)
        assert_(store is not masked)

        store = empty((), dtype=bool)
        assert_(full.any() is masked)
        full.any(out=store)
        assert_(not store)
        assert_(store._mask, True)
        assert_(store is not masked)

    def test_argmax_argmin(self):
        # Tests argmin & argmax on MaskedArrays.
        _, _, _, _, mx, mX, _, m2x, m2X, _ = self._create_data()

        assert_equal(mx.argmin(), 35)
        assert_equal(mX.argmin(), 35)
        assert_equal(m2x.argmin(), 4)
        assert_equal(m2X.argmin(), 4)
        assert_equal(mx.argmax(), 28)
        assert_equal(mX.argmax(), 28)
        assert_equal(m2x.argmax(), 31)
        assert_equal(m2X.argmax(), 31)

        assert_equal(mX.argmin(0), [2, 2, 2, 5, 0, 5])
        assert_equal(m2X.argmin(0), [2, 2, 4, 5, 0, 4])
        assert_equal(mX.argmax(0), [0, 5, 0, 5, 4, 0])
        assert_equal(m2X.argmax(0), [5, 5, 0, 5, 1, 0])

        assert_equal(mX.argmin(1), [4, 1, 0, 0, 5, 5, ])
        assert_equal(m2X.argmin(1), [4, 4, 0, 0, 5, 3])
        assert_equal(mX.argmax(1), [2, 4, 1, 1, 4, 1])
        assert_equal(m2X.argmax(1), [2, 4, 1, 1, 1, 1])

    def test_clip(self):
        # Tests clip on MaskedArrays.
        x = np.array([8.375, 7.545, 8.828, 8.5, 1.757, 5.928,
                      8.43, 7.78, 9.865, 5.878, 8.979, 4.732,
                      3.012, 6.022, 5.095, 3.116, 5.238, 3.957,
                      6.04, 9.63, 7.712, 3.382, 4.489, 6.479,
                      7.189, 9.645, 5.395, 4.961, 9.894, 2.893,
                      7.357, 9.828, 6.272, 3.758, 6.693, 0.993])
        m = np.array([0, 1, 0, 1, 0, 0, 1, 0, 1, 1, 0, 1,
                      0, 0, 0, 1, 0, 1, 0, 0, 0, 1, 1, 1,
                      1, 0, 0, 1, 0, 0, 0, 0, 1, 0, 1, 0])
        mx = array(x, mask=m)
        clipped = mx.clip(2, 8)
        assert_equal(clipped.mask, mx.mask)
        assert_equal(clipped._data, x.clip(2, 8))
        assert_equal(clipped._data, mx._data.clip(2, 8))

    def test_clip_out(self):
        # gh-14140
        a = np.arange(10)
        m = np.ma.MaskedArray(a, mask=[0, 1] * 5)
        m.clip(0, 5, out=m)
        assert_equal(m.mask, [0, 1] * 5)

    def test_compress(self):
        # test compress
        a = masked_array([1., 2., 3., 4., 5.], fill_value=9999)
        condition = (a > 1.5) & (a < 3.5)
        assert_equal(a.compress(condition), [2., 3.])

        a[[2, 3]] = masked
        b = a.compress(condition)
        assert_equal(b._data, [2., 3.])
        assert_equal(b._mask, [0, 1])
        assert_equal(b.fill_value, 9999)
        assert_equal(b, a[condition])

        condition = (a < 4.)
        b = a.compress(condition)
        assert_equal(b._data, [1., 2., 3.])
        assert_equal(b._mask, [0, 0, 1])
        assert_equal(b.fill_value, 9999)
        assert_equal(b, a[condition])

        a = masked_array([[10, 20, 30], [40, 50, 60]],
                         mask=[[0, 0, 1], [1, 0, 0]])
        b = a.compress(a.ravel() >= 22)
        assert_equal(b._data, [30, 40, 50, 60])
        assert_equal(b._mask, [1, 1, 0, 0])

        x = np.array([3, 1, 2])
        b = a.compress(x >= 2, axis=1)
        assert_equal(b._data, [[10, 30], [40, 60]])
        assert_equal(b._mask, [[0, 1], [1, 0]])

    def test_compressed(self):
        # Tests compressed
        a = array([1, 2, 3, 4], mask=[0, 0, 0, 0])
        b = a.compressed()
        assert_equal(b, a)
        a[0] = masked
        b = a.compressed()
        assert_equal(b, [2, 3, 4])

    def test_empty(self):
        # Tests empty/like
        datatype = [('a', int), ('b', float), ('c', '|S8')]
        a = masked_array([(1, 1.1, '1.1'), (2, 2.2, '2.2'), (3, 3.3, '3.3')],
                         dtype=datatype)
        assert_equal(len(a.fill_value.item()), len(datatype))

        b = empty_like(a)
        assert_equal(b.shape, a.shape)
        assert_equal(b.fill_value, a.fill_value)

        b = empty(len(a), dtype=datatype)
        assert_equal(b.shape, a.shape)
        assert_equal(b.fill_value, a.fill_value)

        # check empty_like mask handling
        a = masked_array([1, 2, 3], mask=[False, True, False])
        b = empty_like(a)
        assert_(not np.may_share_memory(a.mask, b.mask))
        b = a.view(masked_array)
        assert_(np.may_share_memory(a.mask, b.mask))

    def test_zeros(self):
        # Tests zeros/like
        datatype = [('a', int), ('b', float), ('c', '|S8')]
        a = masked_array([(1, 1.1, '1.1'), (2, 2.2, '2.2'), (3, 3.3, '3.3')],
                         dtype=datatype)
        assert_equal(len(a.fill_value.item()), len(datatype))

        b = zeros(len(a), dtype=datatype)
        assert_equal(b.shape, a.shape)
        assert_equal(b.fill_value, a.fill_value)

        b = zeros_like(a)
        assert_equal(b.shape, a.shape)
        assert_equal(b.fill_value, a.fill_value)

        # check zeros_like mask handling
        a = masked_array([1, 2, 3], mask=[False, True, False])
        b = zeros_like(a)
        assert_(not np.may_share_memory(a.mask, b.mask))
        b = a.view()
        assert_(np.may_share_memory(a.mask, b.mask))

    def test_ones(self):
        # Tests ones/like
        datatype = [('a', int), ('b', float), ('c', '|S8')]
        a = masked_array([(1, 1.1, '1.1'), (2, 2.2, '2.2'), (3, 3.3, '3.3')],
                         dtype=datatype)
        assert_equal(len(a.fill_value.item()), len(datatype))

        b = ones(len(a), dtype=datatype)
        assert_equal(b.shape, a.shape)
        assert_equal(b.fill_value, a.fill_value)

        b = ones_like(a)
        assert_equal(b.shape, a.shape)
        assert_equal(b.fill_value, a.fill_value)

        # check ones_like mask handling
        a = masked_array([1, 2, 3], mask=[False, True, False])
        b = ones_like(a)
        assert_(not np.may_share_memory(a.mask, b.mask))
        b = a.view()
        assert_(np.may_share_memory(a.mask, b.mask))

    @pytest.mark.filterwarnings(WARNING_MARK_SPEC)
    def test_put(self):
        # Tests put.
        d = arange(5)
        n = [0, 0, 0, 1, 1]
        m = make_mask(n)
        x = array(d, mask=m)
        assert_(x[3] is masked)
        assert_(x[4] is masked)
        x[[1, 4]] = [10, 40]
        assert_(x[3] is masked)
        assert_(x[4] is not masked)
        assert_equal(x, [0, 10, 2, -1, 40])

        x = masked_array(arange(10), mask=[1, 0, 0, 0, 0] * 2)
        i = [0, 2, 4, 6]
        x.put(i, [6, 4, 2, 0])
        assert_equal(x, asarray([6, 1, 4, 3, 2, 5, 0, 7, 8, 9, ]))
        assert_equal(x.mask, [0, 0, 0, 0, 0, 1, 0, 0, 0, 0])
        x.put(i, masked_array([0, 2, 4, 6], [1, 0, 1, 0]))
        assert_array_equal(x, [0, 1, 2, 3, 4, 5, 6, 7, 8, 9, ])
        assert_equal(x.mask, [1, 0, 0, 0, 1, 1, 0, 0, 0, 0])

        x = masked_array(arange(10), mask=[1, 0, 0, 0, 0] * 2)
        put(x, i, [6, 4, 2, 0])
        assert_equal(x, asarray([6, 1, 4, 3, 2, 5, 0, 7, 8, 9, ]))
        assert_equal(x.mask, [0, 0, 0, 0, 0, 1, 0, 0, 0, 0])
        put(x, i, masked_array([0, 2, 4, 6], [1, 0, 1, 0]))
        assert_array_equal(x, [0, 1, 2, 3, 4, 5, 6, 7, 8, 9, ])
        assert_equal(x.mask, [1, 0, 0, 0, 1, 1, 0, 0, 0, 0])

    def test_put_nomask(self):
        # GitHub issue 6425
        x = zeros(10)
        z = array([3., -1.], mask=[False, True])

        x.put([1, 2], z)
        assert_(x[0] is not masked)
        assert_equal(x[0], 0)
        assert_(x[1] is not masked)
        assert_equal(x[1], 3)
        assert_(x[2] is masked)
        assert_(x[3] is not masked)
        assert_equal(x[3], 0)

    def test_put_hardmask(self):
        # Tests put on hardmask
        d = arange(5)
        n = [0, 0, 0, 1, 1]
        m = make_mask(n)
        xh = array(d + 1, mask=m, hard_mask=True, copy=True)
        xh.put([4, 2, 0, 1, 3], [1, 2, 3, 4, 5])
        assert_equal(xh._data, [3, 4, 2, 4, 5])

    def test_putmask(self):
        x = arange(6) + 1
        mx = array(x, mask=[0, 0, 0, 1, 1, 1])
        mask = [0, 0, 1, 0, 0, 1]
        # w/o mask, w/o masked values
        xx = x.copy()
        putmask(xx, mask, 99)
        assert_equal(xx, [1, 2, 99, 4, 5, 99])
        # w/ mask, w/o masked values
        mxx = mx.copy()
        putmask(mxx, mask, 99)
        assert_equal(mxx._data, [1, 2, 99, 4, 5, 99])
        assert_equal(mxx._mask, [0, 0, 0, 1, 1, 0])
        # w/o mask, w/ masked values
        values = array([10, 20, 30, 40, 50, 60], mask=[1, 1, 1, 0, 0, 0])
        xx = x.copy()
        putmask(xx, mask, values)
        assert_equal(xx._data, [1, 2, 30, 4, 5, 60])
        assert_equal(xx._mask, [0, 0, 1, 0, 0, 0])
        # w/ mask, w/ masked values
        mxx = mx.copy()
        putmask(mxx, mask, values)
        assert_equal(mxx._data, [1, 2, 30, 4, 5, 60])
        assert_equal(mxx._mask, [0, 0, 1, 1, 1, 0])
        # w/ mask, w/ masked values + hardmask
        mxx = mx.copy()
        mxx.harden_mask()
        putmask(mxx, mask, values)
        assert_equal(mxx, [1, 2, 30, 4, 5, 60])

    def test_ravel(self):
        # Tests ravel
        a = array([[1, 2, 3, 4, 5]], mask=[[0, 1, 0, 0, 0]])
        aravel = a.ravel()
        assert_equal(aravel._mask.shape, aravel.shape)
        a = array([0, 0], mask=[1, 1])
        aravel = a.ravel()
        assert_equal(aravel._mask.shape, a.shape)
        # Checks that small_mask is preserved
        a = array([1, 2, 3, 4], mask=[0, 0, 0, 0], shrink=False)
        assert_equal(a.ravel()._mask, [0, 0, 0, 0])
        # Test that the fill_value is preserved
        a.fill_value = -99
        a = a.reshape((2, 2))
        ar = a.ravel()
        assert_equal(ar._mask, [0, 0, 0, 0])
        assert_equal(ar._data, [1, 2, 3, 4])
        assert_equal(ar.fill_value, -99)
        # Test index ordering
        assert_equal(a.ravel(order='C'), [1, 2, 3, 4])
        assert_equal(a.ravel(order='F'), [1, 3, 2, 4])

    @pytest.mark.parametrize("order", "AKCF")
    @pytest.mark.parametrize("data_order", "CF")
    def test_ravel_order(self, order, data_order):
        # Ravelling must ravel mask and data in the same order always to avoid
        # misaligning the two in the ravel result.
        arr = np.ones((5, 10), order=data_order)
        arr[0, :] = 0
        mask = np.ones((10, 5), dtype=bool, order=data_order).T
        mask[0, :] = False
        x = array(arr, mask=mask)
        assert x._data.flags.fnc != x._mask.flags.fnc
        assert (x.filled(0) == 0).all()
        raveled = x.ravel(order)
        assert (raveled.filled(0) == 0).all()

        # NOTE: Can be wrong if arr order is neither C nor F and `order="K"`
        assert_array_equal(arr.ravel(order), x.ravel(order)._data)

    def test_reshape(self):
        # Tests reshape
        x = arange(4)
        x[0] = masked
        y = x.reshape(2, 2)
        assert_equal(y.shape, (2, 2,))
        assert_equal(y._mask.shape, (2, 2,))
        assert_equal(x.shape, (4,))
        assert_equal(x._mask.shape, (4,))

    def test_sort(self):
        # Test sort
        x = array([1, 4, 2, 3], mask=[0, 1, 0, 0], dtype=np.uint8)

        sortedx = sort(x)
        assert_equal(sortedx._data, [1, 2, 3, 4])
        assert_equal(sortedx._mask, [0, 0, 0, 1])

        sortedx = sort(x, endwith=False)
        assert_equal(sortedx._data, [4, 1, 2, 3])
        assert_equal(sortedx._mask, [1, 0, 0, 0])

        x.sort()
        assert_equal(x._data, [1, 2, 3, 4])
        assert_equal(x._mask, [0, 0, 0, 1])

        x = array([1, 4, 2, 3], mask=[0, 1, 0, 0], dtype=np.uint8)
        x.sort(endwith=False)
        assert_equal(x._data, [4, 1, 2, 3])
        assert_equal(x._mask, [1, 0, 0, 0])

        x = [1, 4, 2, 3]
        sortedx = sort(x)
        assert_(not isinstance(sorted, MaskedArray))

        x = array([0, 1, -1, -2, 2], mask=nomask, dtype=np.int8)
        sortedx = sort(x, endwith=False)
        assert_equal(sortedx._data, [-2, -1, 0, 1, 2])
        x = array([0, 1, -1, -2, 2], mask=[0, 1, 0, 0, 1], dtype=np.int8)
        sortedx = sort(x, endwith=False)
        assert_equal(sortedx._data, [1, 2, -2, -1, 0])
        assert_equal(sortedx._mask, [1, 1, 0, 0, 0])

        x = array([0, -1], dtype=np.int8)
        sortedx = sort(x, kind="stable")
        assert_equal(sortedx, array([-1, 0], dtype=np.int8))

    def test_stable_sort(self):
        x = array([1, 2, 3, 1, 2, 3], dtype=np.uint8)
        expected = array([0, 3, 1, 4, 2, 5])
        computed = argsort(x, kind='stable')
        assert_equal(computed, expected)

    def test_argsort_matches_sort(self):
        x = array([1, 4, 2, 3], mask=[0, 1, 0, 0], dtype=np.uint8)

        for kwargs in [{},
                       {"endwith": True},
                       {"endwith": False},
                       {"fill_value": 2},
                       {"fill_value": 2, "endwith": True},
                       {"fill_value": 2, "endwith": False}]:
            sortedx = sort(x, **kwargs)
            argsortedx = x[argsort(x, **kwargs)]
            assert_equal(sortedx._data, argsortedx._data)
            assert_equal(sortedx._mask, argsortedx._mask)

    def test_sort_2d(self):
        # Check sort of 2D array.
        # 2D array w/o mask
        a = masked_array([[8, 4, 1], [2, 0, 9]])
        a.sort(0)
        assert_equal(a, [[2, 0, 1], [8, 4, 9]])
        a = masked_array([[8, 4, 1], [2, 0, 9]])
        a.sort(1)
        assert_equal(a, [[1, 4, 8], [0, 2, 9]])
        # 2D array w/mask
        a = masked_array([[8, 4, 1], [2, 0, 9]], mask=[[1, 0, 0], [0, 0, 1]])
        a.sort(0)
        assert_equal(a, [[2, 0, 1], [8, 4, 9]])
        assert_equal(a._mask, [[0, 0, 0], [1, 0, 1]])
        a = masked_array([[8, 4, 1], [2, 0, 9]], mask=[[1, 0, 0], [0, 0, 1]])
        a.sort(1)
        assert_equal(a, [[1, 4, 8], [0, 2, 9]])
        assert_equal(a._mask, [[0, 0, 1], [0, 0, 1]])
        # 3D
        a = masked_array([[[7, 8, 9], [4, 5, 6], [1, 2, 3]],
                          [[1, 2, 3], [7, 8, 9], [4, 5, 6]],
                          [[7, 8, 9], [1, 2, 3], [4, 5, 6]],
                          [[4, 5, 6], [1, 2, 3], [7, 8, 9]]])
        a[a % 4 == 0] = masked
        am = a.copy()
        an = a.filled(99)
        am.sort(0)
        an.sort(0)
        assert_equal(am, an)
        am = a.copy()
        an = a.filled(99)
        am.sort(1)
        an.sort(1)
        assert_equal(am, an)
        am = a.copy()
        an = a.filled(99)
        am.sort(2)
        an.sort(2)
        assert_equal(am, an)

    def test_sort_flexible(self):
        # Test sort on structured dtype.
        a = array(
            data=[(3, 3), (3, 2), (2, 2), (2, 1), (1, 0), (1, 1), (1, 2)],
            mask=[(0, 0), (0, 1), (0, 0), (0, 0), (1, 0), (0, 0), (0, 0)],
            dtype=[('A', int), ('B', int)])
        mask_last = array(
            data=[(1, 1), (1, 2), (2, 1), (2, 2), (3, 3), (3, 2), (1, 0)],
            mask=[(0, 0), (0, 0), (0, 0), (0, 0), (0, 0), (0, 1), (1, 0)],
            dtype=[('A', int), ('B', int)])
        mask_first = array(
            data=[(1, 0), (1, 1), (1, 2), (2, 1), (2, 2), (3, 2), (3, 3)],
            mask=[(1, 0), (0, 0), (0, 0), (0, 0), (0, 0), (0, 1), (0, 0)],
            dtype=[('A', int), ('B', int)])

        test = sort(a)
        assert_equal(test, mask_last)
        assert_equal(test.mask, mask_last.mask)

        test = sort(a, endwith=False)
        assert_equal(test, mask_first)
        assert_equal(test.mask, mask_first.mask)

        # Test sort on dtype with subarray (gh-8069)
        # Just check that the sort does not error, structured array subarrays
        # are treated as byte strings and that leads to differing behavior
        # depending on endianness and `endwith`.
        dt = np.dtype([('v', int, 2)])
        a = a.view(dt)
        test = sort(a)
        test = sort(a, endwith=False)

    def test_argsort(self):
        # Test argsort
        a = array([1, 5, 2, 4, 3], mask=[1, 0, 0, 1, 0])
        assert_equal(np.argsort(a), argsort(a))

    def test_squeeze(self):
        # Check squeeze
        data = masked_array([[1, 2, 3]])
        assert_equal(data.squeeze(), [1, 2, 3])
        data = masked_array([[1, 2, 3]], mask=[[1, 1, 1]])
        assert_equal(data.squeeze(), [1, 2, 3])
        assert_equal(data.squeeze()._mask, [1, 1, 1])

        # normal ndarrays return a view
        arr = np.array([[1]])
        arr_sq = arr.squeeze()
        assert_equal(arr_sq, 1)
        arr_sq[...] = 2
        assert_equal(arr[0, 0], 2)

        # so maskedarrays should too
        m_arr = masked_array([[1]], mask=True)
        m_arr_sq = m_arr.squeeze()
        assert_(m_arr_sq is not np.ma.masked)
        assert_equal(m_arr_sq.mask, True)
        m_arr_sq[...] = 2
        assert_equal(m_arr[0, 0], 2)

    def test_swapaxes(self):
        # Tests swapaxes on MaskedArrays.
        x = np.array([8.375, 7.545, 8.828, 8.5, 1.757, 5.928,
                      8.43, 7.78, 9.865, 5.878, 8.979, 4.732,
                      3.012, 6.022, 5.095, 3.116, 5.238, 3.957,
                      6.04, 9.63, 7.712, 3.382, 4.489, 6.479,
                      7.189, 9.645, 5.395, 4.961, 9.894, 2.893,
                      7.357, 9.828, 6.272, 3.758, 6.693, 0.993])
        m = np.array([0, 1, 0, 1, 0, 0,
                      1, 0, 1, 1, 0, 1,
                      0, 0, 0, 1, 0, 1,
                      0, 0, 0, 1, 1, 1,
                      1, 0, 0, 1, 0, 0,
                      0, 0, 1, 0, 1, 0])
        mX = array(x, mask=m).reshape(6, 6)
        mXX = mX.reshape(3, 2, 2, 3)

        mXswapped = mX.swapaxes(0, 1)
        assert_equal(mXswapped[-1], mX[:, -1])

        mXXswapped = mXX.swapaxes(0, 2)
        assert_equal(mXXswapped.shape, (2, 2, 3, 3))

    def test_take(self):
        # Tests take
        x = masked_array([10, 20, 30, 40], [0, 1, 0, 1])
        assert_equal(x.take([0, 0, 3]), masked_array([10, 10, 40], [0, 0, 1]))
        assert_equal(x.take([0, 0, 3]), x[[0, 0, 3]])
        assert_equal(x.take([[0, 1], [0, 1]]),
                     masked_array([[10, 20], [10, 20]], [[0, 1], [0, 1]]))

        # assert_equal crashes when passed np.ma.mask
        assert_(x[1] is np.ma.masked)
        assert_(x.take(1) is np.ma.masked)

        x = array([[10, 20, 30], [40, 50, 60]], mask=[[0, 0, 1], [1, 0, 0, ]])
        assert_equal(x.take([0, 2], axis=1),
                     array([[10, 30], [40, 60]], mask=[[0, 1], [1, 0]]))
        assert_equal(take(x, [0, 2], axis=1),
                     array([[10, 30], [40, 60]], mask=[[0, 1], [1, 0]]))

    def test_take_masked_indices(self):
        # Test take w/ masked indices
        a = np.array((40, 18, 37, 9, 22))
        indices = np.arange(3)[None, :] + np.arange(5)[:, None]
        mindices = array(indices, mask=(indices >= len(a)))
        # No mask
        test = take(a, mindices, mode='clip')
        ctrl = array([[40, 18, 37],
                      [18, 37, 9],
                      [37, 9, 22],
                      [9, 22, 22],
                      [22, 22, 22]])
        assert_equal(test, ctrl)
        # Masked indices
        test = take(a, mindices)
        ctrl = array([[40, 18, 37],
                      [18, 37, 9],
                      [37, 9, 22],
                      [9, 22, 40],
                      [22, 40, 40]])
        ctrl[3, 2] = ctrl[4, 1] = ctrl[4, 2] = masked
        assert_equal(test, ctrl)
        assert_equal(test.mask, ctrl.mask)
        # Masked input + masked indices
        a = array((40, 18, 37, 9, 22), mask=(0, 1, 0, 0, 0))
        test = take(a, mindices)
        ctrl[0, 1] = ctrl[1, 0] = masked
        assert_equal(test, ctrl)
        assert_equal(test.mask, ctrl.mask)

    def test_tolist(self):
        # Tests to list
        # ... on 1D
        x = array(np.arange(12))
        x[[1, -2]] = masked
        xlist = x.tolist()
        assert_(xlist[1] is None)
        assert_(xlist[-2] is None)
        # ... on 2D
        x = x.reshape((3, 4))
        xlist = x.tolist()
        ctrl = [[0, None, 2, 3], [4, 5, 6, 7], [8, 9, None, 11]]
        assert_equal(xlist[0], [0, None, 2, 3])
        assert_equal(xlist[1], [4, 5, 6, 7])
        assert_equal(xlist[2], [8, 9, None, 11])
        assert_equal(xlist, ctrl)
        # ... on structured array w/ masked records
        x = array(list(zip([1, 2, 3],
                           [1.1, 2.2, 3.3],
                           ['one', 'two', 'thr'])),
                  dtype=[('a', int), ('b', float), ('c', '|S8')])
        x[-1] = masked
        assert_equal(x.tolist(),
                     [(1, 1.1, b'one'),
                      (2, 2.2, b'two'),
                      (None, None, None)])
        # ... on structured array w/ masked fields
        a = array([(1, 2,), (3, 4)], mask=[(0, 1), (0, 0)],
                  dtype=[('a', int), ('b', int)])
        test = a.tolist()
        assert_equal(test, [[1, None], [3, 4]])
        # ... on mvoid
        a = a[0]
        test = a.tolist()
        assert_equal(test, [1, None])

    def test_tolist_specialcase(self):
        # Test mvoid.tolist: make sure we return a standard Python object
        a = array([(0, 1), (2, 3)], dtype=[('a', int), ('b', int)])
        # w/o mask: each entry is a np.void whose elements are standard Python
        for entry in a:
            for item in entry.tolist():
                assert_(not isinstance(item, np.generic))
        # w/ mask: each entry is a ma.void whose elements should be
        # standard Python
        a.mask[0] = (0, 1)
        for entry in a:
            for item in entry.tolist():
                assert_(not isinstance(item, np.generic))

    def test_toflex(self):
        # Test the conversion to records
        data = arange(10)
        record = data.toflex()
        assert_equal(record['_data'], data._data)
        assert_equal(record['_mask'], data._mask)

        data[[0, 1, 2, -1]] = masked
        record = data.toflex()
        assert_equal(record['_data'], data._data)
        assert_equal(record['_mask'], data._mask)

        ndtype = [('i', int), ('s', '|S3'), ('f', float)]
        data = array(list(zip(np.arange(10),
                              'ABCDEFGHIJKLM',
                              np.random.rand(10))),
                     dtype=ndtype)
        data[[0, 1, 2, -1]] = masked
        record = data.toflex()
        assert_equal(record['_data'], data._data)
        assert_equal(record['_mask'], data._mask)

        ndtype = np.dtype("int, (2,3)float, float")
        data = array(list(zip(np.arange(10),
                              np.random.rand(10),
                              np.random.rand(10))),
                     dtype=ndtype)
        data[[0, 1, 2, -1]] = masked
        record = data.toflex()
        assert_equal_records(record['_data'], data._data)
        assert_equal_records(record['_mask'], data._mask)

    def test_fromflex(self):
        # Test the reconstruction of a masked_array from a record
        a = array([1, 2, 3])
        test = fromflex(a.toflex())
        assert_equal(test, a)
        assert_equal(test.mask, a.mask)

        a = array([1, 2, 3], mask=[0, 0, 1])
        test = fromflex(a.toflex())
        assert_equal(test, a)
        assert_equal(test.mask, a.mask)

        a = array([(1, 1.), (2, 2.), (3, 3.)], mask=[(1, 0), (0, 0), (0, 1)],
                  dtype=[('A', int), ('B', float)])
        test = fromflex(a.toflex())
        assert_equal(test, a)
        assert_equal(test.data, a.data)

    def test_arraymethod(self):
        # Test a _arraymethod w/ n argument
        marray = masked_array([[1, 2, 3, 4, 5]], mask=[0, 0, 1, 0, 0])
        control = masked_array([[1], [2], [3], [4], [5]],
                               mask=[0, 0, 1, 0, 0])
        assert_equal(marray.T, control)
        assert_equal(marray.transpose(), control)

        assert_equal(MaskedArray.cumsum(marray.T, 0), control.cumsum(0))

    def test_arraymethod_0d(self):
        # gh-9430
        x = np.ma.array(42, mask=True)
        assert_equal(x.T.mask, x.mask)
        assert_equal(x.T.data, x.data)

    def test_transpose_view(self):
        x = np.ma.array([[1, 2, 3], [4, 5, 6]])
        x[0, 1] = np.ma.masked
        xt = x.T

        xt[1, 0] = 10
        xt[0, 1] = np.ma.masked

        assert_equal(x.data, xt.T.data)
        assert_equal(x.mask, xt.T.mask)

    def test_diagonal_view(self):
        x = np.ma.zeros((3, 3))
        x[0, 0] = 10
        x[1, 1] = np.ma.masked
        x[2, 2] = 20
        xd = x.diagonal()
        x[1, 1] = 15
        assert_equal(xd.mask, x.diagonal().mask)
        assert_equal(xd.data, x.diagonal().data)


class TestMaskedArrayMathMethods:
    def _create_data(self):
        # Base data definition.
        x = np.array([8.375, 7.545, 8.828, 8.5, 1.757, 5.928,
                      8.43, 7.78, 9.865, 5.878, 8.979, 4.732,
                      3.012, 6.022, 5.095, 3.116, 5.238, 3.957,
                      6.04, 9.63, 7.712, 3.382, 4.489, 6.479,
                      7.189, 9.645, 5.395, 4.961, 9.894, 2.893,
                      7.357, 9.828, 6.272, 3.758, 6.693, 0.993])
        X = x.reshape(6, 6)
        XX = x.reshape(3, 2, 2, 3)

        m = np.array([0, 1, 0, 1, 0, 0,
                     1, 0, 1, 1, 0, 1,
                     0, 0, 0, 1, 0, 1,
                     0, 0, 0, 1, 1, 1,
                     1, 0, 0, 1, 0, 0,
                     0, 0, 1, 0, 1, 0])
        mx = array(data=x, mask=m)
        mX = array(data=X, mask=m.reshape(X.shape))
        mXX = array(data=XX, mask=m.reshape(XX.shape))

        m2 = np.array([1, 1, 0, 1, 0, 0,
                      1, 1, 1, 1, 0, 1,
                      0, 0, 1, 1, 0, 1,
                      0, 0, 0, 1, 1, 1,
                      1, 0, 0, 1, 1, 0,
                      0, 0, 1, 0, 1, 1])
        m2x = array(data=x, mask=m2)
        m2X = array(data=X, mask=m2.reshape(X.shape))
        m2XX = array(data=XX, mask=m2.reshape(XX.shape))
        return x, X, XX, m, mx, mX, mXX, m2x, m2X, m2XX

    def test_cumsumprod(self):
        # Tests cumsum & cumprod on MaskedArrays.
        mX = self._create_data()[5]
        mXcp = mX.cumsum(0)
        assert_equal(mXcp._data, mX.filled(0).cumsum(0))
        mXcp = mX.cumsum(1)
        assert_equal(mXcp._data, mX.filled(0).cumsum(1))

        mXcp = mX.cumprod(0)
        assert_equal(mXcp._data, mX.filled(1).cumprod(0))
        mXcp = mX.cumprod(1)
        assert_equal(mXcp._data, mX.filled(1).cumprod(1))

    def test_cumsumprod_with_output(self):
        # Tests cumsum/cumprod w/ output
        xm = array(np.random.uniform(0, 10, 12)).reshape(3, 4)
        xm[:, 0] = xm[0] = xm[-1, -1] = masked

        for funcname in ('cumsum', 'cumprod'):
            npfunc = getattr(np, funcname)
            xmmeth = getattr(xm, funcname)

            # A ndarray as explicit input
            output = np.empty((3, 4), dtype=float)
            output.fill(-9999)
            result = npfunc(xm, axis=0, out=output)
            # ... the result should be the given output
            assert_(result is output)
            assert_equal(result, xmmeth(axis=0, out=output))

            output = empty((3, 4), dtype=int)
            result = xmmeth(axis=0, out=output)
            assert_(result is output)

    def test_ptp(self):
        # Tests ptp on MaskedArrays.
        _, X, _, m, mx, mX, _, _, _, _ = self._create_data()
        (n, m) = X.shape
        assert_equal(mx.ptp(), np.ptp(mx.compressed()))
        rows = np.zeros(n, float)
        cols = np.zeros(m, float)
        for k in range(m):
            cols[k] = np.ptp(mX[:, k].compressed())
        for k in range(n):
            rows[k] = np.ptp(mX[k].compressed())
        assert_equal(mX.ptp(0), cols)
        assert_equal(mX.ptp(1), rows)

    def test_add_object(self):
        x = masked_array(['a', 'b'], mask=[1, 0], dtype=object)
        y = x + 'x'
        assert_equal(y[1], 'bx')
        assert_(y.mask[0])

    def test_sum_object(self):
        # Test sum on object dtype
        a = masked_array([1, 2, 3], mask=[1, 0, 0], dtype=object)
        assert_equal(a.sum(), 5)
        a = masked_array([[1, 2, 3], [4, 5, 6]], dtype=object)
        assert_equal(a.sum(axis=0), [5, 7, 9])

    def test_prod_object(self):
        # Test prod on object dtype
        a = masked_array([1, 2, 3], mask=[1, 0, 0], dtype=object)
        assert_equal(a.prod(), 2 * 3)
        a = masked_array([[1, 2, 3], [4, 5, 6]], dtype=object)
        assert_equal(a.prod(axis=0), [4, 10, 18])

    def test_meananom_object(self):
        # Test mean/anom on object dtype
        a = masked_array([1, 2, 3], dtype=object)
        assert_equal(a.mean(), 2)
        assert_equal(a.anom(), [-1, 0, 1])

    def test_anom_shape(self):
        a = masked_array([1, 2, 3])
        assert_equal(a.anom().shape, a.shape)
        a.mask = True
        assert_equal(a.anom().shape, a.shape)
        assert_(np.ma.is_masked(a.anom()))

    def test_anom(self):
        a = masked_array(np.arange(1, 7).reshape(2, 3))
        assert_almost_equal(a.anom(),
                            [[-2.5, -1.5, -0.5], [0.5, 1.5, 2.5]])
        assert_almost_equal(a.anom(axis=0),
                            [[-1.5, -1.5, -1.5], [1.5, 1.5, 1.5]])
        assert_almost_equal(a.anom(axis=1),
                            [[-1., 0., 1.], [-1., 0., 1.]])
        a.mask = [[0, 0, 1], [0, 1, 0]]
        mval = -99
        assert_almost_equal(a.anom().filled(mval),
                            [[-2.25, -1.25, mval], [0.75, mval, 2.75]])
        assert_almost_equal(a.anom(axis=0).filled(mval),
                            [[-1.5, 0.0, mval], [1.5, mval, 0.0]])
        assert_almost_equal(a.anom(axis=1).filled(mval),
                            [[-0.5, 0.5, mval], [-1.0, mval, 1.0]])

    def test_trace(self):
        # Tests trace on MaskedArrays.
        _, X, _, _, _, mX, _, _, _, _ = self._create_data()
        mXdiag = mX.diagonal()
        assert_equal(mX.trace(), mX.diagonal().compressed().sum())
        assert_almost_equal(mX.trace(),
                            X.trace() - sum(mXdiag.mask * X.diagonal(),
                                            axis=0))
        assert_equal(np.trace(mX), mX.trace())

        # gh-5560
        arr = np.arange(2 * 4 * 4).reshape(2, 4, 4)
        m_arr = np.ma.masked_array(arr, False)
        assert_equal(arr.trace(axis1=1, axis2=2), m_arr.trace(axis1=1, axis2=2))

    def test_dot(self):
        # Tests dot on MaskedArrays.
        _, _, _, _, mx, mX, mXX, _, _, _ = self._create_data()
        fx = mx.filled(0)
        r = mx.dot(mx)
        assert_almost_equal(r.filled(0), fx.dot(fx))
        assert_(r.mask is nomask)

        fX = mX.filled(0)
        r = mX.dot(mX)
        assert_almost_equal(r.filled(0), fX.dot(fX))
        assert_(r.mask[1, 3])
        r1 = empty_like(r)
        mX.dot(mX, out=r1)
        assert_almost_equal(r, r1)

        mYY = mXX.swapaxes(-1, -2)
        fXX, fYY = mXX.filled(0), mYY.filled(0)
        r = mXX.dot(mYY)
        assert_almost_equal(r.filled(0), fXX.dot(fYY))
        r1 = empty_like(r)
        mXX.dot(mYY, out=r1)
        assert_almost_equal(r, r1)

    def test_dot_shape_mismatch(self):
        # regression test
        x = masked_array([[1, 2], [3, 4]], mask=[[0, 1], [0, 0]])
        y = masked_array([[1, 2], [3, 4]], mask=[[0, 1], [0, 0]])
        z = masked_array([[0, 1], [3, 3]])
        x.dot(y, out=z)
        assert_almost_equal(z.filled(0), [[1, 0], [15, 16]])
        assert_almost_equal(z.mask, [[0, 1], [0, 0]])

    def test_varmean_nomask(self):
        # gh-5769
        foo = array([1, 2, 3, 4], dtype='f8')
        bar = array([1, 2, 3, 4], dtype='f8')
        assert_equal(type(foo.mean()), np.float64)
        assert_equal(type(foo.var()), np.float64)
        assert (foo.mean() == bar.mean()) is np.bool(True)

        # check array type is preserved and out works
        foo = array(np.arange(16).reshape((4, 4)), dtype='f8')
        bar = empty(4, dtype='f4')
        assert_equal(type(foo.mean(axis=1)), MaskedArray)
        assert_equal(type(foo.var(axis=1)), MaskedArray)
        assert_(foo.mean(axis=1, out=bar) is bar)
        assert_(foo.var(axis=1, out=bar) is bar)

    def test_varstd(self):
        # Tests var & std on MaskedArrays.
        _, X, XX, _, _, mX, mXX, _, _, _ = self._create_data()
        assert_almost_equal(mX.var(axis=None), mX.compressed().var())
        assert_almost_equal(mX.std(axis=None), mX.compressed().std())
        assert_almost_equal(mX.std(axis=None, ddof=1),
                            mX.compressed().std(ddof=1))
        assert_almost_equal(mX.var(axis=None, ddof=1),
                            mX.compressed().var(ddof=1))
        assert_equal(mXX.var(axis=3).shape, XX.var(axis=3).shape)
        assert_equal(mX.var().shape, X.var().shape)
        (mXvar0, mXvar1) = (mX.var(axis=0), mX.var(axis=1))
        assert_almost_equal(mX.var(axis=None, ddof=2),
                            mX.compressed().var(ddof=2))
        assert_almost_equal(mX.std(axis=None, ddof=2),
                            mX.compressed().std(ddof=2))
        for k in range(6):
            assert_almost_equal(mXvar1[k], mX[k].compressed().var())
            assert_almost_equal(mXvar0[k], mX[:, k].compressed().var())
            assert_almost_equal(np.sqrt(mXvar0[k]),
                                mX[:, k].compressed().std())

    @pytest.mark.filterwarnings(WARNING_MARK_SPEC)
    def test_varstd_specialcases(self):
        # Test a special case for var
        nout = np.array(-1, dtype=float)
        mout = array(-1, dtype=float)

        x = array(arange(10), mask=True)
        for methodname in ('var', 'std'):
            method = getattr(x, methodname)
            assert_(method() is masked)
            assert_(method(0) is masked)
            assert_(method(-1) is masked)
            # Using a masked array as explicit output
            method(out=mout)
            assert_(mout is not masked)
            assert_equal(mout.mask, True)
            # Using a ndarray as explicit output
            method(out=nout)
            assert_(np.isnan(nout))

        x = array(arange(10), mask=True)
        x[-1] = 9
        for methodname in ('var', 'std'):
            method = getattr(x, methodname)
            assert_(method(ddof=1) is masked)
            assert_(method(0, ddof=1) is masked)
            assert_(method(-1, ddof=1) is masked)
            # Using a masked array as explicit output
            method(out=mout, ddof=1)
            assert_(mout is not masked)
            assert_equal(mout.mask, True)
            # Using a ndarray as explicit output
            method(out=nout, ddof=1)
            assert_(np.isnan(nout))

    def test_varstd_ddof(self):
        a = array([[1, 1, 0], [1, 1, 0]], mask=[[0, 0, 1], [0, 0, 1]])
        test = a.std(axis=0, ddof=0)
        assert_equal(test.filled(0), [0, 0, 0])
        assert_equal(test.mask, [0, 0, 1])
        test = a.std(axis=0, ddof=1)
        assert_equal(test.filled(0), [0, 0, 0])
        assert_equal(test.mask, [0, 0, 1])
        test = a.std(axis=0, ddof=2)
        assert_equal(test.filled(0), [0, 0, 0])
        assert_equal(test.mask, [1, 1, 1])

    def test_diag(self):
        # Test diag
        x = arange(9).reshape((3, 3))
        x[1, 1] = masked
        out = np.diag(x)
        assert_equal(out, [0, 4, 8])
        out = diag(x)
        assert_equal(out, [0, 4, 8])
        assert_equal(out.mask, [0, 1, 0])
        out = diag(out)
        control = array([[0, 0, 0], [0, 4, 0], [0, 0, 8]],
                        mask=[[0, 0, 0], [0, 1, 0], [0, 0, 0]])
        assert_equal(out, control)

    def test_axis_methods_nomask(self):
        # Test the combination nomask & methods w/ axis
        a = array([[1, 2, 3], [4, 5, 6]])

        assert_equal(a.sum(0), [5, 7, 9])
        assert_equal(a.sum(-1), [6, 15])
        assert_equal(a.sum(1), [6, 15])

        assert_equal(a.prod(0), [4, 10, 18])
        assert_equal(a.prod(-1), [6, 120])
        assert_equal(a.prod(1), [6, 120])

        assert_equal(a.min(0), [1, 2, 3])
        assert_equal(a.min(-1), [1, 4])
        assert_equal(a.min(1), [1, 4])

        assert_equal(a.max(0), [4, 5, 6])
        assert_equal(a.max(-1), [3, 6])
        assert_equal(a.max(1), [3, 6])

    @requires_memory(free_bytes=2 * 10000 * 1000 * 2)
    def test_mean_overflow(self):
        # Test overflow in masked arrays
        # gh-20272
        a = masked_array(np.full((10000, 10000), 65535, dtype=np.uint16),
                         mask=np.zeros((10000, 10000)))
        assert_equal(a.mean(), 65535.0)

    def test_diff_with_prepend(self):
        # GH 22465
        x = np.array([1, 2, 2, 3, 4, 2, 1, 1])

        a = np.ma.masked_equal(x[3:], value=2)
        a_prep = np.ma.masked_equal(x[:3], value=2)
        diff1 = np.ma.diff(a, prepend=a_prep, axis=0)

        b = np.ma.masked_equal(x, value=2)
        diff2 = np.ma.diff(b, axis=0)

        assert_(np.ma.allequal(diff1, diff2))

    def test_diff_with_append(self):
        # GH 22465
        x = np.array([1, 2, 2, 3, 4, 2, 1, 1])

        a = np.ma.masked_equal(x[:3], value=2)
        a_app = np.ma.masked_equal(x[3:], value=2)
        diff1 = np.ma.diff(a, append=a_app, axis=0)

        b = np.ma.masked_equal(x, value=2)
        diff2 = np.ma.diff(b, axis=0)

        assert_(np.ma.allequal(diff1, diff2))

    def test_diff_with_dim_0(self):
        with pytest.raises(
            ValueError,
            match="diff requires input that is at least one dimensional"
            ):
            np.ma.diff(np.array(1))

    def test_diff_with_n_0(self):
        a = np.ma.masked_equal([1, 2, 2, 3, 4, 2, 1, 1], value=2)
        diff = np.ma.diff(a, n=0, axis=0)

        assert_(np.ma.allequal(a, diff))


class TestMaskedArrayMathMethodsComplex:
    # Test class for miscellaneous MaskedArrays methods.
    def _create_data(self):
        # Base data definition.
        x = np.array([8.375j, 7.545j, 8.828j, 8.5j, 1.757j, 5.928,
                      8.43, 7.78, 9.865, 5.878, 8.979, 4.732,
                      3.012, 6.022, 5.095, 3.116, 5.238, 3.957,
                      6.04, 9.63, 7.712, 3.382, 4.489, 6.479j,
                      7.189j, 9.645, 5.395, 4.961, 9.894, 2.893,
                      7.357, 9.828, 6.272, 3.758, 6.693, 0.993j])
        X = x.reshape(6, 6)
        XX = x.reshape(3, 2, 2, 3)

        m = np.array([0, 1, 0, 1, 0, 0,
                     1, 0, 1, 1, 0, 1,
                     0, 0, 0, 1, 0, 1,
                     0, 0, 0, 1, 1, 1,
                     1, 0, 0, 1, 0, 0,
                     0, 0, 1, 0, 1, 0])
        mx = array(data=x, mask=m)
        mX = array(data=X, mask=m.reshape(X.shape))
        mXX = array(data=XX, mask=m.reshape(XX.shape))

        m2 = np.array([1, 1, 0, 1, 0, 0,
                      1, 1, 1, 1, 0, 1,
                      0, 0, 1, 1, 0, 1,
                      0, 0, 0, 1, 1, 1,
                      1, 0, 0, 1, 1, 0,
                      0, 0, 1, 0, 1, 1])
        m2x = array(data=x, mask=m2)
        m2X = array(data=X, mask=m2.reshape(X.shape))
        m2XX = array(data=XX, mask=m2.reshape(XX.shape))
        return x, X, XX, m, mx, mX, mXX, m2x, m2X, m2XX

    def test_varstd(self):
        # Tests var & std on MaskedArrays.
        _, X, XX, _, _, mX, mXX, _, _, _ = self._create_data()
        assert_almost_equal(mX.var(axis=None), mX.compressed().var())
        assert_almost_equal(mX.std(axis=None), mX.compressed().std())
        assert_equal(mXX.var(axis=3).shape, XX.var(axis=3).shape)
        assert_equal(mX.var().shape, X.var().shape)
        (mXvar0, mXvar1) = (mX.var(axis=0), mX.var(axis=1))
        assert_almost_equal(mX.var(axis=None, ddof=2),
                            mX.compressed().var(ddof=2))
        assert_almost_equal(mX.std(axis=None, ddof=2),
                            mX.compressed().std(ddof=2))
        for k in range(6):
            assert_almost_equal(mXvar1[k], mX[k].compressed().var())
            assert_almost_equal(mXvar0[k], mX[:, k].compressed().var())
            assert_almost_equal(np.sqrt(mXvar0[k]),
                                mX[:, k].compressed().std())


class TestMaskedArrayFunctions:
    # Test class for miscellaneous functions.
    def test_masked_where_bool(self):
        x = [1, 2]
        y = masked_where(False, x)
        assert_equal(y, [1, 2])
        assert_equal(y[1], 2)

    def test_masked_equal_wlist(self):
        x = [1, 2, 3]
        mx = masked_equal(x, 3)
        assert_equal(mx, x)
        assert_equal(mx._mask, [0, 0, 1])
        mx = masked_not_equal(x, 3)
        assert_equal(mx, x)
        assert_equal(mx._mask, [1, 1, 0])

    def test_masked_equal_fill_value(self):
        x = [1, 2, 3]
        mx = masked_equal(x, 3)
        assert_equal(mx._mask, [0, 0, 1])
        assert_equal(mx.fill_value, 3)

    def test_masked_where_condition(self):
        # Tests masking functions.
        x = array([1., 2., 3., 4., 5.])
        x[2] = masked
        assert_equal(masked_where(greater(x, 2), x), masked_greater(x, 2))
        assert_equal(masked_where(greater_equal(x, 2), x),
                     masked_greater_equal(x, 2))
        assert_equal(masked_where(less(x, 2), x), masked_less(x, 2))
        assert_equal(masked_where(less_equal(x, 2), x),
                     masked_less_equal(x, 2))
        assert_equal(masked_where(not_equal(x, 2), x), masked_not_equal(x, 2))
        assert_equal(masked_where(equal(x, 2), x), masked_equal(x, 2))
        assert_equal(masked_where(not_equal(x, 2), x), masked_not_equal(x, 2))
        assert_equal(masked_where([1, 1, 0, 0, 0], [1, 2, 3, 4, 5]),
                     [99, 99, 3, 4, 5])

    def test_masked_where_oddities(self):
        # Tests some generic features.
        atest = ones((10, 10, 10), dtype=float)
        btest = zeros(atest.shape, MaskType)
        ctest = masked_where(btest, atest)
        assert_equal(atest, ctest)

    def test_masked_where_shape_constraint(self):
        a = arange(10)
        with assert_raises(IndexError):
            masked_equal(1, a)
        test = masked_equal(a, 1)
        assert_equal(test.mask, [0, 1, 0, 0, 0, 0, 0, 0, 0, 0])

    def test_masked_where_structured(self):
        # test that masked_where on a structured array sets a structured
        # mask (see issue #2972)
        a = np.zeros(10, dtype=[("A", "<f2"), ("B", "<f4")])
        with np.errstate(over="ignore"):
            # NOTE: The float16 "uses" 1e20 as mask, which overflows to inf
            #       and warns.  Unrelated to this test, but probably undesired.
            #       But NumPy previously did not warn for this overflow.
            am = np.ma.masked_where(a["A"] < 5, a)
        assert_equal(am.mask.dtype.names, am.dtype.names)
        assert_equal(am["A"],
                    np.ma.masked_array(np.zeros(10), np.ones(10)))

    def test_masked_where_mismatch(self):
        # gh-4520
        x = np.arange(10)
        y = np.arange(5)
        assert_raises(IndexError, np.ma.masked_where, y > 6, x)

    def test_masked_otherfunctions(self):
        assert_equal(masked_inside(list(range(5)), 1, 3),
                     [0, 199, 199, 199, 4])
        assert_equal(masked_outside(list(range(5)), 1, 3), [199, 1, 2, 3, 199])
        assert_equal(masked_inside(array(list(range(5)),
                                         mask=[1, 0, 0, 0, 0]), 1, 3).mask,
                     [1, 1, 1, 1, 0])
        assert_equal(masked_outside(array(list(range(5)),
                                          mask=[0, 1, 0, 0, 0]), 1, 3).mask,
                     [1, 1, 0, 0, 1])
        assert_equal(masked_equal(array(list(range(5)),
                                        mask=[1, 0, 0, 0, 0]), 2).mask,
                     [1, 0, 1, 0, 0])
        assert_equal(masked_not_equal(array([2, 2, 1, 2, 1],
                                            mask=[1, 0, 0, 0, 0]), 2).mask,
                     [1, 0, 1, 0, 1])

    def test_round(self):
        a = array([1.23456, 2.34567, 3.45678, 4.56789, 5.67890],
                  mask=[0, 1, 0, 0, 0])
        assert_equal(a.round(), [1., 2., 3., 5., 6.])
        assert_equal(a.round(1), [1.2, 2.3, 3.5, 4.6, 5.7])
        assert_equal(a.round(3), [1.235, 2.346, 3.457, 4.568, 5.679])
        b = empty_like(a)
        a.round(out=b)
        assert_equal(b, [1., 2., 3., 5., 6.])

        x = array([1., 2., 3., 4., 5.])
        c = array([1, 1, 1, 0, 0])
        x[2] = masked
        z = where(c, x, -x)
        assert_equal(z, [1., 2., 0., -4., -5])
        c[0] = masked
        z = where(c, x, -x)
        assert_equal(z, [1., 2., 0., -4., -5])
        assert_(z[0] is masked)
        assert_(z[1] is not masked)
        assert_(z[2] is masked)

    def test_round_with_output(self):
        # Testing round with an explicit output

        xm = array(np.random.uniform(0, 10, 12)).reshape(3, 4)
        xm[:, 0] = xm[0] = xm[-1, -1] = masked

        # A ndarray as explicit input
        output = np.empty((3, 4), dtype=float)
        output.fill(-9999)
        result = np.round(xm, decimals=2, out=output)
        # ... the result should be the given output
        assert_(result is output)
        assert_equal(result, xm.round(decimals=2, out=output))

        output = empty((3, 4), dtype=float)
        result = xm.round(decimals=2, out=output)
        assert_(result is output)

    def test_round_with_scalar(self):
        # Testing round with scalar/zero dimension input
        # GH issue 2244
        a = array(1.1, mask=[False])
        assert_equal(a.round(), 1)

        a = array(1.1, mask=[True])
        assert_(a.round() is masked)

        a = array(1.1, mask=[False])
        output = np.empty(1, dtype=float)
        output.fill(-9999)
        a.round(out=output)
        assert_equal(output, 1)

        a = array(1.1, mask=[False])
        output = array(-9999., mask=[True])
        a.round(out=output)
        assert_equal(output[()], 1)

        a = array(1.1, mask=[True])
        output = array(-9999., mask=[False])
        a.round(out=output)
        assert_(output[()] is masked)

    def test_identity(self):
        a = identity(5)
        assert_(isinstance(a, MaskedArray))
        assert_equal(a, np.identity(5))

    def test_power(self):
        x = -1.1
        assert_almost_equal(power(x, 2.), 1.21)
        assert_(power(x, masked) is masked)
        x = array([-1.1, -1.1, 1.1, 1.1, 0.])
        b = array([0.5, 2., 0.5, 2., -1.], mask=[0, 0, 0, 0, 1])
        y = power(x, b)
        assert_almost_equal(y, [0, 1.21, 1.04880884817, 1.21, 0.])
        assert_equal(y._mask, [1, 0, 0, 0, 1])
        b.mask = nomask
        y = power(x, b)
        assert_equal(y._mask, [1, 0, 0, 0, 1])
        z = x ** b
        assert_equal(z._mask, y._mask)
        assert_almost_equal(z, y)
        assert_almost_equal(z._data, y._data)
        x **= b
        assert_equal(x._mask, y._mask)
        assert_almost_equal(x, y)
        assert_almost_equal(x._data, y._data)

    def test_power_with_broadcasting(self):
        # Test power w/ broadcasting
        a2 = np.array([[1., 2., 3.], [4., 5., 6.]])
        a2m = array(a2, mask=[[1, 0, 0], [0, 0, 1]])
        b1 = np.array([2, 4, 3])
        b2 = np.array([b1, b1])
        b2m = array(b2, mask=[[0, 1, 0], [0, 1, 0]])

        ctrl = array([[1 ** 2, 2 ** 4, 3 ** 3], [4 ** 2, 5 ** 4, 6 ** 3]],
                     mask=[[1, 1, 0], [0, 1, 1]])
        # No broadcasting, base & exp w/ mask
        test = a2m ** b2m
        assert_equal(test, ctrl)
        assert_equal(test.mask, ctrl.mask)
        # No broadcasting, base w/ mask, exp w/o mask
        test = a2m ** b2
        assert_equal(test, ctrl)
        assert_equal(test.mask, a2m.mask)
        # No broadcasting, base w/o mask, exp w/ mask
        test = a2 ** b2m
        assert_equal(test, ctrl)
        assert_equal(test.mask, b2m.mask)

        ctrl = array([[2 ** 2, 4 ** 4, 3 ** 3], [2 ** 2, 4 ** 4, 3 ** 3]],
                     mask=[[0, 1, 0], [0, 1, 0]])
        test = b1 ** b2m
        assert_equal(test, ctrl)
        assert_equal(test.mask, ctrl.mask)
        test = b2m ** b1
        assert_equal(test, ctrl)
        assert_equal(test.mask, ctrl.mask)

    @pytest.mark.skipif(IS_WASM, reason="fp errors don't work in wasm")
    def test_where(self):
        # Test the where function
        x = np.array([1., 1., 1., -2., pi / 2.0, 4., 5., -10., 10., 1., 2., 3.])
        y = np.array([5., 0., 3., 2., -1., -4., 0., -10., 10., 1., 0., 3.])
        m1 = [1, 0, 0, 0, 0, 0, 1, 0, 0, 0, 0, 0]
        m2 = [0, 0, 1, 0, 0, 1, 1, 0, 0, 0, 0, 1]
        xm = masked_array(x, mask=m1)
        ym = masked_array(y, mask=m2)
        xm.set_fill_value(1e+20)

        d = where(xm > 2, xm, -9)
        assert_equal(d, [-9., -9., -9., -9., -9., 4.,
                         -9., -9., 10., -9., -9., 3.])
        assert_equal(d._mask, xm._mask)
        d = where(xm > 2, -9, ym)
        assert_equal(d, [5., 0., 3., 2., -1., -9.,
                         -9., -10., -9., 1., 0., -9.])
        assert_equal(d._mask, [1, 0, 1, 0, 0, 0, 1, 0, 0, 0, 0, 0])
        d = where(xm > 2, xm, masked)
        assert_equal(d, [-9., -9., -9., -9., -9., 4.,
                         -9., -9., 10., -9., -9., 3.])
        tmp = xm._mask.copy()
        tmp[(xm <= 2).filled(True)] = True
        assert_equal(d._mask, tmp)

        with np.errstate(invalid="warn"):
            # The fill value is 1e20, it cannot be converted to `int`:
            with pytest.warns(RuntimeWarning, match="invalid value"):
                ixm = xm.astype(int)
        d = where(ixm > 2, ixm, masked)
        assert_equal(d, [-9, -9, -9, -9, -9, 4, -9, -9, 10, -9, -9, 3])
        assert_equal(d.dtype, ixm.dtype)

    def test_where_object(self):
        a = np.array(None)
        b = masked_array(None)
        r = b.copy()
        assert_equal(np.ma.where(True, a, a), r)
        assert_equal(np.ma.where(True, b, b), r)

    def test_where_with_masked_choice(self):
        x = arange(10)
        x[3] = masked
        c = x >= 8
        # Set False to masked
        z = where(c, x, masked)
        assert_(z.dtype is x.dtype)
        assert_(z[3] is masked)
        assert_(z[4] is masked)
        assert_(z[7] is masked)
        assert_(z[8] is not masked)
        assert_(z[9] is not masked)
        assert_equal(x, z)
        # Set True to masked
        z = where(c, masked, x)
        assert_(z.dtype is x.dtype)
        assert_(z[3] is masked)
        assert_(z[4] is not masked)
        assert_(z[7] is not masked)
        assert_(z[8] is masked)
        assert_(z[9] is masked)

    def test_where_with_masked_condition(self):
        x = array([1., 2., 3., 4., 5.])
        c = array([1, 1, 1, 0, 0])
        x[2] = masked
        z = where(c, x, -x)
        assert_equal(z, [1., 2., 0., -4., -5])
        c[0] = masked
        z = where(c, x, -x)
        assert_equal(z, [1., 2., 0., -4., -5])
        assert_(z[0] is masked)
        assert_(z[1] is not masked)
        assert_(z[2] is masked)

        x = arange(1, 6)
        x[-1] = masked
        y = arange(1, 6) * 10
        y[2] = masked
        c = array([1, 1, 1, 0, 0], mask=[1, 0, 0, 0, 0])
        cm = c.filled(1)
        z = where(c, x, y)
        zm = where(cm, x, y)
        assert_equal(z, zm)
        assert_(getmask(zm) is nomask)
        assert_equal(zm, [1, 2, 3, 40, 50])
        z = where(c, masked, 1)
        assert_equal(z, [99, 99, 99, 1, 1])
        z = where(c, 1, masked)
        assert_equal(z, [99, 1, 1, 99, 99])

    def test_where_type(self):
        # Test the type conservation with where
        x = np.arange(4, dtype=np.int32)
        y = np.arange(4, dtype=np.float32) * 2.2
        test = where(x > 1.5, y, x).dtype
        control = np.result_type(np.int32, np.float32)
        assert_equal(test, control)

    def test_where_broadcast(self):
        # Issue 8599
        x = np.arange(9).reshape(3, 3)
        y = np.zeros(3)
        core = np.where([1, 0, 1], x, y)
        ma = where([1, 0, 1], x, y)

        assert_equal(core, ma)
        assert_equal(core.dtype, ma.dtype)

    def test_where_structured(self):
        # Issue 8600
        dt = np.dtype([('a', int), ('b', int)])
        x = np.array([(1, 2), (3, 4), (5, 6)], dtype=dt)
        y = np.array((10, 20), dtype=dt)
        core = np.where([0, 1, 1], x, y)
        ma = np.where([0, 1, 1], x, y)

        assert_equal(core, ma)
        assert_equal(core.dtype, ma.dtype)

    def test_where_structured_masked(self):
        dt = np.dtype([('a', int), ('b', int)])
        x = np.array([(1, 2), (3, 4), (5, 6)], dtype=dt)

        ma = where([0, 1, 1], x, masked)
        expected = masked_where([1, 0, 0], x)

        assert_equal(ma.dtype, expected.dtype)
        assert_equal(ma, expected)
        assert_equal(ma.mask, expected.mask)

    def test_masked_invalid_error(self):
        a = np.arange(5, dtype=object)
        a[3] = np.inf
        a[2] = np.nan
        with pytest.raises(TypeError,
                           match="not supported for the input types"):
            np.ma.masked_invalid(a)

    def test_masked_invalid_pandas(self):
        # getdata() used to be bad for pandas series due to its _data
        # attribute.  This test is a regression test mainly and may be
        # removed if getdata() is adjusted.
        class Series:
            _data = "nonsense"

            def __array__(self, dtype=None, copy=None):
                return np.array([5, np.nan, np.inf])

        arr = np.ma.masked_invalid(Series())
        assert_array_equal(arr._data, np.array(Series()))
        assert_array_equal(arr._mask, [False, True, True])

    @pytest.mark.parametrize("copy", [True, False])
    def test_masked_invalid_full_mask(self, copy):
        # Matplotlib relied on masked_invalid always returning a full mask
        # (Also astropy projects, but were ok with it gh-22720 and gh-22842)
        a = np.ma.array([1, 2, 3, 4])
        assert a._mask is nomask
        res = np.ma.masked_invalid(a, copy=copy)
        assert res.mask is not nomask
        # mask of a should not be mutated
        assert a.mask is nomask
        assert np.may_share_memory(a._data, res._data) != copy

    def test_choose(self):
        # Test choose
        choices = [[0, 1, 2, 3], [10, 11, 12, 13],
                   [20, 21, 22, 23], [30, 31, 32, 33]]
        chosen = choose([2, 3, 1, 0], choices)
        assert_equal(chosen, array([20, 31, 12, 3]))
        chosen = choose([2, 4, 1, 0], choices, mode='clip')
        assert_equal(chosen, array([20, 31, 12, 3]))
        chosen = choose([2, 4, 1, 0], choices, mode='wrap')
        assert_equal(chosen, array([20, 1, 12, 3]))
        # Check with some masked indices
        indices_ = array([2, 4, 1, 0], mask=[1, 0, 0, 1])
        chosen = choose(indices_, choices, mode='wrap')
        assert_equal(chosen, array([99, 1, 12, 99]))
        assert_equal(chosen.mask, [1, 0, 0, 1])
        # Check with some masked choices
        choices = array(choices, mask=[[0, 0, 0, 1], [1, 1, 0, 1],
                                       [1, 0, 0, 0], [0, 0, 0, 0]])
        indices_ = [2, 3, 1, 0]
        chosen = choose(indices_, choices, mode='wrap')
        assert_equal(chosen, array([20, 31, 12, 3]))
        assert_equal(chosen.mask, [1, 0, 0, 1])

    def test_choose_with_out(self):
        # Test choose with an explicit out keyword
        choices = [[0, 1, 2, 3], [10, 11, 12, 13],
                   [20, 21, 22, 23], [30, 31, 32, 33]]
        store = empty(4, dtype=int)
        chosen = choose([2, 3, 1, 0], choices, out=store)
        assert_equal(store, array([20, 31, 12, 3]))
        assert_(store is chosen)
        # Check with some masked indices + out
        store = empty(4, dtype=int)
        indices_ = array([2, 3, 1, 0], mask=[1, 0, 0, 1])
        chosen = choose(indices_, choices, mode='wrap', out=store)
        assert_equal(store, array([99, 31, 12, 99]))
        assert_equal(store.mask, [1, 0, 0, 1])
        # Check with some masked choices + out ina ndarray !
        choices = array(choices, mask=[[0, 0, 0, 1], [1, 1, 0, 1],
                                       [1, 0, 0, 0], [0, 0, 0, 0]])
        indices_ = [2, 3, 1, 0]
        store = empty(4, dtype=int).view(ndarray)
        chosen = choose(indices_, choices, mode='wrap', out=store)
        assert_equal(store, array([999999, 31, 12, 999999]))

    def test_reshape(self):
        a = arange(10)
        a[0] = masked
        # Try the default
        b = a.reshape((5, 2))
        assert_equal(b.shape, (5, 2))
        assert_(b.flags['C'])
        # Try w/ arguments as list instead of tuple
        b = a.reshape(5, 2)
        assert_equal(b.shape, (5, 2))
        assert_(b.flags['C'])
        # Try w/ order
        b = a.reshape((5, 2), order='F')
        assert_equal(b.shape, (5, 2))
        assert_(b.flags['F'])
        # Try w/ order
        b = a.reshape(5, 2, order='F')
        assert_equal(b.shape, (5, 2))
        assert_(b.flags['F'])

        c = np.reshape(a, (2, 5))
        assert_(isinstance(c, MaskedArray))
        assert_equal(c.shape, (2, 5))
        assert_(c[0, 0] is masked)
        assert_(c.flags['C'])

    def test_make_mask_descr(self):
        # Flexible
        ntype = [('a', float), ('b', float)]
        test = make_mask_descr(ntype)
        assert_equal(test, [('a', bool), ('b', bool)])
        assert_(test is make_mask_descr(test))

        # Standard w/ shape
        ntype = (float, 2)
        test = make_mask_descr(ntype)
        assert_equal(test, (bool, 2))
        assert_(test is make_mask_descr(test))

        # Standard standard
        ntype = float
        test = make_mask_descr(ntype)
        assert_equal(test, np.dtype(bool))
        assert_(test is make_mask_descr(test))

        # Nested
        ntype = [('a', float), ('b', [('ba', float), ('bb', float)])]
        test = make_mask_descr(ntype)
        control = np.dtype([('a', 'b1'), ('b', [('ba', 'b1'), ('bb', 'b1')])])
        assert_equal(test, control)
        assert_(test is make_mask_descr(test))

        # Named+ shape
        ntype = [('a', (float, 2))]
        test = make_mask_descr(ntype)
        assert_equal(test, np.dtype([('a', (bool, 2))]))
        assert_(test is make_mask_descr(test))

        # 2 names
        ntype = [(('A', 'a'), float)]
        test = make_mask_descr(ntype)
        assert_equal(test, np.dtype([(('A', 'a'), bool)]))
        assert_(test is make_mask_descr(test))

        # nested boolean types should preserve identity
        base_type = np.dtype([('a', int, 3)])
        base_mtype = make_mask_descr(base_type)
        sub_type = np.dtype([('a', int), ('b', base_mtype)])
        test = make_mask_descr(sub_type)
        assert_equal(test, np.dtype([('a', bool), ('b', [('a', bool, 3)])]))
        assert_(test.fields['b'][0] is base_mtype)

    def test_make_mask(self):
        # Test make_mask
        # w/ a list as an input
        mask = [0, 1]
        test = make_mask(mask)
        assert_equal(test.dtype, MaskType)
        assert_equal(test, [0, 1])
        # w/ a ndarray as an input
        mask = np.array([0, 1], dtype=bool)
        test = make_mask(mask)
        assert_equal(test.dtype, MaskType)
        assert_equal(test, [0, 1])
        # w/ a flexible-type ndarray as an input - use default
        mdtype = [('a', bool), ('b', bool)]
        mask = np.array([(0, 0), (0, 1)], dtype=mdtype)
        test = make_mask(mask)
        assert_equal(test.dtype, MaskType)
        assert_equal(test, [1, 1])
        # w/ a flexible-type ndarray as an input - use input dtype
        mdtype = [('a', bool), ('b', bool)]
        mask = np.array([(0, 0), (0, 1)], dtype=mdtype)
        test = make_mask(mask, dtype=mask.dtype)
        assert_equal(test.dtype, mdtype)
        assert_equal(test, mask)
        # w/ a flexible-type ndarray as an input - use input dtype
        mdtype = [('a', float), ('b', float)]
        bdtype = [('a', bool), ('b', bool)]
        mask = np.array([(0, 0), (0, 1)], dtype=mdtype)
        test = make_mask(mask, dtype=mask.dtype)
        assert_equal(test.dtype, bdtype)
        assert_equal(test, np.array([(0, 0), (0, 1)], dtype=bdtype))
        # Ensure this also works for void
        mask = np.array((False, True), dtype='?,?')[()]
        assert_(isinstance(mask, np.void))
        test = make_mask(mask, dtype=mask.dtype)
        assert_equal(test, mask)
        assert_(test is not mask)
        mask = np.array((0, 1), dtype='i4,i4')[()]
        test2 = make_mask(mask, dtype=mask.dtype)
        assert_equal(test2, test)
        # test that nomask is returned when m is nomask.
        bools = [True, False]
        dtypes = [MaskType, float]
        msgformat = 'copy=%s, shrink=%s, dtype=%s'
        for cpy, shr, dt in itertools.product(bools, bools, dtypes):
            res = make_mask(nomask, copy=cpy, shrink=shr, dtype=dt)
            assert_(res is nomask, msgformat % (cpy, shr, dt))

    def test_mask_or(self):
        # Initialize
        mtype = [('a', bool), ('b', bool)]
        mask = np.array([(0, 0), (0, 1), (1, 0), (0, 0)], dtype=mtype)
        # Test using nomask as input
        test = mask_or(mask, nomask)
        assert_equal(test, mask)
        test = mask_or(nomask, mask)
        assert_equal(test, mask)
        # Using False as input
        test = mask_or(mask, False)
        assert_equal(test, mask)
        # Using another array w / the same dtype
        other = np.array([(0, 1), (0, 1), (0, 1), (0, 1)], dtype=mtype)
        test = mask_or(mask, other)
        control = np.array([(0, 1), (0, 1), (1, 1), (0, 1)], dtype=mtype)
        assert_equal(test, control)
        # Using another array w / a different dtype
        othertype = [('A', bool), ('B', bool)]
        other = np.array([(0, 1), (0, 1), (0, 1), (0, 1)], dtype=othertype)
        try:
            test = mask_or(mask, other)
        except ValueError:
            pass
        # Using nested arrays
        dtype = [('a', bool), ('b', [('ba', bool), ('bb', bool)])]
        amask = np.array([(0, (1, 0)), (0, (1, 0))], dtype=dtype)
        bmask = np.array([(1, (0, 1)), (0, (0, 0))], dtype=dtype)
        cntrl = np.array([(1, (1, 1)), (0, (1, 0))], dtype=dtype)
        assert_equal(mask_or(amask, bmask), cntrl)

        a = np.array([False, False])
        assert mask_or(a, a) is nomask  # gh-27360

    def test_allequal(self):
        x = array([1, 2, 3], mask=[0, 0, 0])
        y = array([1, 2, 3], mask=[1, 0, 0])
        z = array([[1, 2, 3], [4, 5, 6]], mask=[[0, 0, 0], [1, 1, 1]])

        assert allequal(x, y)
        assert not allequal(x, y, fill_value=False)
        assert allequal(x, z)

        # test allequal for the same input, with mask=nomask, this test is for
        # the scenario raised in https://github.com/numpy/numpy/issues/27201
        assert allequal(x, x)
        assert allequal(x, x, fill_value=False)

        assert allequal(y, y)
        assert not allequal(y, y, fill_value=False)

    def test_flatten_mask(self):
        # Tests flatten mask
        # Standard dtype
        mask = np.array([0, 0, 1], dtype=bool)
        assert_equal(flatten_mask(mask), mask)
        # Flexible dtype
        mask = np.array([(0, 0), (0, 1)], dtype=[('a', bool), ('b', bool)])
        test = flatten_mask(mask)
        control = np.array([0, 0, 0, 1], dtype=bool)
        assert_equal(test, control)

        mdtype = [('a', bool), ('b', [('ba', bool), ('bb', bool)])]
        data = [(0, (0, 0)), (0, (0, 1))]
        mask = np.array(data, dtype=mdtype)
        test = flatten_mask(mask)
        control = np.array([0, 0, 0, 0, 0, 1], dtype=bool)
        assert_equal(test, control)

    def test_on_ndarray(self):
        # Test functions on ndarrays
        a = np.array([1, 2, 3, 4])
        m = array(a, mask=False)
        test = anom(a)
        assert_equal(test, m.anom())
        test = reshape(a, (2, 2))
        assert_equal(test, m.reshape(2, 2))

    def test_compress(self):
        # Test compress function on ndarray and masked array
        # Address Github #2495.
        arr = np.arange(8).reshape(4, 2)
        cond = np.array([True, False, True, True])
        control = arr[[0, 2, 3]]
        test = np.ma.compress(cond, arr, axis=0)
        assert_equal(test, control)
        marr = np.ma.array(arr)
        test = np.ma.compress(cond, marr, axis=0)
        assert_equal(test, control)

    def test_compressed(self):
        # Test ma.compressed function.
        # Address gh-4026
        a = np.ma.array([1, 2])
        test = np.ma.compressed(a)
        assert_(type(test) is np.ndarray)

        # Test case when input data is ndarray subclass
        class A(np.ndarray):
            pass

        a = np.ma.array(A(shape=0))
        test = np.ma.compressed(a)
        assert_(type(test) is A)

        # Test that compress flattens
        test = np.ma.compressed([[1], [2]])
        assert_equal(test.ndim, 1)
        test = np.ma.compressed([[[[[1]]]]])
        assert_equal(test.ndim, 1)

        # Test case when input is MaskedArray subclass
        class M(MaskedArray):
            pass

        test = np.ma.compressed(M([[[]], [[]]]))
        assert_equal(test.ndim, 1)

        # with .compressed() overridden
        class M(MaskedArray):
            def compressed(self):
                return 42

        test = np.ma.compressed(M([[[]], [[]]]))
        assert_equal(test, 42)

    def test_convolve(self):
        a = masked_equal(np.arange(5), 2)
        b = np.array([1, 1])

        result = masked_equal([0, 1, -1, -1, 7, 4], -1)
        test = np.ma.convolve(a, b, mode='full')
        assert_equal(test, result)

        test = np.ma.convolve(a, b, mode='same')
        assert_equal(test, result[:-1])

        test = np.ma.convolve(a, b, mode='valid')
        assert_equal(test, result[1:-1])

        result = masked_equal([0, 1, 1, 3, 7, 4], -1)
        test = np.ma.convolve(a, b, mode='full', propagate_mask=False)
        assert_equal(test, result)

        test = np.ma.convolve(a, b, mode='same', propagate_mask=False)
        assert_equal(test, result[:-1])

        test = np.ma.convolve(a, b, mode='valid', propagate_mask=False)
        assert_equal(test, result[1:-1])

        test = np.ma.convolve([1, 1], [1, 1, 1])
        assert_equal(test, masked_equal([1, 2, 2, 1], -1))

        a = [1, 1]
        b = masked_equal([1, -1, -1, 1], -1)
        test = np.ma.convolve(a, b, propagate_mask=False)
        assert_equal(test, masked_equal([1, 1, -1, 1, 1], -1))
        test = np.ma.convolve(a, b, propagate_mask=True)
        assert_equal(test, masked_equal([-1, -1, -1, -1, -1], -1))


class TestMaskedFields:
    def _create_data(self):
        ilist = [1, 2, 3, 4, 5]
        flist = [1.1, 2.2, 3.3, 4.4, 5.5]
        slist = ['one', 'two', 'three', 'four', 'five']
        ddtype = [('a', int), ('b', float), ('c', '|S8')]
        mdtype = [('a', bool), ('b', bool), ('c', bool)]
        mask = [0, 1, 0, 0, 1]
        base = array(list(zip(ilist, flist, slist)), mask=mask, dtype=ddtype)
        return {"base": base, "mask": mask, "ddtype": ddtype, "mdtype": mdtype}

    def test_set_records_masks(self):
        data = self._create_data()
        base = data['base']
        mdtype = data['mdtype']
        # Set w/ nomask or masked
        base.mask = nomask
        assert_equal_records(base._mask, np.zeros(base.shape, dtype=mdtype))
        base.mask = masked
        assert_equal_records(base._mask, np.ones(base.shape, dtype=mdtype))
        # Set w/ simple boolean
        base.mask = False
        assert_equal_records(base._mask, np.zeros(base.shape, dtype=mdtype))
        base.mask = True
        assert_equal_records(base._mask, np.ones(base.shape, dtype=mdtype))
        # Set w/ list
        base.mask = [0, 0, 0, 1, 1]
        assert_equal_records(base._mask,
                             np.array([(x, x, x) for x in [0, 0, 0, 1, 1]],
                                      dtype=mdtype))

    def test_set_record_element(self):
        # Check setting an element of a record)
        base = self._create_data()['base']
        (base_a, base_b, base_c) = (base['a'], base['b'], base['c'])
        base[0] = (pi, pi, 'pi')

        assert_equal(base_a.dtype, int)
        assert_equal(base_a._data, [3, 2, 3, 4, 5])

        assert_equal(base_b.dtype, float)
        assert_equal(base_b._data, [pi, 2.2, 3.3, 4.4, 5.5])

        assert_equal(base_c.dtype, '|S8')
        assert_equal(base_c._data,
                     [b'pi', b'two', b'three', b'four', b'five'])

    def test_set_record_slice(self):
        base = self._create_data()['base']
        (base_a, base_b, base_c) = (base['a'], base['b'], base['c'])
        base[:3] = (pi, pi, 'pi')

        assert_equal(base_a.dtype, int)
        assert_equal(base_a._data, [3, 3, 3, 4, 5])

        assert_equal(base_b.dtype, float)
        assert_equal(base_b._data, [pi, pi, pi, 4.4, 5.5])

        assert_equal(base_c.dtype, '|S8')
        assert_equal(base_c._data,
                     [b'pi', b'pi', b'pi', b'four', b'five'])

    def test_mask_element(self):
        "Check record access"
        base = self._create_data()['base']
        base[0] = masked

        for n in ('a', 'b', 'c'):
            assert_equal(base[n].mask, [1, 1, 0, 0, 1])
            assert_equal(base[n]._data, base._data[n])

    def test_getmaskarray(self):
        # Test getmaskarray on flexible dtype
        ndtype = [('a', int), ('b', float)]
        test = empty(3, dtype=ndtype)
        assert_equal(getmaskarray(test),
                     np.array([(0, 0), (0, 0), (0, 0)],
                              dtype=[('a', '|b1'), ('b', '|b1')]))
        test[:] = masked
        assert_equal(getmaskarray(test),
                     np.array([(1, 1), (1, 1), (1, 1)],
                              dtype=[('a', '|b1'), ('b', '|b1')]))

    def test_view(self):
        # Test view w/ flexible dtype
        iterator = list(zip(np.arange(10), np.random.rand(10)))
        data = np.array(iterator)
        a = array(iterator, dtype=[('a', float), ('b', float)])
        a.mask[0] = (1, 0)
        controlmask = np.array([1] + 19 * [0], dtype=bool)
        # Transform globally to simple dtype
        test = a.view(float)
        assert_equal(test, data.ravel())
        assert_equal(test.mask, controlmask)
        # Transform globally to dty
        test = a.view((float, 2))
        assert_equal(test, data)
        assert_equal(test.mask, controlmask.reshape(-1, 2))

    def test_getitem(self):
        ndtype = [('a', float), ('b', float)]
        a = array(list(zip(np.random.rand(10), np.arange(10))), dtype=ndtype)
        a.mask = np.array(list(zip([0, 0, 0, 0, 0, 0, 0, 0, 1, 1],
                                   [1, 0, 0, 0, 0, 0, 0, 0, 1, 0])),
                          dtype=[('a', bool), ('b', bool)])

        def _test_index(i):
            assert_equal(type(a[i]), mvoid)
            assert_equal_records(a[i]._data, a._data[i])
            assert_equal_records(a[i]._mask, a._mask[i])

            assert_equal(type(a[i, ...]), MaskedArray)
            assert_equal_records(a[i, ...]._data, a._data[i, ...])
            assert_equal_records(a[i, ...]._mask, a._mask[i, ...])

        _test_index(1)   # No mask
        _test_index(0)   # One element masked
        _test_index(-2)  # All element masked

    def test_setitem(self):
        # Issue 4866: check that one can set individual items in [record][col]
        # and [col][record] order
        ndtype = np.dtype([('a', float), ('b', int)])
        ma = np.ma.MaskedArray([(1.0, 1), (2.0, 2)], dtype=ndtype)
        ma['a'][1] = 3.0
        assert_equal(ma['a'], np.array([1.0, 3.0]))
        ma[1]['a'] = 4.0
        assert_equal(ma['a'], np.array([1.0, 4.0]))
        # Issue 2403
        mdtype = np.dtype([('a', bool), ('b', bool)])
        # soft mask
        control = np.array([(False, True), (True, True)], dtype=mdtype)
        a = np.ma.masked_all((2,), dtype=ndtype)
        a['a'][0] = 2
        assert_equal(a.mask, control)
        a = np.ma.masked_all((2,), dtype=ndtype)
        a[0]['a'] = 2
        assert_equal(a.mask, control)
        # hard mask
        control = np.array([(True, True), (True, True)], dtype=mdtype)
        a = np.ma.masked_all((2,), dtype=ndtype)
        a.harden_mask()
        a['a'][0] = 2
        assert_equal(a.mask, control)
        a = np.ma.masked_all((2,), dtype=ndtype)
        a.harden_mask()
        a[0]['a'] = 2
        assert_equal(a.mask, control)

    def test_setitem_scalar(self):
        # 8510
        mask_0d = np.ma.masked_array(1, mask=True)
        arr = np.ma.arange(3)
        arr[0] = mask_0d
        assert_array_equal(arr.mask, [True, False, False])

    def test_element_len(self):
        data = self._create_data()
        # check that len() works for mvoid (Github issue #576)
        for rec in data['base']:
            assert_equal(len(rec), len(data['ddtype']))


class TestMaskedObjectArray:

    def test_getitem(self):
        arr = np.ma.array([None, None])
        for dt in [float, object]:
            a0 = np.eye(2).astype(dt)
            a1 = np.eye(3).astype(dt)
            arr[0] = a0
            arr[1] = a1

            assert_(arr[0] is a0)
            assert_(arr[1] is a1)
            assert_(isinstance(arr[0, ...], MaskedArray))
            assert_(isinstance(arr[1, ...], MaskedArray))
            assert_(arr[0, ...][()] is a0)
            assert_(arr[1, ...][()] is a1)

            arr[0] = np.ma.masked

            assert_(arr[1] is a1)
            assert_(isinstance(arr[0, ...], MaskedArray))
            assert_(isinstance(arr[1, ...], MaskedArray))
            assert_equal(arr[0, ...].mask, True)
            assert_(arr[1, ...][()] is a1)

            # gh-5962 - object arrays of arrays do something special
            assert_equal(arr[0].data, a0)
            assert_equal(arr[0].mask, True)
            assert_equal(arr[0, ...][()].data, a0)
            assert_equal(arr[0, ...][()].mask, True)

    def test_nested_ma(self):

        arr = np.ma.array([None, None])
        # set the first object to be an unmasked masked constant. A little fiddly
        arr[0, ...] = np.array([np.ma.masked], object)[0, ...]

        # check the above line did what we were aiming for
        assert_(arr.data[0] is np.ma.masked)

        # test that getitem returned the value by identity
        assert_(arr[0] is np.ma.masked)

        # now mask the masked value!
        arr[0] = np.ma.masked
        assert_(arr[0] is np.ma.masked)


class TestMaskedView:
    def _create_data(self):
        iterator = list(zip(np.arange(10), np.random.rand(10)))
        data = np.array(iterator)
        a = array(iterator, dtype=[('a', float), ('b', float)])
        a.mask[0] = (1, 0)
        controlmask = np.array([1] + 19 * [0], dtype=bool)
        return data, a, controlmask

    def test_view_to_nothing(self):
        a = self._create_data()[1]
        test = a.view()
        assert_(isinstance(test, MaskedArray))
        assert_equal(test._data, a._data)
        assert_equal(test._mask, a._mask)

    def test_view_to_type(self):
        data, a, _ = self._create_data()
        test = a.view(np.ndarray)
        assert_(not isinstance(test, MaskedArray))
        assert_equal(test, a._data)
        assert_equal_records(test, data.view(a.dtype).squeeze())

    def test_view_to_simple_dtype(self):
        data, a, controlmask = self._create_data()
        # View globally
        test = a.view(float)
        assert_(isinstance(test, MaskedArray))
        assert_equal(test, data.ravel())
        assert_equal(test.mask, controlmask)

    def test_view_to_flexible_dtype(self):
        a = self._create_data()[1]

        test = a.view([('A', float), ('B', float)])
        assert_equal(test.mask.dtype.names, ('A', 'B'))
        assert_equal(test['A'], a['a'])
        assert_equal(test['B'], a['b'])

        test = a[0].view([('A', float), ('B', float)])
        assert_(isinstance(test, MaskedArray))
        assert_equal(test.mask.dtype.names, ('A', 'B'))
        assert_equal(test['A'], a['a'][0])
        assert_equal(test['B'], a['b'][0])

        test = a[-1].view([('A', float), ('B', float)])
        assert_(isinstance(test, MaskedArray))
        assert_equal(test.dtype.names, ('A', 'B'))
        assert_equal(test['A'], a['a'][-1])
        assert_equal(test['B'], a['b'][-1])

    def test_view_to_subdtype(self):
        data, a, controlmask = self._create_data()
        # View globally
        test = a.view((float, 2))
        assert_(isinstance(test, MaskedArray))
        assert_equal(test, data)
        assert_equal(test.mask, controlmask.reshape(-1, 2))
        # View on 1 masked element
        test = a[0].view((float, 2))
        assert_(isinstance(test, MaskedArray))
        assert_equal(test, data[0])
        assert_equal(test.mask, (1, 0))
        # View on 1 unmasked element
        test = a[-1].view((float, 2))
        assert_(isinstance(test, MaskedArray))
        assert_equal(test, data[-1])

    def test_view_to_dtype_and_type(self):
        data, a, _ = self._create_data()

        test = a.view((float, 2), np.recarray)
        assert_equal(test, data)
        assert_(isinstance(test, np.recarray))
        assert_(not isinstance(test, MaskedArray))


class TestOptionalArgs:
    def test_ndarrayfuncs(self):
        # test axis arg behaves the same as ndarray (including multiple axes)

        d = np.arange(24.0).reshape((2, 3, 4))
        m = np.zeros(24, dtype=bool).reshape((2, 3, 4))
        # mask out last element of last dimension
        m[:, :, -1] = True
        a = np.ma.array(d, mask=m)

        def testaxis(f, a, d):
            numpy_f = numpy.__getattribute__(f)
            ma_f = np.ma.__getattribute__(f)

            # test axis arg
            assert_equal(ma_f(a, axis=1)[..., :-1], numpy_f(d[..., :-1], axis=1))
            assert_equal(ma_f(a, axis=(0, 1))[..., :-1],
                         numpy_f(d[..., :-1], axis=(0, 1)))

        def testkeepdims(f, a, d):
            numpy_f = numpy.__getattribute__(f)
            ma_f = np.ma.__getattribute__(f)

            # test keepdims arg
            assert_equal(ma_f(a, keepdims=True).shape,
                         numpy_f(d, keepdims=True).shape)
            assert_equal(ma_f(a, keepdims=False).shape,
                         numpy_f(d, keepdims=False).shape)

            # test both at once
            assert_equal(ma_f(a, axis=1, keepdims=True)[..., :-1],
                         numpy_f(d[..., :-1], axis=1, keepdims=True))
            assert_equal(ma_f(a, axis=(0, 1), keepdims=True)[..., :-1],
                         numpy_f(d[..., :-1], axis=(0, 1), keepdims=True))

        for f in ['sum', 'prod', 'mean', 'var', 'std']:
            testaxis(f, a, d)
            testkeepdims(f, a, d)

        for f in ['min', 'max']:
            testaxis(f, a, d)

        d = (np.arange(24).reshape((2, 3, 4)) % 2 == 0)
        a = np.ma.array(d, mask=m)
        for f in ['all', 'any']:
            testaxis(f, a, d)
            testkeepdims(f, a, d)

    def test_count(self):
        # test np.ma.count specially

        d = np.arange(24.0).reshape((2, 3, 4))
        m = np.zeros(24, dtype=bool).reshape((2, 3, 4))
        m[:, 0, :] = True
        a = np.ma.array(d, mask=m)

        assert_equal(count(a), 16)
        assert_equal(count(a, axis=1), 2 * ones((2, 4)))
        assert_equal(count(a, axis=(0, 1)), 4 * ones((4,)))
        assert_equal(count(a, keepdims=True), 16 * ones((1, 1, 1)))
        assert_equal(count(a, axis=1, keepdims=True), 2 * ones((2, 1, 4)))
        assert_equal(count(a, axis=(0, 1), keepdims=True), 4 * ones((1, 1, 4)))
        assert_equal(count(a, axis=-2), 2 * ones((2, 4)))
        assert_raises(ValueError, count, a, axis=(1, 1))
        assert_raises(AxisError, count, a, axis=3)

        # check the 'nomask' path
        a = np.ma.array(d, mask=nomask)

        assert_equal(count(a), 24)
        assert_equal(count(a, axis=1), 3 * ones((2, 4)))
        assert_equal(count(a, axis=(0, 1)), 6 * ones((4,)))
        assert_equal(count(a, keepdims=True), 24 * ones((1, 1, 1)))
        assert_equal(np.ndim(count(a, keepdims=True)), 3)
        assert_equal(count(a, axis=1, keepdims=True), 3 * ones((2, 1, 4)))
        assert_equal(count(a, axis=(0, 1), keepdims=True), 6 * ones((1, 1, 4)))
        assert_equal(count(a, axis=-2), 3 * ones((2, 4)))
        assert_raises(ValueError, count, a, axis=(1, 1))
        assert_raises(AxisError, count, a, axis=3)

        # check the 'masked' singleton
        assert_equal(count(np.ma.masked), 0)

        # check 0-d arrays do not allow axis > 0
        assert_raises(AxisError, count, np.ma.array(1), axis=1)


class TestMaskedConstant:
    def _do_add_test(self, add):
        # sanity check
        assert_(add(np.ma.masked, 1) is np.ma.masked)

        # now try with a vector
        vector = np.array([1, 2, 3])
        result = add(np.ma.masked, vector)

        # lots of things could go wrong here
        assert_(result is not np.ma.masked)
        assert_(not isinstance(result, np.ma.core.MaskedConstant))
        assert_equal(result.shape, vector.shape)
        assert_equal(np.ma.getmask(result), np.ones(vector.shape, dtype=bool))

    def test_ufunc(self):
        self._do_add_test(np.add)

    def test_operator(self):
        self._do_add_test(lambda a, b: a + b)

    def test_ctor(self):
        m = np.ma.array(np.ma.masked)

        # most importantly, we do not want to create a new MaskedConstant
        # instance
        assert_(not isinstance(m, np.ma.core.MaskedConstant))
        assert_(m is not np.ma.masked)

    def test_repr(self):
        # copies should not exist, but if they do, it should be obvious that
        # something is wrong
        assert_equal(repr(np.ma.masked), 'masked')

        # create a new instance in a weird way
        masked2 = np.ma.MaskedArray.__new__(np.ma.core.MaskedConstant)
        assert_not_equal(repr(masked2), 'masked')

    def test_pickle(self):
        from io import BytesIO

        for proto in range(2, pickle.HIGHEST_PROTOCOL + 1):
            with BytesIO() as f:
                pickle.dump(np.ma.masked, f, protocol=proto)
                f.seek(0)
                res = pickle.load(f)
            assert_(res is np.ma.masked)

    def test_copy(self):
        # gh-9328
        # copy is a no-op, like it is with np.True_
        assert_equal(
            np.ma.masked.copy() is np.ma.masked,
            np.True_.copy() is np.True_)

    def test__copy(self):
        import copy
        assert_(
            copy.copy(np.ma.masked) is np.ma.masked)

    def test_deepcopy(self):
        import copy
        assert_(
            copy.deepcopy(np.ma.masked) is np.ma.masked)

    def test_immutable(self):
        orig = np.ma.masked
        assert_raises(np.ma.core.MaskError, operator.setitem, orig, (), 1)
        assert_raises(ValueError, operator.setitem, orig.data, (), 1)
        assert_raises(ValueError, operator.setitem, orig.mask, (), False)

        view = np.ma.masked.view(np.ma.MaskedArray)
        assert_raises(ValueError, operator.setitem, view, (), 1)
        assert_raises(ValueError, operator.setitem, view.data, (), 1)
        assert_raises(ValueError, operator.setitem, view.mask, (), False)

    def test_coercion_int(self):
        a_i = np.zeros((), int)
        assert_raises(MaskError, operator.setitem, a_i, (), np.ma.masked)
        assert_raises(MaskError, int, np.ma.masked)

    def test_coercion_float(self):
        a_f = np.zeros((), float)
        pytest.warns(UserWarning, operator.setitem, a_f, (), np.ma.masked)
        assert_(np.isnan(a_f[()]))

    @pytest.mark.xfail(reason="See gh-9750")
    def test_coercion_unicode(self):
        a_u = np.zeros((), 'U10')
        a_u[()] = np.ma.masked
        assert_equal(a_u[()], '--')

    @pytest.mark.xfail(reason="See gh-9750")
    def test_coercion_bytes(self):
        a_b = np.zeros((), 'S10')
        a_b[()] = np.ma.masked
        assert_equal(a_b[()], b'--')

    def test_subclass(self):
        # https://github.com/astropy/astropy/issues/6645
        class Sub(type(np.ma.masked)):
            pass

        a = Sub()
        assert_(a is Sub())
        assert_(a is not np.ma.masked)
        assert_not_equal(repr(a), 'masked')

    def test_attributes_readonly(self):
        assert_raises(AttributeError, setattr, np.ma.masked, 'shape', (1,))
        assert_raises(AttributeError, setattr, np.ma.masked, 'dtype', np.int64)


class TestMaskedWhereAliases:

    # TODO: Test masked_object, masked_equal, ...

    def test_masked_values(self):
        res = masked_values(np.array([-32768.0]), np.int16(-32768))
        assert_equal(res.mask, [True])

        res = masked_values(np.inf, np.inf)
        assert_equal(res.mask, True)

        res = np.ma.masked_values(np.inf, -np.inf)
        assert_equal(res.mask, False)

        res = np.ma.masked_values([1, 2, 3, 4], 5, shrink=True)
        assert_(res.mask is np.ma.nomask)

        res = np.ma.masked_values([1, 2, 3, 4], 5, shrink=False)
        assert_equal(res.mask, [False] * 4)


def test_masked_array():
    a = np.ma.array([0, 1, 2, 3], mask=[0, 0, 1, 0])
    assert_equal(np.argwhere(a), [[1], [3]])


def test_masked_array_no_copy():
    # check nomask array is updated in place
    a = np.ma.array([1, 2, 3, 4])
    _ = np.ma.masked_where(a == 3, a, copy=False)
    assert_array_equal(a.mask, [False, False, True, False])
    # check masked array is updated in place
    a = np.ma.array([1, 2, 3, 4], mask=[1, 0, 0, 0])
    _ = np.ma.masked_where(a == 3, a, copy=False)
    assert_array_equal(a.mask, [True, False, True, False])
    # check masked array with masked_invalid is updated in place
    a = np.ma.array([np.inf, 1, 2, 3, 4])
    _ = np.ma.masked_invalid(a, copy=False)
    assert_array_equal(a.mask, [True, False, False, False, False])


def test_append_masked_array():
    a = np.ma.masked_equal([1, 2, 3], value=2)
    b = np.ma.masked_equal([4, 3, 2], value=2)

    result = np.ma.append(a, b)
    expected_data = [1, 2, 3, 4, 3, 2]
    expected_mask = [False, True, False, False, False, True]
    assert_array_equal(result.data, expected_data)
    assert_array_equal(result.mask, expected_mask)

    a = np.ma.masked_all((2, 2))
    b = np.ma.ones((3, 1))

    result = np.ma.append(a, b)
    expected_data = [1] * 3
    expected_mask = [True] * 4 + [False] * 3
    assert_array_equal(result.data[-3], expected_data)
    assert_array_equal(result.mask, expected_mask)

    result = np.ma.append(a, b, axis=None)
    assert_array_equal(result.data[-3], expected_data)
    assert_array_equal(result.mask, expected_mask)


def test_append_masked_array_along_axis():
    a = np.ma.masked_equal([1, 2, 3], value=2)
    b = np.ma.masked_values([[4, 5, 6], [7, 8, 9]], 7)

    # When `axis` is specified, `values` must have the correct shape.
    assert_raises(ValueError, np.ma.append, a, b, axis=0)

    result = np.ma.append(a[np.newaxis, :], b, axis=0)
    expected = np.ma.arange(1, 10)
    expected[[1, 6]] = np.ma.masked
    expected = expected.reshape((3, 3))
    assert_array_equal(result.data, expected.data)
    assert_array_equal(result.mask, expected.mask)


def test_default_fill_value_complex():
    # regression test for Python 3, where 'unicode' was not defined
    assert_(default_fill_value(1 + 1j) == 1.e20 + 0.0j)


def test_string_dtype_fill_value_on_construction():
    # Regression test for gh-29421: allow string fill_value on StringDType masked arrays
    dt = np.dtypes.StringDType()
    data = np.array(["A", "test", "variable", ""], dtype=dt)
    mask = [True, False, True, True]
    # Prior to the fix, this would TypeError; now it should succeed
    arr = np.ma.MaskedArray(data, mask=mask, fill_value="FILL", dtype=dt)
    assert isinstance(arr.fill_value, str)
    assert arr.fill_value == "FILL"
    filled = arr.filled()
    # Masked positions should be replaced by 'FILL'
    assert filled.tolist() == ["FILL", "test", "FILL", "FILL"]


def test_string_dtype_default_fill_value():
    # Regression test for gh-29421: default fill_value for StringDType is 'N/A'
    dt = np.dtypes.StringDType()
    data = np.array(['x', 'y', 'z'], dtype=dt)
    # no fill_value passed → uses default_fill_value internally
    arr = np.ma.MaskedArray(data, mask=[True, False, True], dtype=dt)
    # ensure it’s stored as a Python str and equals the expected default
    assert isinstance(arr.fill_value, str)
    assert arr.fill_value == 'N/A'
    # masked slots should be replaced by that default
    assert arr.filled().tolist() == ['N/A', 'y', 'N/A']


def test_string_dtype_fill_value_persists_through_slice():
    # Regression test for gh-29421: .fill_value survives slicing/viewing
    dt = np.dtypes.StringDType()
    arr = np.ma.MaskedArray(
        ['a', 'b', 'c'],
        mask=[True, False, True],
        dtype=dt
    )
    arr.fill_value = 'Z'
    # slice triggers __array_finalize__
    sub = arr[1:]
    # the slice should carry the same fill_value and behavior
    assert isinstance(sub.fill_value, str)
    assert sub.fill_value == 'Z'
    assert sub.filled().tolist() == ['b', 'Z']


def test_setting_fill_value_attribute():
    # Regression test for gh-29421: setting .fill_value post-construction works too
    dt = np.dtypes.StringDType()
    arr = np.ma.MaskedArray(
        ["x", "longstring", "mid"], mask=[False, True, False], dtype=dt
    )
    # Setting the attribute should not raise
    arr.fill_value = "Z"
    assert arr.fill_value == "Z"
    # And filled() should use the new fill_value
    assert arr.filled()[0] == "x"
    assert arr.filled()[1] == "Z"
    assert arr.filled()[2] == "mid"


def test_ufunc_with_output():
    # check that giving an output argument always returns that output.
    # Regression test for gh-8416.
    x = array([1., 2., 3.], mask=[0, 0, 1])
    y = np.add(x, 1., out=x)
    assert_(y is x)


def test_ufunc_with_out_varied():
    """ Test that masked arrays are immune to gh-10459 """
    # the mask of the output should not affect the result, however it is passed
    a = array([ 1,  2,  3], mask=[1, 0, 0])
    b = array([10, 20, 30], mask=[1, 0, 0])
    out = array([ 0,  0,  0], mask=[0, 0, 1])
    expected = array([11, 22, 33], mask=[1, 0, 0])

    out_pos = out.copy()
    res_pos = np.add(a, b, out_pos)

    out_kw = out.copy()
    res_kw = np.add(a, b, out=out_kw)

    out_tup = out.copy()
    res_tup = np.add(a, b, out=(out_tup,))

    assert_equal(res_kw.mask,  expected.mask)
    assert_equal(res_kw.data,  expected.data)
    assert_equal(res_tup.mask, expected.mask)
    assert_equal(res_tup.data, expected.data)
    assert_equal(res_pos.mask, expected.mask)
    assert_equal(res_pos.data, expected.data)


def test_astype_mask_ordering():
    descr = np.dtype([('v', int, 3), ('x', [('y', float)])])
    x = array([
        [([1, 2, 3], (1.0,)),  ([1, 2, 3], (2.0,))],
        [([1, 2, 3], (3.0,)),  ([1, 2, 3], (4.0,))]], dtype=descr)
    x[0]['v'][0] = np.ma.masked

    x_a = x.astype(descr)
    assert x_a.dtype.names == np.dtype(descr).names
    assert x_a.mask.dtype.names == np.dtype(descr).names
    assert_equal(x, x_a)

    assert_(x is x.astype(x.dtype, copy=False))
    assert_equal(type(x.astype(x.dtype, subok=False)), np.ndarray)

    x_f = x.astype(x.dtype, order='F')
    assert_(x_f.flags.f_contiguous)
    assert_(x_f.mask.flags.f_contiguous)

    # Also test the same indirectly, via np.array
    x_a2 = np.array(x, dtype=descr, subok=True)
    assert x_a2.dtype.names == np.dtype(descr).names
    assert x_a2.mask.dtype.names == np.dtype(descr).names
    assert_equal(x, x_a2)

    assert_(x is np.array(x, dtype=descr, copy=None, subok=True))

    x_f2 = np.array(x, dtype=x.dtype, order='F', subok=True)
    assert_(x_f2.flags.f_contiguous)
    assert_(x_f2.mask.flags.f_contiguous)


@pytest.mark.parametrize('dt1', num_dts, ids=num_ids)
@pytest.mark.parametrize('dt2', num_dts, ids=num_ids)
@pytest.mark.filterwarnings('ignore::numpy.exceptions.ComplexWarning')
def test_astype_basic(dt1, dt2):
    # See gh-12070
    src = np.ma.array(ones(3, dt1), fill_value=1)
    dst = src.astype(dt2)

    assert_(src.fill_value == 1)
    assert_(src.dtype == dt1)
    assert_(src.fill_value.dtype == dt1)

    assert_(dst.fill_value == 1)
    assert_(dst.dtype == dt2)
    assert_(dst.fill_value.dtype == dt2)

    assert_equal(src, dst)


def test_fieldless_void():
    dt = np.dtype([])  # a void dtype with no fields
    x = np.empty(4, dt)

    # these arrays contain no values, so there's little to test - but this
    # shouldn't crash
    mx = np.ma.array(x)
    assert_equal(mx.dtype, x.dtype)
    assert_equal(mx.shape, x.shape)

    mx = np.ma.array(x, mask=x)
    assert_equal(mx.dtype, x.dtype)
    assert_equal(mx.shape, x.shape)


def test_mask_shape_assignment_does_not_break_masked():
    a = np.ma.masked
    b = np.ma.array(1, mask=a.mask)
    with warnings.catch_warnings():  # gh-29492
        b.shape = (1,)
    assert_equal(a.mask.shape, ())


@pytest.mark.skipif(sys.flags.optimize > 1,
                    reason="no docstrings present to inspect when PYTHONOPTIMIZE/Py_OptimizeFlag > 1")  # noqa: E501
def test_doc_note():
    def method(self):
        """This docstring

        Has multiple lines

        And notes

        Notes
        -----
        original note
        """
        pass

    expected_doc = """This docstring

Has multiple lines

And notes

Notes
-----
note

original note"""

    assert_equal(np.ma.core.doc_note(method.__doc__, "note"), expected_doc)


def test_gh_22556():
    source = np.ma.array([0, [0, 1, 2]], dtype=object)
    deepcopy = copy.deepcopy(source)
    deepcopy[1].append('this should not appear in source')
    assert len(source[1]) == 3


def test_gh_21022():
    # testing for absence of reported error
    source = np.ma.masked_array(data=[-1, -1], mask=True, dtype=np.float64)
    axis = np.array(0)
    result = np.prod(source, axis=axis, keepdims=False)
    result = np.ma.masked_array(result,
                                mask=np.ones(result.shape, dtype=np.bool))
    array = np.ma.masked_array(data=-1, mask=True, dtype=np.float64)
    copy.deepcopy(array)
    copy.deepcopy(result)


def test_deepcopy_2d_obj():
    source = np.ma.array([[0, "dog"],
                          [1, 1],
                          [[1, 2], "cat"]],
                        mask=[[0, 1],
                              [0, 0],
                              [0, 0]],
                        dtype=object)
    deepcopy = copy.deepcopy(source)
    deepcopy[2, 0].extend(['this should not appear in source', 3])
    assert len(source[2, 0]) == 2
    assert len(deepcopy[2, 0]) == 4
    assert_equal(deepcopy._mask, source._mask)
    deepcopy._mask[0, 0] = 1
    assert source._mask[0, 0] == 0


def test_deepcopy_0d_obj():
    source = np.ma.array(0, mask=[0], dtype=object)
    deepcopy = copy.deepcopy(source)
    deepcopy[...] = 17
    assert_equal(source, 0)
    assert_equal(deepcopy, 17)


def test_uint_fill_value_and_filled():
    # See also gh-27269
    a = np.ma.MaskedArray([1, 1], [True, False], dtype="uint16")
    # the fill value should likely not be 99999, but for now guarantee it:
    assert a.fill_value == 999999
    # However, it's type is uint:
    assert a.fill_value.dtype.kind == "u"
    # And this ensures things like filled work:
    np.testing.assert_array_equal(
        a.filled(), np.array([999999, 1]).astype("uint16"), strict=True)<|MERGE_RESOLUTION|>--- conflicted
+++ resolved
@@ -1389,13 +1389,8 @@
 
     def test_minmax_methods(self):
         # Additional tests on max/min
-<<<<<<< HEAD
-        (_, _, _, _, _, xm, _, _, _, _) = self.d
+        xm = self._create_data()[5]
         xm = xm.reshape((xm.size,))
-=======
-        xm = self._create_data()[5]
-        xm.shape = (xm.size,)
->>>>>>> bde097d5
         assert_equal(xm.max(), 10)
         assert_(xm[0].max() is masked)
         assert_(xm[0].max(0) is masked)
