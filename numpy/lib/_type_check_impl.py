--- conflicted
+++ resolved
@@ -694,7 +694,6 @@
     precision = 0
     for a in arrays:
         t = a.dtype.type
-<<<<<<< HEAD
         is_complex = is_complex or issubclass(t, _nx.complexfloating)
 
         p = array_precision.get(t, None)
@@ -702,15 +701,6 @@
             if issubclass(t, _nx.integer):
                 p = 2  # array_precision[_nx.double]
             else:
-=======
-        if iscomplexobj(a):
-            is_complex = True
-        if issubclass(t, _nx.integer):
-            p = 2  # array_precision[_nx.double]
-        else:
-            p = array_precision.get(t)
-            if p is None:
->>>>>>> b3ddf2fd
                 raise TypeError("can't get common type for non-numeric array")
         precision = max(precision, p)
     if is_complex:
