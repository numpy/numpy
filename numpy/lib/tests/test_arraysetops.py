--- conflicted
+++ resolved
@@ -752,15 +752,9 @@
         assert_equal(np.unique(a, return_counts=True), (ua, ua_cnt))
 
         # test for ticket 2111 - complex
-<<<<<<< HEAD
-        a = [2.0-1j, np.nan, 1.0+1j, complex(0.0, np.nan), complex(1.0, np.nan)]
-        ua = [1.0+1j, 2.0-1j, complex(0.0, np.nan)]
-        ua_idx = [2, 0, 1]
-=======
         a = [2.0 - 1j, np.nan, 1.0 + 1j, complex(0.0, np.nan), complex(1.0, np.nan)]
         ua = [1.0 + 1j, 2.0 - 1j, complex(0.0, np.nan)]
-        ua_idx = [2, 0, 3]
->>>>>>> 3b423b5f
+        ua_idx = [2, 0, 1]
         ua_inv = [1, 2, 0, 2, 2]
         ua_cnt = [1, 1, 3]
         assert_equal(np.unique(a), ua)
@@ -1001,7 +995,6 @@
             assert_array_equal(expected_inverse, result.inverse_indices)
             assert_array_equal(arr, result.values[result.inverse_indices])
 
-<<<<<<< HEAD
     def test_unique_nanequals_multidimensional_1(self):
         # issues gh-23286 and gh-20873
         nan = np.nan
@@ -1061,7 +1054,8 @@
         unq = unique(a, axis=0, equal_nan=True)
         unq_rep = replace_nan_trick(a, axis=0, equal_nan=True)
         assert_array_equal(unq, unq_rep)
-=======
+
+
     @pytest.mark.parametrize(
         'data',
         [[[1, 1, 1],
@@ -1077,5 +1071,4 @@
             mat = mat.T
         u = np.unique(mat)
         expected = np.unique(np.asarray(mat))
-        assert_array_equal(u, expected, strict=True)
->>>>>>> 3b423b5f
+        assert_array_equal(u, expected, strict=True)