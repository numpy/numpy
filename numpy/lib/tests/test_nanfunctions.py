import warnings
import pytest
import inspect
from functools import partial

import numpy as np
from numpy._core.numeric import normalize_axis_tuple
from numpy.exceptions import AxisError, ComplexWarning
from numpy.lib._nanfunctions_impl import _nan_mask, _replace_nan
from numpy.testing import (
    assert_, assert_equal, assert_almost_equal, assert_raises,
    assert_raises_regex, assert_array_equal, suppress_warnings
    )


# Test data
_ndat = np.array([[0.6244, np.nan, 0.2692, 0.0116, np.nan, 0.1170],
                  [0.5351, -0.9403, np.nan, 0.2100, 0.4759, 0.2833],
                  [np.nan, np.nan, np.nan, 0.1042, np.nan, -0.5954],
                  [0.1610, np.nan, np.nan, 0.1859, 0.3146, np.nan]])


# Rows of _ndat with nans removed
_rdat = [np.array([0.6244, 0.2692, 0.0116, 0.1170]),
         np.array([0.5351, -0.9403, 0.2100, 0.4759, 0.2833]),
         np.array([0.1042, -0.5954]),
         np.array([0.1610, 0.1859, 0.3146])]

# Rows of _ndat with nans converted to ones
_ndat_ones = np.array([[0.6244, 1.0, 0.2692, 0.0116, 1.0, 0.1170],
                       [0.5351, -0.9403, 1.0, 0.2100, 0.4759, 0.2833],
                       [1.0, 1.0, 1.0, 0.1042, 1.0, -0.5954],
                       [0.1610, 1.0, 1.0, 0.1859, 0.3146, 1.0]])

# Rows of _ndat with nans converted to zeros
_ndat_zeros = np.array([[0.6244, 0.0, 0.2692, 0.0116, 0.0, 0.1170],
                        [0.5351, -0.9403, 0.0, 0.2100, 0.4759, 0.2833],
                        [0.0, 0.0, 0.0, 0.1042, 0.0, -0.5954],
                        [0.1610, 0.0, 0.0, 0.1859, 0.3146, 0.0]])


class TestSignatureMatch:
    NANFUNCS = {
        np.nanmin: np.amin,
        np.nanmax: np.amax,
        np.nanargmin: np.argmin,
        np.nanargmax: np.argmax,
        np.nansum: np.sum,
        np.nanprod: np.prod,
        np.nancumsum: np.cumsum,
        np.nancumprod: np.cumprod,
        np.nanmean: np.mean,
        np.nanmedian: np.median,
        np.nanpercentile: np.percentile,
        np.nanquantile: np.quantile,
        np.nanvar: np.var,
        np.nanstd: np.std,
    }
    IDS = [k.__name__ for k in NANFUNCS]

    @staticmethod
    def get_signature(func, default="..."):
        """Construct a signature and replace all default parameter-values."""
        prm_list = []
        signature = inspect.signature(func)
        for prm in signature.parameters.values():
            if prm.default is inspect.Parameter.empty:
                prm_list.append(prm)
            else:
                prm_list.append(prm.replace(default=default))
        return inspect.Signature(prm_list)

    @pytest.mark.parametrize("nan_func,func", NANFUNCS.items(), ids=IDS)
    def test_signature_match(self, nan_func, func):
        # Ignore the default parameter-values as they can sometimes differ
        # between the two functions (*e.g.* one has `False` while the other
        # has `np._NoValue`)
        signature = self.get_signature(func)
        nan_signature = self.get_signature(nan_func)
        np.testing.assert_equal(signature, nan_signature)

    def test_exhaustiveness(self):
        """Validate that all nan functions are actually tested."""
        np.testing.assert_equal(
            set(self.IDS), set(np.lib._nanfunctions_impl.__all__)
        )


class TestNanFunctions_MinMax:

    nanfuncs = [np.nanmin, np.nanmax]
    stdfuncs = [np.min, np.max]

    def test_mutation(self):
        # Check that passed array is not modified.
        ndat = _ndat.copy()
        for f in self.nanfuncs:
            f(ndat)
            assert_equal(ndat, _ndat)

    def test_keepdims(self):
        mat = np.eye(3)
        for nf, rf in zip(self.nanfuncs, self.stdfuncs):
            for axis in [None, 0, 1]:
                tgt = rf(mat, axis=axis, keepdims=True)
                res = nf(mat, axis=axis, keepdims=True)
                assert_(res.ndim == tgt.ndim)

    def test_out(self):
        mat = np.eye(3)
        for nf, rf in zip(self.nanfuncs, self.stdfuncs):
            resout = np.zeros(3)
            tgt = rf(mat, axis=1)
            res = nf(mat, axis=1, out=resout)
            assert_almost_equal(res, resout)
            assert_almost_equal(res, tgt)

    def test_dtype_from_input(self):
        codes = 'efdgFDG'
        for nf, rf in zip(self.nanfuncs, self.stdfuncs):
            for c in codes:
                mat = np.eye(3, dtype=c)
                tgt = rf(mat, axis=1).dtype.type
                res = nf(mat, axis=1).dtype.type
                assert_(res is tgt)
                # scalar case
                tgt = rf(mat, axis=None).dtype.type
                res = nf(mat, axis=None).dtype.type
                assert_(res is tgt)

    def test_result_values(self):
        for nf, rf in zip(self.nanfuncs, self.stdfuncs):
            tgt = [rf(d) for d in _rdat]
            res = nf(_ndat, axis=1)
            assert_almost_equal(res, tgt)

    @pytest.mark.parametrize("axis", [None, 0, 1])
    @pytest.mark.parametrize("dtype", np.typecodes["AllFloat"])
    @pytest.mark.parametrize("array", [
        np.array(np.nan),
        np.full((3, 3), np.nan),
    ], ids=["0d", "2d"])
    def test_allnans(self, axis, dtype, array):
        if axis is not None and array.ndim == 0:
            pytest.skip(f"`axis != None` not supported for 0d arrays")

        array = array.astype(dtype)
        match = "All-NaN slice encountered"
        for func in self.nanfuncs:
            with pytest.warns(RuntimeWarning, match=match):
                out = func(array, axis=axis)
            assert np.isnan(out).all()
            assert out.dtype == array.dtype

    def test_masked(self):
        mat = np.ma.fix_invalid(_ndat)
        msk = mat._mask.copy()
        for f in [np.nanmin]:
            res = f(mat, axis=1)
            tgt = f(_ndat, axis=1)
            assert_equal(res, tgt)
            assert_equal(mat._mask, msk)
            assert_(not np.isinf(mat).any())

    def test_scalar(self):
        for f in self.nanfuncs:
            assert_(f(0.) == 0.)

    def test_subclass(self):
        class MyNDArray(np.ndarray):
            pass

        # Check that it works and that type and
        # shape are preserved
        mine = np.eye(3).view(MyNDArray)
        for f in self.nanfuncs:
            res = f(mine, axis=0)
            assert_(isinstance(res, MyNDArray))
            assert_(res.shape == (3,))
            res = f(mine, axis=1)
            assert_(isinstance(res, MyNDArray))
            assert_(res.shape == (3,))
            res = f(mine)
            assert_(res.shape == ())

        # check that rows of nan are dealt with for subclasses (#4628)
        mine[1] = np.nan
        for f in self.nanfuncs:
            with warnings.catch_warnings(record=True) as w:
                warnings.simplefilter('always')
                res = f(mine, axis=0)
                assert_(isinstance(res, MyNDArray))
                assert_(not np.any(np.isnan(res)))
                assert_(len(w) == 0)

            with warnings.catch_warnings(record=True) as w:
                warnings.simplefilter('always')
                res = f(mine, axis=1)
                assert_(isinstance(res, MyNDArray))
                assert_(np.isnan(res[1]) and not np.isnan(res[0])
                        and not np.isnan(res[2]))
                assert_(len(w) == 1, 'no warning raised')
                assert_(issubclass(w[0].category, RuntimeWarning))

            with warnings.catch_warnings(record=True) as w:
                warnings.simplefilter('always')
                res = f(mine)
                assert_(res.shape == ())
                assert_(res != np.nan)
                assert_(len(w) == 0)

    def test_object_array(self):
        arr = np.array([[1.0, 2.0], [np.nan, 4.0], [np.nan, np.nan]], dtype=object)
        assert_equal(np.nanmin(arr), 1.0)
        assert_equal(np.nanmin(arr, axis=0), [1.0, 2.0])

        with warnings.catch_warnings(record=True) as w:
            warnings.simplefilter('always')
            # assert_equal does not work on object arrays of nan
            assert_equal(list(np.nanmin(arr, axis=1)), [1.0, 4.0, np.nan])
            assert_(len(w) == 1, 'no warning raised')
            assert_(issubclass(w[0].category, RuntimeWarning))

    @pytest.mark.parametrize("dtype", np.typecodes["AllFloat"])
    def test_initial(self, dtype):
        class MyNDArray(np.ndarray):
            pass

        ar = np.arange(9).astype(dtype)
        ar[:5] = np.nan

        for f in self.nanfuncs:
            initial = 100 if f is np.nanmax else 0

            ret1 = f(ar, initial=initial)
            assert ret1.dtype == dtype
            assert ret1 == initial

            ret2 = f(ar.view(MyNDArray), initial=initial)
            assert ret2.dtype == dtype
            assert ret2 == initial

    @pytest.mark.parametrize("dtype", np.typecodes["AllFloat"])
    def test_where(self, dtype):
        class MyNDArray(np.ndarray):
            pass

        ar = np.arange(9).reshape(3, 3).astype(dtype)
        ar[0, :] = np.nan
        where = np.ones_like(ar, dtype=np.bool)
        where[:, 0] = False

        for f in self.nanfuncs:
            reference = 4 if f is np.nanmin else 8

            ret1 = f(ar, where=where, initial=5)
            assert ret1.dtype == dtype
            assert ret1 == reference

            ret2 = f(ar.view(MyNDArray), where=where, initial=5)
            assert ret2.dtype == dtype
            assert ret2 == reference


class TestNanFunctions_ArgminArgmax:

    nanfuncs = [np.nanargmin, np.nanargmax]

    def test_mutation(self):
        # Check that passed array is not modified.
        ndat = _ndat.copy()
        for f in self.nanfuncs:
            f(ndat)
            assert_equal(ndat, _ndat)

    def test_result_values(self):
        for f, fcmp in zip(self.nanfuncs, [np.greater, np.less]):
            for row in _ndat:
                with suppress_warnings() as sup:
                    sup.filter(RuntimeWarning, "invalid value encountered in")
                    ind = f(row)
                    val = row[ind]
                    # comparing with NaN is tricky as the result
                    # is always false except for NaN != NaN
                    assert_(not np.isnan(val))
                    assert_(not fcmp(val, row).any())
                    assert_(not np.equal(val, row[:ind]).any())

    @pytest.mark.parametrize("axis", [None, 0, 1])
    @pytest.mark.parametrize("dtype", np.typecodes["AllFloat"])
    @pytest.mark.parametrize("array", [
        np.array(np.nan),
        np.full((3, 3), np.nan),
    ], ids=["0d", "2d"])
    def test_allnans(self, axis, dtype, array):
        if axis is not None and array.ndim == 0:
            pytest.skip(f"`axis != None` not supported for 0d arrays")

        array = array.astype(dtype)
        for func in self.nanfuncs:
            with pytest.raises(ValueError, match="All-NaN slice encountered"):
                func(array, axis=axis)

    def test_empty(self):
        mat = np.zeros((0, 3))
        for f in self.nanfuncs:
            for axis in [0, None]:
                assert_raises_regex(
                        ValueError,
                        "attempt to get argm.. of an empty sequence",
                        f, mat, axis=axis)
            for axis in [1]:
                res = f(mat, axis=axis)
                assert_equal(res, np.zeros(0))

    def test_scalar(self):
        for f in self.nanfuncs:
            assert_(f(0.) == 0.)

    def test_subclass(self):
        class MyNDArray(np.ndarray):
            pass

        # Check that it works and that type and
        # shape are preserved
        mine = np.eye(3).view(MyNDArray)
        for f in self.nanfuncs:
            res = f(mine, axis=0)
            assert_(isinstance(res, MyNDArray))
            assert_(res.shape == (3,))
            res = f(mine, axis=1)
            assert_(isinstance(res, MyNDArray))
            assert_(res.shape == (3,))
            res = f(mine)
            assert_(res.shape == ())

    @pytest.mark.parametrize("dtype", np.typecodes["AllFloat"])
    def test_keepdims(self, dtype):
        ar = np.arange(9).astype(dtype)
        ar[:5] = np.nan

        for f in self.nanfuncs:
            reference = 5 if f is np.nanargmin else 8
            ret = f(ar, keepdims=True)
            assert ret.ndim == ar.ndim
            assert ret == reference

    @pytest.mark.parametrize("dtype", np.typecodes["AllFloat"])
    def test_out(self, dtype):
        ar = np.arange(9).astype(dtype)
        ar[:5] = np.nan

        for f in self.nanfuncs:
            out = np.zeros((), dtype=np.intp)
            reference = 5 if f is np.nanargmin else 8
            ret = f(ar, out=out)
            assert ret is out
            assert ret == reference



_TEST_ARRAYS = {
    "0d": np.array(5),
    "1d": np.array([127, 39, 93, 87, 46])
}
for _v in _TEST_ARRAYS.values():
    _v.setflags(write=False)


@pytest.mark.parametrize(
    "dtype",
    np.typecodes["AllInteger"] + np.typecodes["AllFloat"] + "O",
)
@pytest.mark.parametrize("mat", _TEST_ARRAYS.values(), ids=_TEST_ARRAYS.keys())
class TestNanFunctions_NumberTypes:
    nanfuncs = {
        np.nanmin: np.min,
        np.nanmax: np.max,
        np.nanargmin: np.argmin,
        np.nanargmax: np.argmax,
        np.nansum: np.sum,
        np.nanprod: np.prod,
        np.nancumsum: np.cumsum,
        np.nancumprod: np.cumprod,
        np.nanmean: np.mean,
        np.nanmedian: np.median,
        np.nanvar: np.var,
        np.nanstd: np.std,
    }
    nanfunc_ids = [i.__name__ for i in nanfuncs]

    @pytest.mark.parametrize("nanfunc,func", nanfuncs.items(), ids=nanfunc_ids)
    @np.errstate(over="ignore")
    def test_nanfunc(self, mat, dtype, nanfunc, func):
        mat = mat.astype(dtype)
        tgt = func(mat)
        out = nanfunc(mat)

        assert_almost_equal(out, tgt)
        if dtype == "O":
            assert type(out) is type(tgt)
        else:
            assert out.dtype == tgt.dtype

    @pytest.mark.parametrize(
        "nanfunc,func",
        [(np.nanquantile, np.quantile), (np.nanpercentile, np.percentile)],
        ids=["nanquantile", "nanpercentile"],
    )
    def test_nanfunc_q(self, mat, dtype, nanfunc, func):
        mat = mat.astype(dtype)
        if mat.dtype.kind == "c":
            assert_raises(TypeError, func, mat, q=1)
            assert_raises(TypeError, nanfunc, mat, q=1)

        else:
            tgt = func(mat, q=1)
            out = nanfunc(mat, q=1)

            assert_almost_equal(out, tgt)

            if dtype == "O":
                assert type(out) is type(tgt)
            else:
                assert out.dtype == tgt.dtype

    @pytest.mark.parametrize(
        "nanfunc,func",
        [(np.nanvar, np.var), (np.nanstd, np.std)],
        ids=["nanvar", "nanstd"],
    )
    def test_nanfunc_ddof(self, mat, dtype, nanfunc, func):
        mat = mat.astype(dtype)
        tgt = func(mat, ddof=0.5)
        out = nanfunc(mat, ddof=0.5)

        assert_almost_equal(out, tgt)
        if dtype == "O":
            assert type(out) is type(tgt)
        else:
            assert out.dtype == tgt.dtype

    @pytest.mark.parametrize(
        "nanfunc", [np.nanvar, np.nanstd]
    )
    def test_nanfunc_correction(self, mat, dtype, nanfunc):
        mat = mat.astype(dtype)
        assert_almost_equal(
            nanfunc(mat, correction=0.5), nanfunc(mat, ddof=0.5)
        )

        err_msg = "ddof and correction can't be provided simultaneously."
        with assert_raises_regex(ValueError, err_msg):
            nanfunc(mat, ddof=0.5, correction=0.5)

        with assert_raises_regex(ValueError, err_msg):
            nanfunc(mat, ddof=1, correction=0)


class SharedNanFunctionsTestsMixin:
    def test_mutation(self):
        # Check that passed array is not modified.
        ndat = _ndat.copy()
        for f in self.nanfuncs:
            f(ndat)
            assert_equal(ndat, _ndat)

    def test_keepdims(self):
        mat = np.eye(3)
        for nf, rf in zip(self.nanfuncs, self.stdfuncs):
            for axis in [None, 0, 1]:
                tgt = rf(mat, axis=axis, keepdims=True)
                res = nf(mat, axis=axis, keepdims=True)
                assert_(res.ndim == tgt.ndim)

    def test_out(self):
        mat = np.eye(3)
        for nf, rf in zip(self.nanfuncs, self.stdfuncs):
            resout = np.zeros(3)
            tgt = rf(mat, axis=1)
            res = nf(mat, axis=1, out=resout)
            assert_almost_equal(res, resout)
            assert_almost_equal(res, tgt)

    def test_dtype_from_dtype(self):
        mat = np.eye(3)
        codes = 'efdgFDG'
        for nf, rf in zip(self.nanfuncs, self.stdfuncs):
            for c in codes:
                with suppress_warnings() as sup:
                    if nf in {np.nanstd, np.nanvar} and c in 'FDG':
                        # Giving the warning is a small bug, see gh-8000
                        sup.filter(ComplexWarning)
                    tgt = rf(mat, dtype=np.dtype(c), axis=1).dtype.type
                    res = nf(mat, dtype=np.dtype(c), axis=1).dtype.type
                    assert_(res is tgt)
                    # scalar case
                    tgt = rf(mat, dtype=np.dtype(c), axis=None).dtype.type
                    res = nf(mat, dtype=np.dtype(c), axis=None).dtype.type
                    assert_(res is tgt)

    def test_dtype_from_char(self):
        mat = np.eye(3)
        codes = 'efdgFDG'
        for nf, rf in zip(self.nanfuncs, self.stdfuncs):
            for c in codes:
                with suppress_warnings() as sup:
                    if nf in {np.nanstd, np.nanvar} and c in 'FDG':
                        # Giving the warning is a small bug, see gh-8000
                        sup.filter(ComplexWarning)
                    tgt = rf(mat, dtype=c, axis=1).dtype.type
                    res = nf(mat, dtype=c, axis=1).dtype.type
                    assert_(res is tgt)
                    # scalar case
                    tgt = rf(mat, dtype=c, axis=None).dtype.type
                    res = nf(mat, dtype=c, axis=None).dtype.type
                    assert_(res is tgt)

    def test_dtype_from_input(self):
        codes = 'efdgFDG'
        for nf, rf in zip(self.nanfuncs, self.stdfuncs):
            for c in codes:
                mat = np.eye(3, dtype=c)
                tgt = rf(mat, axis=1).dtype.type
                res = nf(mat, axis=1).dtype.type
                assert_(res is tgt, "res %s, tgt %s" % (res, tgt))
                # scalar case
                tgt = rf(mat, axis=None).dtype.type
                res = nf(mat, axis=None).dtype.type
                assert_(res is tgt)

    def test_result_values(self):
        for nf, rf in zip(self.nanfuncs, self.stdfuncs):
            tgt = [rf(d) for d in _rdat]
            res = nf(_ndat, axis=1)
            assert_almost_equal(res, tgt)

    def test_scalar(self):
        for f in self.nanfuncs:
            assert_(f(0.) == 0.)

    def test_subclass(self):
        class MyNDArray(np.ndarray):
            pass

        # Check that it works and that type and
        # shape are preserved
        array = np.eye(3)
        mine = array.view(MyNDArray)
        for f in self.nanfuncs:
            expected_shape = f(array, axis=0).shape
            res = f(mine, axis=0)
            assert_(isinstance(res, MyNDArray))
            assert_(res.shape == expected_shape)
            expected_shape = f(array, axis=1).shape
            res = f(mine, axis=1)
            assert_(isinstance(res, MyNDArray))
            assert_(res.shape == expected_shape)
            expected_shape = f(array).shape
            res = f(mine)
            assert_(isinstance(res, MyNDArray))
            assert_(res.shape == expected_shape)


class TestNanFunctions_SumProd(SharedNanFunctionsTestsMixin):

    nanfuncs = [np.nansum, np.nanprod]
    stdfuncs = [np.sum, np.prod]

    @pytest.mark.parametrize("axis", [None, 0, 1])
    @pytest.mark.parametrize("dtype", np.typecodes["AllFloat"])
    @pytest.mark.parametrize("array", [
        np.array(np.nan),
        np.full((3, 3), np.nan),
    ], ids=["0d", "2d"])
    def test_allnans(self, axis, dtype, array):
        if axis is not None and array.ndim == 0:
            pytest.skip(f"`axis != None` not supported for 0d arrays")

        array = array.astype(dtype)
        for func, identity in zip(self.nanfuncs, [0, 1]):
            out = func(array, axis=axis)
            assert np.all(out == identity)
            assert out.dtype == array.dtype

    def test_empty(self):
        for f, tgt_value in zip([np.nansum, np.nanprod], [0, 1]):
            mat = np.zeros((0, 3))
            tgt = [tgt_value]*3
            res = f(mat, axis=0)
            assert_equal(res, tgt)
            tgt = []
            res = f(mat, axis=1)
            assert_equal(res, tgt)
            tgt = tgt_value
            res = f(mat, axis=None)
            assert_equal(res, tgt)

    @pytest.mark.parametrize("dtype", np.typecodes["AllFloat"])
    def test_initial(self, dtype):
        ar = np.arange(9).astype(dtype)
        ar[:5] = np.nan

        for f in self.nanfuncs:
            reference = 28 if f is np.nansum else 3360
            ret = f(ar, initial=2)
            assert ret.dtype == dtype
            assert ret == reference

    @pytest.mark.parametrize("dtype", np.typecodes["AllFloat"])
    def test_where(self, dtype):
        ar = np.arange(9).reshape(3, 3).astype(dtype)
        ar[0, :] = np.nan
        where = np.ones_like(ar, dtype=np.bool)
        where[:, 0] = False

        for f in self.nanfuncs:
            reference = 26 if f is np.nansum else 2240
            ret = f(ar, where=where, initial=2)
            assert ret.dtype == dtype
            assert ret == reference


class TestNanFunctions_CumSumProd(SharedNanFunctionsTestsMixin):

    nanfuncs = [np.nancumsum, np.nancumprod]
    stdfuncs = [np.cumsum, np.cumprod]

    @pytest.mark.parametrize("axis", [None, 0, 1])
    @pytest.mark.parametrize("dtype", np.typecodes["AllFloat"])
    @pytest.mark.parametrize("array", [
        np.array(np.nan),
        np.full((3, 3), np.nan)
    ], ids=["0d", "2d"])
    def test_allnans(self, axis, dtype, array):
        if axis is not None and array.ndim == 0:
            pytest.skip(f"`axis != None` not supported for 0d arrays")

        array = array.astype(dtype)
        for func, identity in zip(self.nanfuncs, [0, 1]):
            out = func(array)
            assert np.all(out == identity)
            assert out.dtype == array.dtype

    def test_empty(self):
        for f, tgt_value in zip(self.nanfuncs, [0, 1]):
            mat = np.zeros((0, 3))
            tgt = tgt_value*np.ones((0, 3))
            res = f(mat, axis=0)
            assert_equal(res, tgt)
            tgt = mat
            res = f(mat, axis=1)
            assert_equal(res, tgt)
            tgt = np.zeros((0))
            res = f(mat, axis=None)
            assert_equal(res, tgt)

    def test_keepdims(self):
        for f, g in zip(self.nanfuncs, self.stdfuncs):
            mat = np.eye(3)
            for axis in [None, 0, 1]:
                tgt = f(mat, axis=axis, out=None)
                res = g(mat, axis=axis, out=None)
                assert_(res.ndim == tgt.ndim)

        for f in self.nanfuncs:
            d = np.ones((3, 5, 7, 11))
            # Randomly set some elements to NaN:
            rs = np.random.RandomState(0)
            d[rs.rand(*d.shape) < 0.5] = np.nan
            res = f(d, axis=None)
            assert_equal(res.shape, (1155,))
            for axis in np.arange(4):
                res = f(d, axis=axis)
                assert_equal(res.shape, (3, 5, 7, 11))

    def test_result_values(self):
        for axis in (-2, -1, 0, 1, None):
            tgt = np.cumprod(_ndat_ones, axis=axis)
            res = np.nancumprod(_ndat, axis=axis)
            assert_almost_equal(res, tgt)
            tgt = np.cumsum(_ndat_zeros,axis=axis)
            res = np.nancumsum(_ndat, axis=axis)
            assert_almost_equal(res, tgt)

    def test_out(self):
        mat = np.eye(3)
        for nf, rf in zip(self.nanfuncs, self.stdfuncs):
            resout = np.eye(3)
            for axis in (-2, -1, 0, 1):
                tgt = rf(mat, axis=axis)
                res = nf(mat, axis=axis, out=resout)
                assert_almost_equal(res, resout)
                assert_almost_equal(res, tgt)


class TestNanFunctions_MeanVarStd(SharedNanFunctionsTestsMixin):

    nanfuncs = [np.nanmean, np.nanvar, np.nanstd]
    stdfuncs = [np.mean, np.var, np.std]

    def test_dtype_error(self):
        for f in self.nanfuncs:
            for dtype in [np.bool, np.int_, np.object_]:
                assert_raises(TypeError, f, _ndat, axis=1, dtype=dtype)

    def test_out_dtype_error(self):
        for f in self.nanfuncs:
            for dtype in [np.bool, np.int_, np.object_]:
                out = np.empty(_ndat.shape[0], dtype=dtype)
                assert_raises(TypeError, f, _ndat, axis=1, out=out)

    def test_ddof(self):
        nanfuncs = [np.nanvar, np.nanstd]
        stdfuncs = [np.var, np.std]
        for nf, rf in zip(nanfuncs, stdfuncs):
            for ddof in [0, 1]:
                tgt = [rf(d, ddof=ddof) for d in _rdat]
                res = nf(_ndat, axis=1, ddof=ddof)
                assert_almost_equal(res, tgt)

    def test_ddof_too_big(self):
        nanfuncs = [np.nanvar, np.nanstd]
        stdfuncs = [np.var, np.std]
        dsize = [len(d) for d in _rdat]
        for nf, rf in zip(nanfuncs, stdfuncs):
            for ddof in range(5):
                with suppress_warnings() as sup:
                    sup.record(RuntimeWarning)
                    sup.filter(ComplexWarning)
                    tgt = [ddof >= d for d in dsize]
                    res = nf(_ndat, axis=1, ddof=ddof)
                    assert_equal(np.isnan(res), tgt)
                    if any(tgt):
                        assert_(len(sup.log) == 1)
                    else:
                        assert_(len(sup.log) == 0)

    @pytest.mark.parametrize("axis", [None, 0, 1])
    @pytest.mark.parametrize("dtype", np.typecodes["AllFloat"])
    @pytest.mark.parametrize("array", [
        np.array(np.nan),
        np.full((3, 3), np.nan),
    ], ids=["0d", "2d"])
    def test_allnans(self, axis, dtype, array):
        if axis is not None and array.ndim == 0:
            pytest.skip(f"`axis != None` not supported for 0d arrays")

        array = array.astype(dtype)
        match = "(Degrees of freedom <= 0 for slice.)|(Mean of empty slice)"
        for func in self.nanfuncs:
            with pytest.warns(RuntimeWarning, match=match):
                out = func(array, axis=axis)
            assert np.isnan(out).all()

            # `nanvar` and `nanstd` convert complex inputs to their
            # corresponding floating dtype
            if func is np.nanmean:
                assert out.dtype == array.dtype
            else:
                assert out.dtype == np.abs(array).dtype

    def test_empty(self):
        mat = np.zeros((0, 3))
        for f in self.nanfuncs:
            for axis in [0, None]:
                with warnings.catch_warnings(record=True) as w:
                    warnings.simplefilter('always')
                    assert_(np.isnan(f(mat, axis=axis)).all())
                    assert_(len(w) == 1)
                    assert_(issubclass(w[0].category, RuntimeWarning))
            for axis in [1]:
                with warnings.catch_warnings(record=True) as w:
                    warnings.simplefilter('always')
                    assert_equal(f(mat, axis=axis), np.zeros([]))
                    assert_(len(w) == 0)

    @pytest.mark.parametrize("dtype", np.typecodes["AllFloat"])
    def test_where(self, dtype):
        ar = np.arange(9).reshape(3, 3).astype(dtype)
        ar[0, :] = np.nan
        where = np.ones_like(ar, dtype=np.bool)
        where[:, 0] = False

        for f, f_std in zip(self.nanfuncs, self.stdfuncs):
            reference = f_std(ar[where][2:])
            dtype_reference = dtype if f is np.nanmean else ar.real.dtype

            ret = f(ar, where=where)
            assert ret.dtype == dtype_reference
            np.testing.assert_allclose(ret, reference)

    def test_nanstd_with_mean_keyword(self):
        # Setting the seed to make the test reproducible
        rng = np.random.RandomState(1234)
        A = rng.randn(10, 20, 5) + 0.5
        A[:, 5, :] = np.nan

        mean_out = np.zeros((10, 1, 5))
        std_out = np.zeros((10, 1, 5))

        mean = np.nanmean(A,
                       out=mean_out,
                       axis=1,
                       keepdims=True)

        # The returned  object should be the object specified during calling
        assert mean_out is mean

        std = np.nanstd(A,
                     out=std_out,
                     axis=1,
                     keepdims=True,
                     mean=mean)

        # The returned  object should be the object specified during calling
        assert std_out is std

        # Shape of returned mean and std should be same
        assert std.shape == mean.shape
        assert std.shape == (10, 1, 5)

        # Output should be the same as from the individual algorithms
        std_old = np.nanstd(A, axis=1, keepdims=True)

        assert std_old.shape == mean.shape
        assert_almost_equal(std, std_old)

_TIME_UNITS = (
    "Y", "M", "W", "D", "h", "m", "s", "ms", "us", "ns", "ps", "fs", "as"
)

# All `inexact` + `timdelta64` type codes
_TYPE_CODES = list(np.typecodes["AllFloat"])
_TYPE_CODES += [f"m8[{unit}]" for unit in _TIME_UNITS]


class TestNanFunctions_Median:

    def test_mutation(self):
        # Check that passed array is not modified.
        ndat = _ndat.copy()
        np.nanmedian(ndat)
        assert_equal(ndat, _ndat)

    def test_keepdims(self):
        mat = np.eye(3)
        for axis in [None, 0, 1]:
            tgt = np.median(mat, axis=axis, out=None, overwrite_input=False)
            res = np.nanmedian(mat, axis=axis, out=None, overwrite_input=False)
            assert_(res.ndim == tgt.ndim)

        d = np.ones((3, 5, 7, 11))
        # Randomly set some elements to NaN:
        w = np.random.random((4, 200)) * np.array(d.shape)[:, None]
        w = w.astype(np.intp)
        d[tuple(w)] = np.nan
        with suppress_warnings() as sup:
            sup.filter(RuntimeWarning)
            res = np.nanmedian(d, axis=None, keepdims=True)
            assert_equal(res.shape, (1, 1, 1, 1))
            res = np.nanmedian(d, axis=(0, 1), keepdims=True)
            assert_equal(res.shape, (1, 1, 7, 11))
            res = np.nanmedian(d, axis=(0, 3), keepdims=True)
            assert_equal(res.shape, (1, 5, 7, 1))
            res = np.nanmedian(d, axis=(1,), keepdims=True)
            assert_equal(res.shape, (3, 1, 7, 11))
            res = np.nanmedian(d, axis=(0, 1, 2, 3), keepdims=True)
            assert_equal(res.shape, (1, 1, 1, 1))
            res = np.nanmedian(d, axis=(0, 1, 3), keepdims=True)
            assert_equal(res.shape, (1, 1, 7, 1))

    @pytest.mark.parametrize(
        argnames='axis',
        argvalues=[
            None,
            1,
            (1, ),
            (0, 1),
            (-3, -1),
        ]
    )
    @pytest.mark.filterwarnings("ignore:All-NaN slice:RuntimeWarning")
    def test_keepdims_out(self, axis):
        d = np.ones((3, 5, 7, 11))
        # Randomly set some elements to NaN:
        w = np.random.random((4, 200)) * np.array(d.shape)[:, None]
        w = w.astype(np.intp)
        d[tuple(w)] = np.nan
        if axis is None:
            shape_out = (1,) * d.ndim
        else:
            axis_norm = normalize_axis_tuple(axis, d.ndim)
            shape_out = tuple(
                1 if i in axis_norm else d.shape[i] for i in range(d.ndim))
        out = np.empty(shape_out)
        result = np.nanmedian(d, axis=axis, keepdims=True, out=out)
        assert result is out
        assert_equal(result.shape, shape_out)

    def test_out(self):
        mat = np.random.rand(3, 3)
        nan_mat = np.insert(mat, [0, 2], np.nan, axis=1)
        resout = np.zeros(3)
        tgt = np.median(mat, axis=1)
        res = np.nanmedian(nan_mat, axis=1, out=resout)
        assert_almost_equal(res, resout)
        assert_almost_equal(res, tgt)
        # 0-d output:
        resout = np.zeros(())
        tgt = np.median(mat, axis=None)
        res = np.nanmedian(nan_mat, axis=None, out=resout)
        assert_almost_equal(res, resout)
        assert_almost_equal(res, tgt)
        res = np.nanmedian(nan_mat, axis=(0, 1), out=resout)
        assert_almost_equal(res, resout)
        assert_almost_equal(res, tgt)

    def test_small_large(self):
        # test the small and large code paths, current cutoff 400 elements
        for s in [5, 20, 51, 200, 1000]:
            d = np.random.randn(4, s)
            # Randomly set some elements to NaN:
            w = np.random.randint(0, d.size, size=d.size // 5)
            d.ravel()[w] = np.nan
            d[:,0] = 1.  # ensure at least one good value
            # use normal median without nans to compare
            tgt = []
            for x in d:
                nonan = np.compress(~np.isnan(x), x)
                tgt.append(np.median(nonan, overwrite_input=True))

            assert_array_equal(np.nanmedian(d, axis=-1), tgt)

    def test_result_values(self):
            tgt = [np.median(d) for d in _rdat]
            res = np.nanmedian(_ndat, axis=1)
            assert_almost_equal(res, tgt)

    @pytest.mark.parametrize("axis", [None, 0, 1])
    @pytest.mark.parametrize("dtype", _TYPE_CODES)
    def test_allnans(self, dtype, axis):
        mat = np.full((3, 3), np.nan).astype(dtype)
        with suppress_warnings() as sup:
            sup.record(RuntimeWarning)

            output = np.nanmedian(mat, axis=axis)
            assert output.dtype == mat.dtype
            assert np.isnan(output).all()

            if axis is None:
                assert_(len(sup.log) == 1)
            else:
                assert_(len(sup.log) == 3)

            # Check scalar
            scalar = np.array(np.nan).astype(dtype)[()]
            output_scalar = np.nanmedian(scalar)
            assert output_scalar.dtype == scalar.dtype
            assert np.isnan(output_scalar)

            if axis is None:
                assert_(len(sup.log) == 2)
            else:
                assert_(len(sup.log) == 4)

    def test_empty(self):
        mat = np.zeros((0, 3))
        for axis in [0, None]:
            with warnings.catch_warnings(record=True) as w:
                warnings.simplefilter('always')
                assert_(np.isnan(np.nanmedian(mat, axis=axis)).all())
                assert_(len(w) == 1)
                assert_(issubclass(w[0].category, RuntimeWarning))
        for axis in [1]:
            with warnings.catch_warnings(record=True) as w:
                warnings.simplefilter('always')
                assert_equal(np.nanmedian(mat, axis=axis), np.zeros([]))
                assert_(len(w) == 0)

    def test_scalar(self):
        assert_(np.nanmedian(0.) == 0.)

    def test_extended_axis_invalid(self):
        d = np.ones((3, 5, 7, 11))
        assert_raises(AxisError, np.nanmedian, d, axis=-5)
        assert_raises(AxisError, np.nanmedian, d, axis=(0, -5))
        assert_raises(AxisError, np.nanmedian, d, axis=4)
        assert_raises(AxisError, np.nanmedian, d, axis=(0, 4))
        assert_raises(ValueError, np.nanmedian, d, axis=(1, 1))

    def test_float_special(self):
        with suppress_warnings() as sup:
            sup.filter(RuntimeWarning)
            for inf in [np.inf, -np.inf]:
                a = np.array([[inf,  np.nan], [np.nan, np.nan]])
                assert_equal(np.nanmedian(a, axis=0), [inf,  np.nan])
                assert_equal(np.nanmedian(a, axis=1), [inf,  np.nan])
                assert_equal(np.nanmedian(a), inf)

                # minimum fill value check
                a = np.array([[np.nan, np.nan, inf],
                             [np.nan, np.nan, inf]])
                assert_equal(np.nanmedian(a), inf)
                assert_equal(np.nanmedian(a, axis=0), [np.nan, np.nan, inf])
                assert_equal(np.nanmedian(a, axis=1), inf)

                # no mask path
                a = np.array([[inf, inf], [inf, inf]])
                assert_equal(np.nanmedian(a, axis=1), inf)

                a = np.array([[inf, 7, -inf, -9],
                              [-10, np.nan, np.nan, 5],
                              [4, np.nan, np.nan, inf]],
                              dtype=np.float32)
                if inf > 0:
                    assert_equal(np.nanmedian(a, axis=0), [4., 7., -inf, 5.])
                    assert_equal(np.nanmedian(a), 4.5)
                else:
                    assert_equal(np.nanmedian(a, axis=0), [-10., 7., -inf, -9.])
                    assert_equal(np.nanmedian(a), -2.5)
                assert_equal(np.nanmedian(a, axis=-1), [-1., -2.5, inf])

                for i in range(0, 10):
                    for j in range(1, 10):
                        a = np.array([([np.nan] * i) + ([inf] * j)] * 2)
                        assert_equal(np.nanmedian(a), inf)
                        assert_equal(np.nanmedian(a, axis=1), inf)
                        assert_equal(np.nanmedian(a, axis=0),
                                     ([np.nan] * i) + [inf] * j)

                        a = np.array([([np.nan] * i) + ([-inf] * j)] * 2)
                        assert_equal(np.nanmedian(a), -inf)
                        assert_equal(np.nanmedian(a, axis=1), -inf)
                        assert_equal(np.nanmedian(a, axis=0),
                                     ([np.nan] * i) + [-inf] * j)


class TestNanFunctions_Percentile:

    def test_mutation(self):
        # Check that passed array is not modified.
        ndat = _ndat.copy()
        np.nanpercentile(ndat, 30)
        assert_equal(ndat, _ndat)

    def test_keepdims(self):
        mat = np.eye(3)
        for axis in [None, 0, 1]:
            tgt = np.percentile(mat, 70, axis=axis, out=None,
                                overwrite_input=False)
            res = np.nanpercentile(mat, 70, axis=axis, out=None,
                                   overwrite_input=False)
            assert_(res.ndim == tgt.ndim)

        d = np.ones((3, 5, 7, 11))
        # Randomly set some elements to NaN:
        w = np.random.random((4, 200)) * np.array(d.shape)[:, None]
        w = w.astype(np.intp)
        d[tuple(w)] = np.nan
        with suppress_warnings() as sup:
            sup.filter(RuntimeWarning)
            res = np.nanpercentile(d, 90, axis=None, keepdims=True)
            assert_equal(res.shape, (1, 1, 1, 1))
            res = np.nanpercentile(d, 90, axis=(0, 1), keepdims=True)
            assert_equal(res.shape, (1, 1, 7, 11))
            res = np.nanpercentile(d, 90, axis=(0, 3), keepdims=True)
            assert_equal(res.shape, (1, 5, 7, 1))
            res = np.nanpercentile(d, 90, axis=(1,), keepdims=True)
            assert_equal(res.shape, (3, 1, 7, 11))
            res = np.nanpercentile(d, 90, axis=(0, 1, 2, 3), keepdims=True)
            assert_equal(res.shape, (1, 1, 1, 1))
            res = np.nanpercentile(d, 90, axis=(0, 1, 3), keepdims=True)
            assert_equal(res.shape, (1, 1, 7, 1))

    @pytest.mark.parametrize('q', [7, [1, 7]])
    @pytest.mark.parametrize(
        argnames='axis',
        argvalues=[
            None,
            1,
            (1,),
            (0, 1),
            (-3, -1),
        ]
    )
    @pytest.mark.filterwarnings("ignore:All-NaN slice:RuntimeWarning")
    def test_keepdims_out(self, q, axis):
        d = np.ones((3, 5, 7, 11))
        # Randomly set some elements to NaN:
        w = np.random.random((4, 200)) * np.array(d.shape)[:, None]
        w = w.astype(np.intp)
        d[tuple(w)] = np.nan
        if axis is None:
            shape_out = (1,) * d.ndim
        else:
            axis_norm = normalize_axis_tuple(axis, d.ndim)
            shape_out = tuple(
                1 if i in axis_norm else d.shape[i] for i in range(d.ndim))
        shape_out = np.shape(q) + shape_out

        out = np.empty(shape_out)
        result = np.nanpercentile(d, q, axis=axis, keepdims=True, out=out)
        assert result is out
        assert_equal(result.shape, shape_out)

    @pytest.mark.parametrize("weighted", [False, True])
    def test_out(self, weighted):
        mat = np.random.rand(3, 3)
        nan_mat = np.insert(mat, [0, 2], np.nan, axis=1)
        resout = np.zeros(3)
        if weighted:
            w_args = {"weights": np.ones_like(mat), "method": "inverted_cdf"}
            nan_w_args = {
                "weights": np.ones_like(nan_mat), "method": "inverted_cdf"
            }
        else:
            w_args = dict()
            nan_w_args = dict()
        tgt = np.percentile(mat, 42, axis=1, **w_args)
        res = np.nanpercentile(nan_mat, 42, axis=1, out=resout, **nan_w_args)
        assert_almost_equal(res, resout)
        assert_almost_equal(res, tgt)
        # 0-d output:
        resout = np.zeros(())
        tgt = np.percentile(mat, 42, axis=None, **w_args)
        res = np.nanpercentile(
            nan_mat, 42, axis=None, out=resout, **nan_w_args
        )
        assert_almost_equal(res, resout)
        assert_almost_equal(res, tgt)
        res = np.nanpercentile(
            nan_mat, 42, axis=(0, 1), out=resout, **nan_w_args
        )
        assert_almost_equal(res, resout)
        assert_almost_equal(res, tgt)

    def test_complex(self):
        arr_c = np.array([0.5+3.0j, 2.1+0.5j, 1.6+2.3j], dtype='G')
        assert_raises(TypeError, np.nanpercentile, arr_c, 0.5)
        arr_c = np.array([0.5+3.0j, 2.1+0.5j, 1.6+2.3j], dtype='D')
        assert_raises(TypeError, np.nanpercentile, arr_c, 0.5)
        arr_c = np.array([0.5+3.0j, 2.1+0.5j, 1.6+2.3j], dtype='F')
        assert_raises(TypeError, np.nanpercentile, arr_c, 0.5)

    @pytest.mark.parametrize("weighted", [False, True])
    def test_result_values(self, weighted):
        if weighted:
            percentile = partial(np.percentile, method="inverted_cdf")
            nanpercentile = partial(np.nanpercentile, method="inverted_cdf")

            def gen_weights(d):
                return np.ones_like(d)

        else:
            percentile = np.percentile
            nanpercentile = np.nanpercentile

            def gen_weights(d):
                return None

        tgt = [percentile(d, 28, weights=gen_weights(d)) for d in _rdat]
        res = nanpercentile(_ndat, 28, axis=1, weights=gen_weights(_ndat))
        assert_almost_equal(res, tgt)
        # Transpose the array to fit the output convention of numpy.percentile
        tgt = np.transpose([percentile(d, (28, 98), weights=gen_weights(d))
                            for d in _rdat])
        res = nanpercentile(_ndat, (28, 98), axis=1,
                            weights=gen_weights(_ndat))
        assert_almost_equal(res, tgt)

    @pytest.mark.parametrize("axis", [None, 0, 1])
    @pytest.mark.parametrize("dtype", np.typecodes["Float"])
    @pytest.mark.parametrize("array", [
        np.array(np.nan),
        np.full((3, 3), np.nan),
    ], ids=["0d", "2d"])
    def test_allnans(self, axis, dtype, array):
        if axis is not None and array.ndim == 0:
            pytest.skip(f"`axis != None` not supported for 0d arrays")

        array = array.astype(dtype)
        with pytest.warns(RuntimeWarning, match="All-NaN slice encountered"):
            out = np.nanpercentile(array, 60, axis=axis)
        assert np.isnan(out).all()
        assert out.dtype == array.dtype

    def test_empty(self):
        mat = np.zeros((0, 3))
        for axis in [0, None]:
            with warnings.catch_warnings(record=True) as w:
                warnings.simplefilter('always')
                assert_(np.isnan(np.nanpercentile(mat, 40, axis=axis)).all())
                assert_(len(w) == 1)
                assert_(issubclass(w[0].category, RuntimeWarning))
        for axis in [1]:
            with warnings.catch_warnings(record=True) as w:
                warnings.simplefilter('always')
                assert_equal(np.nanpercentile(mat, 40, axis=axis), np.zeros([]))
                assert_(len(w) == 0)

    def test_scalar(self):
        assert_equal(np.nanpercentile(0., 100), 0.)
        a = np.arange(6)
        r = np.nanpercentile(a, 50, axis=0)
        assert_equal(r, 2.5)
        assert_(np.isscalar(r))

    def test_extended_axis_invalid(self):
        d = np.ones((3, 5, 7, 11))
        assert_raises(AxisError, np.nanpercentile, d, q=5, axis=-5)
        assert_raises(AxisError, np.nanpercentile, d, q=5, axis=(0, -5))
        assert_raises(AxisError, np.nanpercentile, d, q=5, axis=4)
        assert_raises(AxisError, np.nanpercentile, d, q=5, axis=(0, 4))
        assert_raises(ValueError, np.nanpercentile, d, q=5, axis=(1, 1))

    def test_multiple_percentiles(self):
        perc = [50, 100]
        mat = np.ones((4, 3))
        nan_mat = np.nan * mat
        # For checking consistency in higher dimensional case
        large_mat = np.ones((3, 4, 5))
        large_mat[:, 0:2:4, :] = 0
        large_mat[:, :, 3:] *= 2
        for axis in [None, 0, 1]:
            for keepdim in [False, True]:
                with suppress_warnings() as sup:
                    sup.filter(RuntimeWarning, "All-NaN slice encountered")
                    val = np.percentile(mat, perc, axis=axis, keepdims=keepdim)
                    nan_val = np.nanpercentile(nan_mat, perc, axis=axis,
                                               keepdims=keepdim)
                    assert_equal(nan_val.shape, val.shape)

                    val = np.percentile(large_mat, perc, axis=axis,
                                        keepdims=keepdim)
                    nan_val = np.nanpercentile(large_mat, perc, axis=axis,
                                               keepdims=keepdim)
                    assert_equal(nan_val, val)

        megamat = np.ones((3, 4, 5, 6))
        assert_equal(
            np.nanpercentile(megamat, perc, axis=(1, 2)).shape, (2, 3, 6)
        )


class TestNanFunctions_Quantile:
    # most of this is already tested by TestPercentile

    @pytest.mark.parametrize("weighted", [False, True])
    def test_regression(self, weighted):
        ar = np.arange(24).reshape(2, 3, 4).astype(float)
        ar[0][1] = np.nan
        if weighted:
            w_args = {"weights": np.ones_like(ar), "method": "inverted_cdf"}
        else:
            w_args = dict()

        assert_equal(np.nanquantile(ar, q=0.5, **w_args),
                     np.nanpercentile(ar, q=50, **w_args))
        assert_equal(np.nanquantile(ar, q=0.5, axis=0, **w_args),
                     np.nanpercentile(ar, q=50, axis=0, **w_args))
        assert_equal(np.nanquantile(ar, q=0.5, axis=1, **w_args),
                     np.nanpercentile(ar, q=50, axis=1, **w_args))
        assert_equal(np.nanquantile(ar, q=[0.5], axis=1, **w_args),
                     np.nanpercentile(ar, q=[50], axis=1, **w_args))
        assert_equal(np.nanquantile(ar, q=[0.25, 0.5, 0.75], axis=1, **w_args),
                     np.nanpercentile(ar, q=[25, 50, 75], axis=1, **w_args))
    
<<<<<<< HEAD
    @pytest.mark.parametrize(argnames='axis', 
        argvalues=[1, (1, ), 2, (0, 2), -1, (-1, -2)])
    def test_consistency_with_quantile(self, axis):
        a = np.arange(42).reshape(3, 7, 2).astype(float)
        q = np.full((3, 2), 0.5)
        assert_equal(np.nanquantile(a, q, axis=axis).shape, 
                      np.quantile(a, q, axis=axis).shape)
        
=======
    def test_consistency_with_quantile(self):
        a = np.arange(42).reshape(3, 7, 2).astype(float)
        q = np.full((3, 2), 0.5)
        assert_equal(np.nanquantile(a, q, axis=1).shape, 
                      np.quantile(a, q, axis=1).shape)
        assert_almost_equal(np.nanquantile(a, q, axis=1).shape, 
                      np.quantile(a, q, axis=1).shape)
        assert_equal(np.nanquantile(a, q, axis=2).shape, 
                      np.quantile(a, q, axis=2).shape)
        assert_almost_equal(np.nanquantile(a, q, axis=2).shape, 
                              np.quantile(a, q, axis=2).shape) 
        assert_equal(np.nanquantile(a, q, axis=(0, 2)).shape, 
                      np.quantile(a, q, axis=(0, 2)).shape)
        assert_almost_equal(np.nanquantile(a, q, axis=(0, 2)).shape,
                              np.quantile(a, q, axis=(0, 2)).shape)

>>>>>>> de09b6ac
    def test_basic(self):
        x = np.arange(8) * 0.5
        assert_equal(np.nanquantile(x, 0), 0.)
        assert_equal(np.nanquantile(x, 1), 3.5)
        assert_equal(np.nanquantile(x, 0.5), 1.75)

    def test_complex(self):
        arr_c = np.array([0.5+3.0j, 2.1+0.5j, 1.6+2.3j], dtype='G')
        assert_raises(TypeError, np.nanquantile, arr_c, 0.5)
        arr_c = np.array([0.5+3.0j, 2.1+0.5j, 1.6+2.3j], dtype='D')
        assert_raises(TypeError, np.nanquantile, arr_c, 0.5)
        arr_c = np.array([0.5+3.0j, 2.1+0.5j, 1.6+2.3j], dtype='F')
        assert_raises(TypeError, np.nanquantile, arr_c, 0.5)

    def test_no_p_overwrite(self):
        # this is worth retesting, because quantile does not make a copy
        p0 = np.array([0, 0.75, 0.25, 0.5, 1.0])
        p = p0.copy()
        np.nanquantile(np.arange(100.), p, method="midpoint")
        assert_array_equal(p, p0)

        p0 = p0.tolist()
        p = p.tolist()
        np.nanquantile(np.arange(100.), p, method="midpoint")
        assert_array_equal(p, p0)

    @pytest.mark.parametrize("axis", [None, 0, 1])
    @pytest.mark.parametrize("dtype", np.typecodes["Float"])
    @pytest.mark.parametrize("array", [
        np.array(np.nan),
        np.full((3, 3), np.nan),
    ], ids=["0d", "2d"])
    def test_allnans(self, axis, dtype, array):
        if axis is not None and array.ndim == 0:
            pytest.skip(f"`axis != None` not supported for 0d arrays")

        array = array.astype(dtype)
        with pytest.warns(RuntimeWarning, match="All-NaN slice encountered"):
            out = np.nanquantile(array, 1, axis=axis)
        assert np.isnan(out).all()
        assert out.dtype == array.dtype

@pytest.mark.parametrize("arr, expected", [
    # array of floats with some nans
    (np.array([np.nan, 5.0, np.nan, np.inf]),
     np.array([False, True, False, True])),
    # int64 array that can't possibly have nans
    (np.array([1, 5, 7, 9], dtype=np.int64),
     True),
    # bool array that can't possibly have nans
    (np.array([False, True, False, True]),
     True),
    # 2-D complex array with nans
    (np.array([[np.nan, 5.0],
               [np.nan, np.inf]], dtype=np.complex64),
     np.array([[False, True],
               [False, True]])),
    ])
def test__nan_mask(arr, expected):
    for out in [None, np.empty(arr.shape, dtype=np.bool)]:
        actual = _nan_mask(arr, out=out)
        assert_equal(actual, expected)
        # the above won't distinguish between True proper
        # and an array of True values; we want True proper
        # for types that can't possibly contain NaN
        if type(expected) is not np.ndarray:
            assert actual is True


def test__replace_nan():
    """ Test that _replace_nan returns the original array if there are no
    NaNs, not a copy.
    """
    for dtype in [np.bool, np.int32, np.int64]:
        arr = np.array([0, 1], dtype=dtype)
        result, mask = _replace_nan(arr, 0)
        assert mask is None
        # do not make a copy if there are no nans
        assert result is arr

    for dtype in [np.float32, np.float64]:
        arr = np.array([0, 1], dtype=dtype)
        result, mask = _replace_nan(arr, 2)
        assert (mask == False).all()
        # mask is not None, so we make a copy
        assert result is not arr
        assert_equal(result, arr)

        arr_nan = np.array([0, 1, np.nan], dtype=dtype)
        result_nan, mask_nan = _replace_nan(arr_nan, 2)
        assert_equal(mask_nan, np.array([False, False, True]))
        assert result_nan is not arr_nan
        assert_equal(result_nan, np.array([0, 1, 2]))
        assert np.isnan(arr_nan[-1])<|MERGE_RESOLUTION|>--- conflicted
+++ resolved
@@ -1266,7 +1266,6 @@
         assert_equal(np.nanquantile(ar, q=[0.25, 0.5, 0.75], axis=1, **w_args),
                      np.nanpercentile(ar, q=[25, 50, 75], axis=1, **w_args))
     
-<<<<<<< HEAD
     @pytest.mark.parametrize(argnames='axis', 
         argvalues=[1, (1, ), 2, (0, 2), -1, (-1, -2)])
     def test_consistency_with_quantile(self, axis):
@@ -1274,25 +1273,7 @@
         q = np.full((3, 2), 0.5)
         assert_equal(np.nanquantile(a, q, axis=axis).shape, 
                       np.quantile(a, q, axis=axis).shape)
-        
-=======
-    def test_consistency_with_quantile(self):
-        a = np.arange(42).reshape(3, 7, 2).astype(float)
-        q = np.full((3, 2), 0.5)
-        assert_equal(np.nanquantile(a, q, axis=1).shape, 
-                      np.quantile(a, q, axis=1).shape)
-        assert_almost_equal(np.nanquantile(a, q, axis=1).shape, 
-                      np.quantile(a, q, axis=1).shape)
-        assert_equal(np.nanquantile(a, q, axis=2).shape, 
-                      np.quantile(a, q, axis=2).shape)
-        assert_almost_equal(np.nanquantile(a, q, axis=2).shape, 
-                              np.quantile(a, q, axis=2).shape) 
-        assert_equal(np.nanquantile(a, q, axis=(0, 2)).shape, 
-                      np.quantile(a, q, axis=(0, 2)).shape)
-        assert_almost_equal(np.nanquantile(a, q, axis=(0, 2)).shape,
-                              np.quantile(a, q, axis=(0, 2)).shape)
-
->>>>>>> de09b6ac
+
     def test_basic(self):
         x = np.arange(8) * 0.5
         assert_equal(np.nanquantile(x, 0), 0.)
