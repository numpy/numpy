import types
import zipfile
from collections.abc import Callable, Collection, Iterable, Iterator, Mapping, Sequence
from re import Pattern
from typing import IO, Any, ClassVar, Generic, Protocol, TypeAlias, overload, type_check_only
from typing import Literal as L

from _typeshed import StrOrBytesPath, StrPath, SupportsKeysAndGetItem, SupportsRead, SupportsWrite
from typing_extensions import Self, TypeVar, deprecated, override

import numpy as np
from numpy._core.multiarray import packbits, unpackbits
from numpy._typing import ArrayLike, DTypeLike, NDArray, _DTypeLike, _SupportsArrayFunc
from numpy.ma.mrecords import MaskedRecords

from ._datasource import DataSource as DataSource

__all__ = [
    "fromregex",
    "genfromtxt",
    "load",
    "loadtxt",
    "packbits",
    "save",
    "savetxt",
    "savez",
    "savez_compressed",
    "unpackbits",
]

_T_co = TypeVar("_T_co", covariant=True)
_SCT = TypeVar("_SCT", bound=np.generic)
_SCT_co = TypeVar("_SCT_co", bound=np.generic, default=Any, covariant=True)

_FName: TypeAlias = StrPath | Iterable[str] | Iterable[bytes]
_FNameRead: TypeAlias = StrPath | SupportsRead[str] | SupportsRead[bytes]
_FNameWriteBytes: TypeAlias = StrPath | SupportsWrite[bytes]
_FNameWrite: TypeAlias = _FNameWriteBytes | SupportsWrite[bytes]

@type_check_only
class _SupportsReadSeek(SupportsRead[_T_co], Protocol[_T_co]):
    def seek(self, offset: int, whence: int, /) -> object: ...

class BagObj(Generic[_T_co]):
    def __init__(self, /, obj: SupportsKeysAndGetItem[str, _T_co]) -> None: ...
    def __getattribute__(self, key: str, /) -> _T_co: ...
    def __dir__(self) -> list[str]: ...

class NpzFile(Mapping[str, NDArray[_SCT_co]]):
    _MAX_REPR_ARRAY_COUNT: ClassVar[int] = 5

    zip: zipfile.ZipFile
    fid: IO[str] | None
    files: list[str]
    allow_pickle: bool
    pickle_kwargs: Mapping[str, Any] | None
    f: BagObj[NpzFile[_SCT_co]]

    #
    def __init__(
        self,
        /,
        fid: IO[Any],
        own_fid: bool = False,
        allow_pickle: bool = False,
        pickle_kwargs: Mapping[str, object] | None = None,
        *,
        max_header_size: int = 10_000,
    ) -> None: ...
    def __del__(self) -> None: ...
    def __enter__(self) -> Self: ...
    def __exit__(self, cls: type[BaseException] | None, e: BaseException | None, tb: types.TracebackType | None, /) -> None: ...
    @override
    def __len__(self) -> int: ...
    @override
    def __iter__(self) -> Iterator[str]: ...
    @override
    def __getitem__(self, key: str, /) -> NDArray[_SCT_co]: ...
    def close(self) -> None: ...

# NOTE: Returns a `NpzFile` if file is a zip file;
# returns an `ndarray`/`memmap` otherwise
def load(
    file: StrOrBytesPath | _SupportsReadSeek[bytes],
    mmap_mode: L["r+", "r", "w+", "c"] | None = None,
    allow_pickle: bool = False,
    fix_imports: bool = True,
    encoding: L["ASCII", "latin1", "bytes"] = "ASCII",
    *,
    max_header_size: int = 10_000,
) -> Any: ...

@overload
def save(file: _FNameWriteBytes, arr: ArrayLike, allow_pickle: bool = True) -> None: ...
@overload
@deprecated("The 'fix_imports' flag is deprecated in NumPy 2.1.")
def save(file: _FNameWriteBytes, arr: ArrayLike, allow_pickle: bool, fix_imports: bool) -> None: ...
@overload
@deprecated("The 'fix_imports' flag is deprecated in NumPy 2.1.")
def save(file: _FNameWriteBytes, arr: ArrayLike, allow_pickle: bool = True, *, fix_imports: bool) -> None: ...

#
def savez(file: _FNameWriteBytes, *args: ArrayLike, allow_pickle: bool = True, **kwds: ArrayLike) -> None: ...

#
def savez_compressed(file: _FNameWriteBytes, *args: ArrayLike, allow_pickle: bool = True, **kwds: ArrayLike) -> None: ...

# File-like objects only have to implement `__iter__` and,
# optionally, `encoding`
@overload
def loadtxt(
    fname: _FName,
    dtype: None = None,
    comments: str | Sequence[str] | None = "#",
    delimiter: str | None = None,
    converters: Mapping[int | str, Callable[[str], Any]] | Callable[[str], Any] | None = None,
    skiprows: int = 0,
    usecols: int | Sequence[int] | None = None,
    unpack: bool = False,
    ndmin: L[0, 1, 2] = 0,
    encoding: str | None = None,
    max_rows: int | None = None,
    *,
    quotechar: str | None = None,
    like: _SupportsArrayFunc | None = None,
) -> NDArray[np.float64]: ...
@overload
def loadtxt(
    fname: _FName,
    dtype: _DTypeLike[_SCT],
    comments: str | Sequence[str] | None = "#",
    delimiter: str | None = None,
    converters: Mapping[int | str, Callable[[str], Any]] | Callable[[str], Any] | None = None,
    skiprows: int = 0,
    usecols: int | Sequence[int] | None = None,
    unpack: bool = False,
    ndmin: L[0, 1, 2] = 0,
    encoding: str | None = None,
    max_rows: int | None = None,
    *,
    quotechar: str | None = None,
    like: _SupportsArrayFunc | None = None,
) -> NDArray[_SCT]: ...
@overload
def loadtxt(
    fname: _FName,
    dtype: DTypeLike,
    comments: str | Sequence[str] | None = "#",
    delimiter: str | None = None,
    converters: Mapping[int | str, Callable[[str], Any]] | Callable[[str], Any] | None = None,
    skiprows: int = 0,
    usecols: int | Sequence[int] | None = None,
    unpack: bool = False,
    ndmin: L[0, 1, 2] = 0,
    encoding: str | None = None,
    max_rows: int | None = None,
    *,
    quotechar: str | None = None,
    like: _SupportsArrayFunc | None = None,
) -> NDArray[Any]: ...

def savetxt(
    fname: StrPath | _FNameWrite,
    X: ArrayLike,
<<<<<<< HEAD
    fmt: str | Sequence[str] = ...,
    delimiter: str = ...,
    newline: str = ...,
    header: str = ...,
    footer: str = ...,
    comments: str = ...,
    encoding: None | str = ...,
    fstring_fmt: None | str | Sequence[str] = ...
=======
    fmt: str | Sequence[str] = "%.18e",
    delimiter: str = " ",
    newline: str = "\n",
    header: str = "",
    footer: str = "",
    comments: str = "# ",
    encoding: str | None = None,
>>>>>>> dc8f46d3
) -> None: ...

@overload
def fromregex(
    file: _FNameRead,
    regexp: str | bytes | Pattern[Any],
    dtype: _DTypeLike[_SCT],
    encoding: str | None = None,
) -> NDArray[_SCT]: ...
@overload
def fromregex(
    file: _FNameRead,
    regexp: str | bytes | Pattern[Any],
    dtype: DTypeLike,
    encoding: str | None = None,
) -> NDArray[Any]: ...

@overload
def genfromtxt(
    fname: _FName,
    dtype: None = None,
    comments: str = ...,
    delimiter: str | int | Iterable[int] | None = ...,
    skip_header: int = ...,
    skip_footer: int = ...,
    converters: Mapping[int | str, Callable[[str], Any]] | None = ...,
    missing_values: Any = ...,
    filling_values: Any = ...,
    usecols: Sequence[int] | None = ...,
    names: L[True] | str | Collection[str] | None = ...,
    excludelist: Sequence[str] | None = ...,
    deletechars: str = ...,
    replace_space: str = ...,
    autostrip: bool = ...,
    case_sensitive: bool | L["upper", "lower"] = ...,
    defaultfmt: str = ...,
    unpack: bool | None = ...,
    usemask: bool = ...,
    loose: bool = ...,
    invalid_raise: bool = ...,
    max_rows: int | None = ...,
    encoding: str = ...,
    *,
    ndmin: L[0, 1, 2] = ...,
    like: _SupportsArrayFunc | None = ...,
) -> NDArray[Any]: ...
@overload
def genfromtxt(
    fname: _FName,
    dtype: _DTypeLike[_SCT],
    comments: str = ...,
    delimiter: str | int | Iterable[int] | None = ...,
    skip_header: int = ...,
    skip_footer: int = ...,
    converters: Mapping[int | str, Callable[[str], Any]] | None = ...,
    missing_values: Any = ...,
    filling_values: Any = ...,
    usecols: Sequence[int] | None = ...,
    names: L[True] | str | Collection[str] | None = ...,
    excludelist: Sequence[str] | None = ...,
    deletechars: str = ...,
    replace_space: str = ...,
    autostrip: bool = ...,
    case_sensitive: bool | L["upper", "lower"] = ...,
    defaultfmt: str = ...,
    unpack: bool | None = ...,
    usemask: bool = ...,
    loose: bool = ...,
    invalid_raise: bool = ...,
    max_rows: int | None = ...,
    encoding: str = ...,
    *,
    ndmin: L[0, 1, 2] = ...,
    like: _SupportsArrayFunc | None = ...,
) -> NDArray[_SCT]: ...
@overload
def genfromtxt(
    fname: _FName,
    dtype: DTypeLike,
    comments: str = ...,
    delimiter: str | int | Iterable[int] | None = ...,
    skip_header: int = ...,
    skip_footer: int = ...,
    converters: Mapping[int | str, Callable[[str], Any]] | None = ...,
    missing_values: Any = ...,
    filling_values: Any = ...,
    usecols: Sequence[int] | None = ...,
    names: L[True] | str | Collection[str] | None = ...,
    excludelist: Sequence[str] | None = ...,
    deletechars: str = ...,
    replace_space: str = ...,
    autostrip: bool = ...,
    case_sensitive: bool | L["upper", "lower"] = ...,
    defaultfmt: str = ...,
    unpack: bool | None = ...,
    usemask: bool = ...,
    loose: bool = ...,
    invalid_raise: bool = ...,
    max_rows: int | None = ...,
    encoding: str = ...,
    *,
    ndmin: L[0, 1, 2] = ...,
    like: _SupportsArrayFunc | None = ...,
) -> NDArray[Any]: ...

@overload
def recfromtxt(fname: _FName, *, usemask: L[False] = False, **kwargs: object) -> np.recarray[Any, np.dtype[np.record]]: ...
@overload
def recfromtxt(fname: _FName, *, usemask: L[True], **kwargs: object) -> MaskedRecords[Any, np.dtype[np.void]]: ...

@overload
def recfromcsv(fname: _FName, *, usemask: L[False] = False, **kwargs: object) -> np.recarray[Any, np.dtype[np.record]]: ...
@overload
def recfromcsv(fname: _FName, *, usemask: L[True], **kwargs: object) -> MaskedRecords[Any, np.dtype[np.void]]: ...<|MERGE_RESOLUTION|>--- conflicted
+++ resolved
@@ -162,7 +162,7 @@
 def savetxt(
     fname: StrPath | _FNameWrite,
     X: ArrayLike,
-<<<<<<< HEAD
+    fstring_fmt
     fmt: str | Sequence[str] = ...,
     delimiter: str = ...,
     newline: str = ...,
@@ -171,7 +171,6 @@
     comments: str = ...,
     encoding: None | str = ...,
     fstring_fmt: None | str | Sequence[str] = ...
-=======
     fmt: str | Sequence[str] = "%.18e",
     delimiter: str = " ",
     newline: str = "\n",
@@ -179,7 +178,7 @@
     footer: str = "",
     comments: str = "# ",
     encoding: str | None = None,
->>>>>>> dc8f46d3
+    main
 ) -> None: ...
 
 @overload
