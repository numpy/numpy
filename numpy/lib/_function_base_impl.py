import builtins
import collections.abc
import functools
import re
import warnings

import numpy as np
import numpy._core.numeric as _nx
from numpy._core import overrides, transpose
from numpy._core._multiarray_umath import _array_converter
from numpy._core.fromnumeric import any, mean, nonzero, partition, ravel, sum
from numpy._core.multiarray import (
    _monotonicity,
    _place,
    bincount,
    interp as compiled_interp,
    interp_complex as compiled_interp_complex,
    normalize_axis_index,
)
from numpy._core.numeric import (
    absolute,
    arange,
    array,
    asanyarray,
    asarray,
    concatenate,
    dot,
    empty,
    integer,
    intp,
    isscalar,
    ndarray,
    ones,
    take,
    where,
    zeros_like,
)
from numpy._core.numerictypes import typecodes
from numpy._core.umath import (
    add,
    arctan2,
    cos,
    exp,
    floor,
    frompyfunc,
    less_equal,
    minimum,
    mod,
    not_equal,
    pi,
    sin,
    sqrt,
    subtract,
)
from numpy._utils import set_module

# needed in this module for compatibility
from numpy.lib._histograms_impl import histogram, histogramdd  # noqa: F401
from numpy.lib._twodim_base_impl import diag

array_function_dispatch = functools.partial(
    overrides.array_function_dispatch, module='numpy')


__all__ = [
    'select', 'piecewise', 'trim_zeros', 'copy', 'iterable', 'percentile',
    'diff', 'gradient', 'angle', 'unwrap', 'sort_complex', 'flip',
    'rot90', 'extract', 'place', 'vectorize', 'asarray_chkfinite', 'average',
    'bincount', 'digitize', 'cov', 'corrcoef',
    'median', 'sinc', 'hamming', 'hanning', 'bartlett',
    'blackman', 'kaiser', 'trapezoid', 'i0',
    'meshgrid', 'delete', 'insert', 'append', 'interp',
    'quantile'
    ]

# _QuantileMethods is a dictionary listing all the supported methods to
# compute quantile/percentile.
#
# Below virtual_index refers to the index of the element where the percentile
# would be found in the sorted sample.
# When the sample contains exactly the percentile wanted, the virtual_index is
# an integer to the index of this element.
# When the percentile wanted is in between two elements, the virtual_index
# is made of a integer part (a.k.a 'i' or 'left') and a fractional part
# (a.k.a 'g' or 'gamma')
#
# Each method in _QuantileMethods has two properties
# get_virtual_index : Callable
#   The function used to compute the virtual_index.
# fix_gamma : Callable
#   A function used for discrete methods to force the index to a specific value.
_QuantileMethods = {
    # --- HYNDMAN and FAN METHODS
    # Discrete methods
    'inverted_cdf': {
        'get_virtual_index': lambda n, quantiles: _inverted_cdf(n, quantiles),  # noqa: PLW0108
        'fix_gamma': None,  # should never be called
    },
    'averaged_inverted_cdf': {
        'get_virtual_index': lambda n, quantiles: (n * quantiles) - 1,
        'fix_gamma': lambda gamma, _: _get_gamma_mask(
            shape=gamma.shape,
            default_value=1.,
            conditioned_value=0.5,
            where=gamma == 0),
    },
    'closest_observation': {
        'get_virtual_index': lambda n, quantiles: _closest_observation(n, quantiles),  # noqa: PLW0108
        'fix_gamma': None,  # should never be called
    },
    # Continuous methods
    'interpolated_inverted_cdf': {
        'get_virtual_index': lambda n, quantiles:
        _compute_virtual_index(n, quantiles, 0, 1),
        'fix_gamma': lambda gamma, _: gamma,
    },
    'hazen': {
        'get_virtual_index': lambda n, quantiles:
        _compute_virtual_index(n, quantiles, 0.5, 0.5),
        'fix_gamma': lambda gamma, _: gamma,
    },
    'weibull': {
        'get_virtual_index': lambda n, quantiles:
        _compute_virtual_index(n, quantiles, 0, 0),
        'fix_gamma': lambda gamma, _: gamma,
    },
    # Default method.
    # To avoid some rounding issues, `(n-1) * quantiles` is preferred to
    # `_compute_virtual_index(n, quantiles, 1, 1)`.
    # They are mathematically equivalent.
    'linear': {
        'get_virtual_index': lambda n, quantiles: (n - 1) * quantiles,
        'fix_gamma': lambda gamma, _: gamma,
    },
    'median_unbiased': {
        'get_virtual_index': lambda n, quantiles:
        _compute_virtual_index(n, quantiles, 1 / 3.0, 1 / 3.0),
        'fix_gamma': lambda gamma, _: gamma,
    },
    'normal_unbiased': {
        'get_virtual_index': lambda n, quantiles:
        _compute_virtual_index(n, quantiles, 3 / 8.0, 3 / 8.0),
        'fix_gamma': lambda gamma, _: gamma,
    },
    # --- OTHER METHODS
    'lower': {
        'get_virtual_index': lambda n, quantiles: np.floor(
            (n - 1) * quantiles).astype(np.intp),
        'fix_gamma': None,  # should never be called, index dtype is int
    },
    'higher': {
        'get_virtual_index': lambda n, quantiles: np.ceil(
            (n - 1) * quantiles).astype(np.intp),
        'fix_gamma': None,  # should never be called, index dtype is int
    },
    'midpoint': {
        'get_virtual_index': lambda n, quantiles: 0.5 * (
                np.floor((n - 1) * quantiles)
                + np.ceil((n - 1) * quantiles)),
        'fix_gamma': lambda gamma, index: _get_gamma_mask(
            shape=gamma.shape,
            default_value=0.5,
            conditioned_value=0.,
            where=index % 1 == 0),
    },
    'nearest': {
        'get_virtual_index': lambda n, quantiles: np.around(
            (n - 1) * quantiles).astype(np.intp),
        'fix_gamma': None,
        # should never be called, index dtype is int
    }}


def _rot90_dispatcher(m, k=None, axes=None):
    return (m,)


@array_function_dispatch(_rot90_dispatcher)
def rot90(m, k=1, axes=(0, 1)):
    """
    Rotate an array by 90 degrees in the plane specified by axes.

    Rotation direction is from the first towards the second axis.
    This means for a 2D array with the default `k` and `axes`, the
    rotation will be counterclockwise.

    Parameters
    ----------
    m : array_like
        Array of two or more dimensions.
    k : integer
        Number of times the array is rotated by 90 degrees.
    axes : (2,) array_like
        The array is rotated in the plane defined by the axes.
        Axes must be different.

    Returns
    -------
    y : ndarray
        A rotated view of `m`.

    See Also
    --------
    flip : Reverse the order of elements in an array along the given axis.
    fliplr : Flip an array horizontally.
    flipud : Flip an array vertically.

    Notes
    -----
    ``rot90(m, k=1, axes=(1,0))``  is the reverse of
    ``rot90(m, k=1, axes=(0,1))``

    ``rot90(m, k=1, axes=(1,0))`` is equivalent to
    ``rot90(m, k=-1, axes=(0,1))``

    Examples
    --------
    >>> import numpy as np
    >>> m = np.array([[1,2],[3,4]], int)
    >>> m
    array([[1, 2],
           [3, 4]])
    >>> np.rot90(m)
    array([[2, 4],
           [1, 3]])
    >>> np.rot90(m, 2)
    array([[4, 3],
           [2, 1]])
    >>> m = np.arange(8).reshape((2,2,2))
    >>> np.rot90(m, 1, (1,2))
    array([[[1, 3],
            [0, 2]],
           [[5, 7],
            [4, 6]]])

    """
    axes = tuple(axes)
    if len(axes) != 2:
        raise ValueError("len(axes) must be 2.")

    m = asanyarray(m)

    if axes[0] == axes[1] or absolute(axes[0] - axes[1]) == m.ndim:
        raise ValueError("Axes must be different.")

    if (axes[0] >= m.ndim or axes[0] < -m.ndim
        or axes[1] >= m.ndim or axes[1] < -m.ndim):
        raise ValueError(f"Axes={axes} out of range for array of ndim={m.ndim}.")

    k %= 4

    if k == 0:
        return m[:]
    if k == 2:
        return flip(flip(m, axes[0]), axes[1])

    axes_list = arange(0, m.ndim)
    (axes_list[axes[0]], axes_list[axes[1]]) = (axes_list[axes[1]],
                                                axes_list[axes[0]])

    if k == 1:
        return transpose(flip(m, axes[1]), axes_list)
    else:
        # k == 3
        return flip(transpose(m, axes_list), axes[1])


def _flip_dispatcher(m, axis=None):
    return (m,)


@array_function_dispatch(_flip_dispatcher)
def flip(m, axis=None):
    """
    Reverse the order of elements in an array along the given axis.

    The shape of the array is preserved, but the elements are reordered.

    Parameters
    ----------
    m : array_like
        Input array.
    axis : None or int or tuple of ints, optional
         Axis or axes along which to flip over. The default,
         axis=None, will flip over all of the axes of the input array.
         If axis is negative it counts from the last to the first axis.

         If axis is a tuple of ints, flipping is performed on all of the axes
         specified in the tuple.

    Returns
    -------
    out : array_like
        A view of `m` with the entries of axis reversed.  Since a view is
        returned, this operation is done in constant time.

    See Also
    --------
    flipud : Flip an array vertically (axis=0).
    fliplr : Flip an array horizontally (axis=1).

    Notes
    -----
    flip(m, 0) is equivalent to flipud(m).

    flip(m, 1) is equivalent to fliplr(m).

    flip(m, n) corresponds to ``m[...,::-1,...]`` with ``::-1`` at position n.

    flip(m) corresponds to ``m[::-1,::-1,...,::-1]`` with ``::-1`` at all
    positions.

    flip(m, (0, 1)) corresponds to ``m[::-1,::-1,...]`` with ``::-1`` at
    position 0 and position 1.

    Examples
    --------
    >>> import numpy as np
    >>> A = np.arange(8).reshape((2,2,2))
    >>> A
    array([[[0, 1],
            [2, 3]],
           [[4, 5],
            [6, 7]]])
    >>> np.flip(A, 0)
    array([[[4, 5],
            [6, 7]],
           [[0, 1],
            [2, 3]]])
    >>> np.flip(A, 1)
    array([[[2, 3],
            [0, 1]],
           [[6, 7],
            [4, 5]]])
    >>> np.flip(A)
    array([[[7, 6],
            [5, 4]],
           [[3, 2],
            [1, 0]]])
    >>> np.flip(A, (0, 2))
    array([[[5, 4],
            [7, 6]],
           [[1, 0],
            [3, 2]]])
    >>> rng = np.random.default_rng()
    >>> A = rng.normal(size=(3,4,5))
    >>> np.all(np.flip(A,2) == A[:,:,::-1,...])
    True
    """
    if not hasattr(m, 'ndim'):
        m = asarray(m)
    if axis is None:
        indexer = (np.s_[::-1],) * m.ndim
    else:
        axis = _nx.normalize_axis_tuple(axis, m.ndim)
        indexer = [np.s_[:]] * m.ndim
        for ax in axis:
            indexer[ax] = np.s_[::-1]
        indexer = tuple(indexer)
    return m[indexer]


@set_module('numpy')
def iterable(y):
    """
    Check whether or not an object can be iterated over.

    Parameters
    ----------
    y : object
      Input object.

    Returns
    -------
    b : bool
      Return ``True`` if the object has an iterator method or is a
      sequence and ``False`` otherwise.


    Examples
    --------
    >>> import numpy as np
    >>> np.iterable([1, 2, 3])
    True
    >>> np.iterable(2)
    False

    Notes
    -----
    In most cases, the results of ``np.iterable(obj)`` are consistent with
    ``isinstance(obj, collections.abc.Iterable)``. One notable exception is
    the treatment of 0-dimensional arrays::

        >>> from collections.abc import Iterable
        >>> a = np.array(1.0)  # 0-dimensional numpy array
        >>> isinstance(a, Iterable)
        True
        >>> np.iterable(a)
        False

    """
    try:
        iter(y)
    except TypeError:
        return False
    return True


def _weights_are_valid(weights, a, axis):
    """Validate weights array.

    We assume, weights is not None.
    """
    wgt = np.asanyarray(weights)

    # Sanity checks
    if a.shape != wgt.shape:
        if axis is None:
            raise TypeError(
                "Axis must be specified when shapes of a and weights "
                "differ.")
        if wgt.shape != tuple(a.shape[ax] for ax in axis):
            raise ValueError(
                "Shape of weights must be consistent with "
                "shape of a along specified axis.")

        # setup wgt to broadcast along axis
        wgt = wgt.transpose(np.argsort(axis))
        wgt = wgt.reshape(tuple((s if ax in axis else 1)
                                for ax, s in enumerate(a.shape)))
    return wgt


def _average_dispatcher(a, axis=None, weights=None, returned=None, *,
                        keepdims=None):
    return (a, weights)


@array_function_dispatch(_average_dispatcher)
def average(a, axis=None, weights=None, returned=False, *,
            keepdims=np._NoValue):
    """
    Compute the weighted average along the specified axis.

    Parameters
    ----------
    a : array_like
        Array containing data to be averaged. If `a` is not an array, a
        conversion is attempted.
    axis : None or int or tuple of ints, optional
        Axis or axes along which to average `a`.  The default,
        `axis=None`, will average over all of the elements of the input array.
        If axis is negative it counts from the last to the first axis.
        If axis is a tuple of ints, averaging is performed on all of the axes
        specified in the tuple instead of a single axis or all the axes as
        before.
    weights : array_like, optional
        An array of weights associated with the values in `a`. Each value in
        `a` contributes to the average according to its associated weight.
        The array of weights must be the same shape as `a` if no axis is
        specified, otherwise the weights must have dimensions and shape
        consistent with `a` along the specified axis.
        If `weights=None`, then all data in `a` are assumed to have a
        weight equal to one.
        The calculation is::

            avg = sum(a * weights) / sum(weights)

        where the sum is over all included elements.
        The only constraint on the values of `weights` is that `sum(weights)`
        must not be 0.
    returned : bool, optional
        Default is `False`. If `True`, the tuple (`average`, `sum_of_weights`)
        is returned, otherwise only the average is returned.
        If `weights=None`, `sum_of_weights` is equivalent to the number of
        elements over which the average is taken.
    keepdims : bool, optional
        If this is set to True, the axes which are reduced are left
        in the result as dimensions with size one. With this option,
        the result will broadcast correctly against the original `a`.
        *Note:* `keepdims` will not work with instances of `numpy.matrix`
        or other classes whose methods do not support `keepdims`.

        .. versionadded:: 1.23.0

    Returns
    -------
    retval, [sum_of_weights] : array_type or double
        Return the average along the specified axis. When `returned` is `True`,
        return a tuple with the average as the first element and the sum
        of the weights as the second element. `sum_of_weights` is of the
        same type as `retval`. The result dtype follows a general pattern.
        If `weights` is None, the result dtype will be that of `a` , or ``float64``
        if `a` is integral. Otherwise, if `weights` is not None and `a` is non-
        integral, the result type will be the type of lowest precision capable of
        representing values of both `a` and `weights`. If `a` happens to be
        integral, the previous rules still applies but the result dtype will
        at least be ``float64``.

    Raises
    ------
    ZeroDivisionError
        When all weights along axis are zero. See `numpy.ma.average` for a
        version robust to this type of error.
    TypeError
        When `weights` does not have the same shape as `a`, and `axis=None`.
    ValueError
        When `weights` does not have dimensions and shape consistent with `a`
        along specified `axis`.

    See Also
    --------
    mean

    ma.average : average for masked arrays -- useful if your data contains
                 "missing" values
    numpy.result_type : Returns the type that results from applying the
                        numpy type promotion rules to the arguments.

    Examples
    --------
    >>> import numpy as np
    >>> data = np.arange(1, 5)
    >>> data
    array([1, 2, 3, 4])
    >>> np.average(data)
    2.5
    >>> np.average(np.arange(1, 11), weights=np.arange(10, 0, -1))
    4.0

    >>> data = np.arange(6).reshape((3, 2))
    >>> data
    array([[0, 1],
           [2, 3],
           [4, 5]])
    >>> np.average(data, axis=1, weights=[1./4, 3./4])
    array([0.75, 2.75, 4.75])
    >>> np.average(data, weights=[1./4, 3./4])
    Traceback (most recent call last):
        ...
    TypeError: Axis must be specified when shapes of a and weights differ.

    With ``keepdims=True``, the following result has shape (3, 1).

    >>> np.average(data, axis=1, keepdims=True)
    array([[0.5],
           [2.5],
           [4.5]])

    >>> data = np.arange(8).reshape((2, 2, 2))
    >>> data
    array([[[0, 1],
            [2, 3]],
           [[4, 5],
            [6, 7]]])
    >>> np.average(data, axis=(0, 1), weights=[[1./4, 3./4], [1., 1./2]])
    array([3.4, 4.4])
    >>> np.average(data, axis=0, weights=[[1./4, 3./4], [1., 1./2]])
    Traceback (most recent call last):
        ...
    ValueError: Shape of weights must be consistent
    with shape of a along specified axis.
    """
    a = np.asanyarray(a)

    if axis is not None:
        axis = _nx.normalize_axis_tuple(axis, a.ndim, argname="axis")

    if keepdims is np._NoValue:
        # Don't pass on the keepdims argument if one wasn't given.
        keepdims_kw = {}
    else:
        keepdims_kw = {'keepdims': keepdims}

    if weights is None:
        avg = a.mean(axis, **keepdims_kw)
        avg_as_array = np.asanyarray(avg)
        scl = avg_as_array.dtype.type(a.size / avg_as_array.size)
    else:
        wgt = _weights_are_valid(weights=weights, a=a, axis=axis)

        if issubclass(a.dtype.type, (np.integer, np.bool)):
            result_dtype = np.result_type(a.dtype, wgt.dtype, 'f8')
        else:
            result_dtype = np.result_type(a.dtype, wgt.dtype)

        scl = wgt.sum(axis=axis, dtype=result_dtype, **keepdims_kw)
        if np.any(scl == 0.0):
            raise ZeroDivisionError(
                "Weights sum to zero, can't be normalized")

        avg = avg_as_array = np.multiply(a, wgt,
                          dtype=result_dtype).sum(axis, **keepdims_kw) / scl

    if returned:
        if scl.shape != avg_as_array.shape:
            scl = np.broadcast_to(scl, avg_as_array.shape).copy()
        return avg, scl
    else:
        return avg


@set_module('numpy')
def asarray_chkfinite(a, dtype=None, order=None):
    """Convert the input to an array, checking for NaNs or Infs.

    Parameters
    ----------
    a : array_like
        Input data, in any form that can be converted to an array.  This
        includes lists, lists of tuples, tuples, tuples of tuples, tuples
        of lists and ndarrays.  Success requires no NaNs or Infs.
    dtype : data-type, optional
        By default, the data-type is inferred from the input data.
    order : {'C', 'F', 'A', 'K'}, optional
        The memory layout of the output.
        'C' gives a row-major layout (C-style),
        'F' gives a column-major layout (Fortran-style).
        'C' and 'F' will copy if needed to ensure the output format.
        'A' (any) is equivalent to 'F' if input a is non-contiguous or
        Fortran-contiguous, otherwise, it is equivalent to 'C'.
        Unlike 'C' or 'F', 'A' does not ensure that the result is contiguous.
        'K' (keep) preserves the input order for the output.
        'C' is the default.

    Returns
    -------
    out : ndarray
        Array interpretation of `a`.  No copy is performed if the input
        is already an ndarray.  If `a` is a subclass of ndarray, a base
        class ndarray is returned.

    Raises
    ------
    ValueError
        Raises ValueError if `a` contains NaN (Not a Number) or Inf (Infinity).

    See Also
    --------
    asarray : Create and array.
    asanyarray : Similar function which passes through subclasses.
    ascontiguousarray : Convert input to a contiguous array.
    asfortranarray : Convert input to an ndarray with column-major
                     memory order.
    fromiter : Create an array from an iterator.
    fromfunction : Construct an array by executing a function on grid
                   positions.

    Examples
    --------
    >>> import numpy as np

    Convert a list into an array. If all elements are finite, then
    ``asarray_chkfinite`` is identical to ``asarray``.

    >>> a = [1, 2]
    >>> np.asarray_chkfinite(a, dtype=float)
    array([1., 2.])

    Raises ValueError if array_like contains Nans or Infs.

    >>> a = [1, 2, np.inf]
    >>> try:
    ...     np.asarray_chkfinite(a)
    ... except ValueError:
    ...     print('ValueError')
    ...
    ValueError

    """
    a = asarray(a, dtype=dtype, order=order)
    if a.dtype.char in typecodes['AllFloat'] and not np.isfinite(a).all():
        raise ValueError(
            "array must not contain infs or NaNs")
    return a


def _piecewise_dispatcher(x, condlist, funclist, *args, **kw):
    yield x
    # support the undocumented behavior of allowing scalars
    if np.iterable(condlist):
        yield from condlist


@array_function_dispatch(_piecewise_dispatcher)
def piecewise(x, condlist, funclist, *args, **kw):
    """
    Evaluate a piecewise-defined function.

    Given a set of conditions and corresponding functions, evaluate each
    function on the input data wherever its condition is true.

    Parameters
    ----------
    x : ndarray or scalar
        The input domain.
    condlist : list of bool arrays or bool scalars
        Each boolean array corresponds to a function in `funclist`.  Wherever
        `condlist[i]` is True, `funclist[i](x)` is used as the output value.

        Each boolean array in `condlist` selects a piece of `x`,
        and should therefore be of the same shape as `x`.

        The length of `condlist` must correspond to that of `funclist`.
        If one extra function is given, i.e. if
        ``len(funclist) == len(condlist) + 1``, then that extra function
        is the default value, used wherever all conditions are false.
    funclist : list of callables, f(x,*args,**kw), or scalars
        Each function is evaluated over `x` wherever its corresponding
        condition is True.  It should take a 1d array as input and give a 1d
        array or a scalar value as output.  If, instead of a callable,
        a scalar is provided then a constant function (``lambda x: scalar``) is
        assumed.
    args : tuple, optional
        Any further arguments given to `piecewise` are passed to the functions
        upon execution, i.e., if called ``piecewise(..., ..., 1, 'a')``, then
        each function is called as ``f(x, 1, 'a')``.
    kw : dict, optional
        Keyword arguments used in calling `piecewise` are passed to the
        functions upon execution, i.e., if called
        ``piecewise(..., ..., alpha=1)``, then each function is called as
        ``f(x, alpha=1)``.

    Returns
    -------
    out : ndarray
        The output is the same shape and type as x and is found by
        calling the functions in `funclist` on the appropriate portions of `x`,
        as defined by the boolean arrays in `condlist`.  Portions not covered
        by any condition have a default value of 0.


    See Also
    --------
    choose, select, where

    Notes
    -----
    This is similar to choose or select, except that functions are
    evaluated on elements of `x` that satisfy the corresponding condition from
    `condlist`.

    The result is::

            |--
            |funclist[0](x[condlist[0]])
      out = |funclist[1](x[condlist[1]])
            |...
            |funclist[n2](x[condlist[n2]])
            |--

    Examples
    --------
    >>> import numpy as np

    Define the signum function, which is -1 for ``x < 0`` and +1 for ``x >= 0``.

    >>> x = np.linspace(-2.5, 2.5, 6)
    >>> np.piecewise(x, [x < 0, x >= 0], [-1, 1])
    array([-1., -1., -1.,  1.,  1.,  1.])

    Define the absolute value, which is ``-x`` for ``x <0`` and ``x`` for
    ``x >= 0``.

    >>> np.piecewise(x, [x < 0, x >= 0], [lambda x: -x, lambda x: x])
    array([2.5,  1.5,  0.5,  0.5,  1.5,  2.5])

    Apply the same function to a scalar value.

    >>> y = -2
    >>> np.piecewise(y, [y < 0, y >= 0], [lambda x: -x, lambda x: x])
    array(2)

    """
    x = asanyarray(x)
    n2 = len(funclist)

    # undocumented: single condition is promoted to a list of one condition
    if isscalar(condlist) or (
            not isinstance(condlist[0], (list, ndarray)) and x.ndim != 0):
        condlist = [condlist]

    condlist = asarray(condlist, dtype=bool)
    n = len(condlist)

    if n == n2 - 1:  # compute the "otherwise" condition.
        condelse = ~np.any(condlist, axis=0, keepdims=True)
        condlist = np.concatenate([condlist, condelse], axis=0)
        n += 1
    elif n != n2:
        raise ValueError(
            f"with {n} condition(s), either {n} or {n + 1} functions are expected"
        )

    y = zeros_like(x)
    for cond, func in zip(condlist, funclist):
        if not isinstance(func, collections.abc.Callable):
            y[cond] = func
        else:
            vals = x[cond]
            if vals.size > 0:
                y[cond] = func(vals, *args, **kw)

    return y


def _select_dispatcher(condlist, choicelist, default=None):
    yield from condlist
    yield from choicelist


@array_function_dispatch(_select_dispatcher)
def select(condlist, choicelist, default=0):
    """
    Return an array drawn from elements in choicelist, depending on conditions.

    Parameters
    ----------
    condlist : list of bool ndarrays
        The list of conditions which determine from which array in `choicelist`
        the output elements are taken. When multiple conditions are satisfied,
        the first one encountered in `condlist` is used.
    choicelist : list of ndarrays
        The list of arrays from which the output elements are taken. It has
        to be of the same length as `condlist`.
    default : scalar, optional
        The element inserted in `output` when all conditions evaluate to False.

    Returns
    -------
    output : ndarray
        The output at position m is the m-th element of the array in
        `choicelist` where the m-th element of the corresponding array in
        `condlist` is True.

    See Also
    --------
    where : Return elements from one of two arrays depending on condition.
    take, choose, compress, diag, diagonal

    Examples
    --------
    >>> import numpy as np

    Beginning with an array of integers from 0 to 5 (inclusive),
    elements less than ``3`` are negated, elements greater than ``3``
    are squared, and elements not meeting either of these conditions
    (exactly ``3``) are replaced with a `default` value of ``42``.

    >>> x = np.arange(6)
    >>> condlist = [x<3, x>3]
    >>> choicelist = [-x, x**2]
    >>> np.select(condlist, choicelist, 42)
    array([ 0,  -1,  -2, 42, 16, 25])

    When multiple conditions are satisfied, the first one encountered in
    `condlist` is used.

    >>> condlist = [x<=4, x>3]
    >>> choicelist = [x, x**2]
    >>> np.select(condlist, choicelist, 55)
    array([ 0,  1,  2,  3,  4, 25])

    """
    # Check the size of condlist and choicelist are the same, or abort.
    if len(condlist) != len(choicelist):
        raise ValueError(
            'list of cases must be same length as list of conditions')

    # Now that the dtype is known, handle the deprecated select([], []) case
    if len(condlist) == 0:
        raise ValueError("select with an empty condition list is not possible")

    # TODO: This preserves the Python int, float, complex manually to get the
    #       right `result_type` with NEP 50.  Most likely we will grow a better
    #       way to spell this (and this can be replaced).
    choicelist = [
        choice if type(choice) in (int, float, complex) else np.asarray(choice)
        for choice in choicelist]
    choicelist.append(default if type(default) in (int, float, complex)
                      else np.asarray(default))

    try:
        dtype = np.result_type(*choicelist)
    except TypeError as e:
        msg = f'Choicelist and default value do not have a common dtype: {e}'
        raise TypeError(msg) from None

    # Convert conditions to arrays and broadcast conditions and choices
    # as the shape is needed for the result. Doing it separately optimizes
    # for example when all choices are scalars.
    condlist = np.broadcast_arrays(*condlist)
    choicelist = np.broadcast_arrays(*choicelist)

    # If cond array is not an ndarray in boolean format or scalar bool, abort.
    for i, cond in enumerate(condlist):
        if cond.dtype.type is not np.bool:
            raise TypeError(
                f'invalid entry {i} in condlist: should be boolean ndarray')

    if choicelist[0].ndim == 0:
        # This may be common, so avoid the call.
        result_shape = condlist[0].shape
    else:
        result_shape = np.broadcast_arrays(condlist[0], choicelist[0])[0].shape

    result = np.full(result_shape, choicelist[-1], dtype)

    # Use np.copyto to burn each choicelist array onto result, using the
    # corresponding condlist as a boolean mask. This is done in reverse
    # order since the first choice should take precedence.
    choicelist = choicelist[-2::-1]
    condlist = condlist[::-1]
    for choice, cond in zip(choicelist, condlist):
        np.copyto(result, choice, where=cond)

    return result


def _copy_dispatcher(a, order=None, subok=None):
    return (a,)


@array_function_dispatch(_copy_dispatcher)
def copy(a, order='K', subok=False):
    """
    Return an array copy of the given object.

    Parameters
    ----------
    a : array_like
        Input data.
    order : {'C', 'F', 'A', 'K'}, optional
        Controls the memory layout of the copy. 'C' means C-order,
        'F' means F-order, 'A' means 'F' if `a` is Fortran contiguous,
        'C' otherwise. 'K' means match the layout of `a` as closely
        as possible. (Note that this function and :meth:`ndarray.copy` are very
        similar, but have different default values for their order=
        arguments.)
    subok : bool, optional
        If True, then sub-classes will be passed-through, otherwise the
        returned array will be forced to be a base-class array (defaults to False).

    Returns
    -------
    arr : ndarray
        Array interpretation of `a`.

    See Also
    --------
    ndarray.copy : Preferred method for creating an array copy

    Notes
    -----
    This is equivalent to:

    >>> np.array(a, copy=True)  #doctest: +SKIP

    The copy made of the data is shallow, i.e., for arrays with object dtype,
    the new array will point to the same objects.
    See Examples from `ndarray.copy`.

    Examples
    --------
    >>> import numpy as np

    Create an array x, with a reference y and a copy z:

    >>> x = np.array([1, 2, 3])
    >>> y = x
    >>> z = np.copy(x)

    Note that, when we modify x, y changes, but not z:

    >>> x[0] = 10
    >>> x[0] == y[0]
    True
    >>> x[0] == z[0]
    False

    Note that, np.copy clears previously set WRITEABLE=False flag.

    >>> a = np.array([1, 2, 3])
    >>> a.flags["WRITEABLE"] = False
    >>> b = np.copy(a)
    >>> b.flags["WRITEABLE"]
    True
    >>> b[0] = 3
    >>> b
    array([3, 2, 3])
    """
    return array(a, order=order, subok=subok, copy=True)

# Basic operations


def _gradient_dispatcher(f, *varargs, axis=None, edge_order=None):
    yield f
    yield from varargs


@array_function_dispatch(_gradient_dispatcher)
def gradient(f, *varargs, axis=None, edge_order=1):
    """
    Return the gradient of an N-dimensional array.

    The gradient is computed using second order accurate central differences
    in the interior points and either first or second order accurate one-sides
    (forward or backwards) differences at the boundaries.
    The returned gradient hence has the same shape as the input array.

    Parameters
    ----------
    f : array_like
        An N-dimensional array containing samples of a scalar function.
    varargs : list of scalar or array, optional
        Spacing between f values. Default unitary spacing for all dimensions.
        Spacing can be specified using:

        1. single scalar to specify a sample distance for all dimensions.
        2. N scalars to specify a constant sample distance for each dimension.
           i.e. `dx`, `dy`, `dz`, ...
        3. N arrays to specify the coordinates of the values along each
           dimension of F. The length of the array must match the size of
           the corresponding dimension
        4. Any combination of N scalars/arrays with the meaning of 2. and 3.

        If `axis` is given, the number of varargs must equal the number of axes
        specified in the axis parameter.
        Default: 1. (see Examples below).

    edge_order : {1, 2}, optional
        Gradient is calculated using N-th order accurate differences
        at the boundaries. Default: 1.
    axis : None or int or tuple of ints, optional
        Gradient is calculated only along the given axis or axes
        The default (axis = None) is to calculate the gradient for all the axes
        of the input array. axis may be negative, in which case it counts from
        the last to the first axis.

    Returns
    -------
    gradient : ndarray or tuple of ndarray
        A tuple of ndarrays (or a single ndarray if there is only one
        dimension) corresponding to the derivatives of f with respect
        to each dimension. Each derivative has the same shape as f.

    Examples
    --------
    >>> import numpy as np
    >>> f = np.array([1, 2, 4, 7, 11, 16])
    >>> np.gradient(f)
    array([1. , 1.5, 2.5, 3.5, 4.5, 5. ])
    >>> np.gradient(f, 2)
    array([0.5 ,  0.75,  1.25,  1.75,  2.25,  2.5 ])

    Spacing can be also specified with an array that represents the coordinates
    of the values F along the dimensions.
    For instance a uniform spacing:

    >>> x = np.arange(f.size)
    >>> np.gradient(f, x)
    array([1. ,  1.5,  2.5,  3.5,  4.5,  5. ])

    Or a non uniform one:

    >>> x = np.array([0., 1., 1.5, 3.5, 4., 6.])
    >>> np.gradient(f, x)
    array([1. ,  3. ,  3.5,  6.7,  6.9,  2.5])

    For two dimensional arrays, the return will be two arrays ordered by
    axis. In this example the first array stands for the gradient in
    rows and the second one in columns direction:

    >>> np.gradient(np.array([[1, 2, 6], [3, 4, 5]]))
    (array([[ 2.,  2., -1.],
            [ 2.,  2., -1.]]),
     array([[1. , 2.5, 4. ],
            [1. , 1. , 1. ]]))

    In this example the spacing is also specified:
    uniform for axis=0 and non uniform for axis=1

    >>> dx = 2.
    >>> y = [1., 1.5, 3.5]
    >>> np.gradient(np.array([[1, 2, 6], [3, 4, 5]]), dx, y)
    (array([[ 1. ,  1. , -0.5],
            [ 1. ,  1. , -0.5]]),
     array([[2. , 2. , 2. ],
            [2. , 1.7, 0.5]]))

    It is possible to specify how boundaries are treated using `edge_order`

    >>> x = np.array([0, 1, 2, 3, 4])
    >>> f = x**2
    >>> np.gradient(f, edge_order=1)
    array([1.,  2.,  4.,  6.,  7.])
    >>> np.gradient(f, edge_order=2)
    array([0., 2., 4., 6., 8.])

    The `axis` keyword can be used to specify a subset of axes of which the
    gradient is calculated

    >>> np.gradient(np.array([[1, 2, 6], [3, 4, 5]]), axis=0)
    array([[ 2.,  2., -1.],
           [ 2.,  2., -1.]])

    The `varargs` argument defines the spacing between sample points in the
    input array. It can take two forms:

    1. An array, specifying coordinates, which may be unevenly spaced:

    >>> x = np.array([0., 2., 3., 6., 8.])
    >>> y = x ** 2
    >>> np.gradient(y, x, edge_order=2)
    array([ 0.,  4.,  6., 12., 16.])

    2. A scalar, representing the fixed sample distance:

    >>> dx = 2
    >>> x = np.array([0., 2., 4., 6., 8.])
    >>> y = x ** 2
    >>> np.gradient(y, dx, edge_order=2)
    array([ 0.,  4.,  8., 12., 16.])

    It's possible to provide different data for spacing along each dimension.
    The number of arguments must match the number of dimensions in the input
    data.

    >>> dx = 2
    >>> dy = 3
    >>> x = np.arange(0, 6, dx)
    >>> y = np.arange(0, 9, dy)
    >>> xs, ys = np.meshgrid(x, y)
    >>> zs = xs + 2 * ys
    >>> np.gradient(zs, dy, dx)  # Passing two scalars
    (array([[2., 2., 2.],
            [2., 2., 2.],
            [2., 2., 2.]]),
     array([[1., 1., 1.],
            [1., 1., 1.],
            [1., 1., 1.]]))

    Mixing scalars and arrays is also allowed:

    >>> np.gradient(zs, y, dx)  # Passing one array and one scalar
    (array([[2., 2., 2.],
            [2., 2., 2.],
            [2., 2., 2.]]),
     array([[1., 1., 1.],
            [1., 1., 1.],
            [1., 1., 1.]]))

    Notes
    -----
    Assuming that :math:`f\\in C^{3}` (i.e., :math:`f` has at least 3 continuous
    derivatives) and let :math:`h_{*}` be a non-homogeneous stepsize, we
    minimize the "consistency error" :math:`\\eta_{i}` between the true gradient
    and its estimate from a linear combination of the neighboring grid-points:

    .. math::

        \\eta_{i} = f_{i}^{\\left(1\\right)} -
                    \\left[ \\alpha f\\left(x_{i}\\right) +
                            \\beta f\\left(x_{i} + h_{d}\\right) +
                            \\gamma f\\left(x_{i}-h_{s}\\right)
                    \\right]

    By substituting :math:`f(x_{i} + h_{d})` and :math:`f(x_{i} - h_{s})`
    with their Taylor series expansion, this translates into solving
    the following the linear system:

    .. math::

        \\left\\{
            \\begin{array}{r}
                \\alpha+\\beta+\\gamma=0 \\\\
                \\beta h_{d}-\\gamma h_{s}=1 \\\\
                \\beta h_{d}^{2}+\\gamma h_{s}^{2}=0
            \\end{array}
        \\right.

    The resulting approximation of :math:`f_{i}^{(1)}` is the following:

    .. math::

        \\hat f_{i}^{(1)} =
            \\frac{
                h_{s}^{2}f\\left(x_{i} + h_{d}\\right)
                + \\left(h_{d}^{2} - h_{s}^{2}\\right)f\\left(x_{i}\\right)
                - h_{d}^{2}f\\left(x_{i}-h_{s}\\right)}
                { h_{s}h_{d}\\left(h_{d} + h_{s}\\right)}
            + \\mathcal{O}\\left(\\frac{h_{d}h_{s}^{2}
                                + h_{s}h_{d}^{2}}{h_{d}
                                + h_{s}}\\right)

    It is worth noting that if :math:`h_{s}=h_{d}`
    (i.e., data are evenly spaced)
    we find the standard second order approximation:

    .. math::

        \\hat f_{i}^{(1)}=
            \\frac{f\\left(x_{i+1}\\right) - f\\left(x_{i-1}\\right)}{2h}
            + \\mathcal{O}\\left(h^{2}\\right)

    With a similar procedure the forward/backward approximations used for
    boundaries can be derived.

    References
    ----------
    .. [1]  Quarteroni A., Sacco R., Saleri F. (2007) Numerical Mathematics
            (Texts in Applied Mathematics). New York: Springer.
    .. [2]  Durran D. R. (1999) Numerical Methods for Wave Equations
            in Geophysical Fluid Dynamics. New York: Springer.
    .. [3]  Fornberg B. (1988) Generation of Finite Difference Formulas on
            Arbitrarily Spaced Grids,
            Mathematics of Computation 51, no. 184 : 699-706.
            `PDF <https://www.ams.org/journals/mcom/1988-51-184/
            S0025-5718-1988-0935077-0/S0025-5718-1988-0935077-0.pdf>`_.
    """
    f = np.asanyarray(f)
    N = f.ndim  # number of dimensions

    if axis is None:
        axes = tuple(range(N))
    else:
        axes = _nx.normalize_axis_tuple(axis, N)

    len_axes = len(axes)
    n = len(varargs)
    if n == 0:
        # no spacing argument - use 1 in all axes
        dx = [1.0] * len_axes
    elif n == 1 and np.ndim(varargs[0]) == 0:
        # single scalar for all axes
        dx = varargs * len_axes
    elif n == len_axes:
        # scalar or 1d array for each axis
        dx = list(varargs)
        for i, distances in enumerate(dx):
            distances = np.asanyarray(distances)
            if distances.ndim == 0:
                continue
            elif distances.ndim != 1:
                raise ValueError("distances must be either scalars or 1d")
            if len(distances) != f.shape[axes[i]]:
                raise ValueError("when 1d, distances must match "
                                 "the length of the corresponding dimension")
            if np.issubdtype(distances.dtype, np.integer):
                # Convert numpy integer types to float64 to avoid modular
                # arithmetic in np.diff(distances).
                distances = distances.astype(np.float64)
            diffx = np.diff(distances)
            # if distances are constant reduce to the scalar case
            # since it brings a consistent speedup
            if (diffx == diffx[0]).all():
                diffx = diffx[0]
            dx[i] = diffx
    else:
        raise TypeError("invalid number of arguments")

    if edge_order > 2:
        raise ValueError("'edge_order' greater than 2 not supported")

    # use central differences on interior and one-sided differences on the
    # endpoints. This preserves second order-accuracy over the full domain.

    outvals = []

    # create slice objects --- initially all are [:, :, ..., :]
    slice1 = [slice(None)] * N
    slice2 = [slice(None)] * N
    slice3 = [slice(None)] * N
    slice4 = [slice(None)] * N

    otype = f.dtype
    if otype.type is np.datetime64:
        # the timedelta dtype with the same unit information
        otype = np.dtype(otype.name.replace('datetime', 'timedelta'))
        # view as timedelta to allow addition
        f = f.view(otype)
    elif otype.type is np.timedelta64:
        pass
    elif np.issubdtype(otype, np.inexact):
        pass
    else:
        # All other types convert to floating point.
        # First check if f is a numpy integer type; if so, convert f to float64
        # to avoid modular arithmetic when computing the changes in f.
        if np.issubdtype(otype, np.integer):
            f = f.astype(np.float64)
        otype = np.float64

    for axis, ax_dx in zip(axes, dx):
        if f.shape[axis] < edge_order + 1:
            raise ValueError(
                "Shape of array too small to calculate a numerical gradient, "
                "at least (edge_order + 1) elements are required.")
        # result allocation
        out = np.empty_like(f, dtype=otype)

        # spacing for the current axis
        uniform_spacing = np.ndim(ax_dx) == 0

        # Numerical differentiation: 2nd order interior
        slice1[axis] = slice(1, -1)
        slice2[axis] = slice(None, -2)
        slice3[axis] = slice(1, -1)
        slice4[axis] = slice(2, None)

        if uniform_spacing:
            out[tuple(slice1)] = (f[tuple(slice4)] - f[tuple(slice2)]) / (2. * ax_dx)
        else:
            dx1 = ax_dx[0:-1]
            dx2 = ax_dx[1:]
            a = -(dx2) / (dx1 * (dx1 + dx2))
            b = (dx2 - dx1) / (dx1 * dx2)
            c = dx1 / (dx2 * (dx1 + dx2))
            # fix the shape for broadcasting
            shape = np.ones(N, dtype=int)
            shape[axis] = -1

            a = a.reshape(shape)
            b = b.reshape(shape)
            c = c.reshape(shape)
            # 1D equivalent -- out[1:-1] = a * f[:-2] + b * f[1:-1] + c * f[2:]
            out[tuple(slice1)] = a * f[tuple(slice2)] + b * f[tuple(slice3)] \
                                                + c * f[tuple(slice4)]

        # Numerical differentiation: 1st order edges
        if edge_order == 1:
            slice1[axis] = 0
            slice2[axis] = 1
            slice3[axis] = 0
            dx_0 = ax_dx if uniform_spacing else ax_dx[0]
            # 1D equivalent -- out[0] = (f[1] - f[0]) / (x[1] - x[0])
            out[tuple(slice1)] = (f[tuple(slice2)] - f[tuple(slice3)]) / dx_0

            slice1[axis] = -1
            slice2[axis] = -1
            slice3[axis] = -2
            dx_n = ax_dx if uniform_spacing else ax_dx[-1]
            # 1D equivalent -- out[-1] = (f[-1] - f[-2]) / (x[-1] - x[-2])
            out[tuple(slice1)] = (f[tuple(slice2)] - f[tuple(slice3)]) / dx_n

        # Numerical differentiation: 2nd order edges
        else:
            slice1[axis] = 0
            slice2[axis] = 0
            slice3[axis] = 1
            slice4[axis] = 2
            if uniform_spacing:
                a = -1.5 / ax_dx
                b = 2. / ax_dx
                c = -0.5 / ax_dx
            else:
                dx1 = ax_dx[0]
                dx2 = ax_dx[1]
                a = -(2. * dx1 + dx2) / (dx1 * (dx1 + dx2))
                b = (dx1 + dx2) / (dx1 * dx2)
                c = - dx1 / (dx2 * (dx1 + dx2))
            # 1D equivalent -- out[0] = a * f[0] + b * f[1] + c * f[2]
            out[tuple(slice1)] = a * f[tuple(slice2)] + b * f[tuple(slice3)] \
                                                        + c * f[tuple(slice4)]

            slice1[axis] = -1
            slice2[axis] = -3
            slice3[axis] = -2
            slice4[axis] = -1
            if uniform_spacing:
                a = 0.5 / ax_dx
                b = -2. / ax_dx
                c = 1.5 / ax_dx
            else:
                dx1 = ax_dx[-2]
                dx2 = ax_dx[-1]
                a = (dx2) / (dx1 * (dx1 + dx2))
                b = - (dx2 + dx1) / (dx1 * dx2)
                c = (2. * dx2 + dx1) / (dx2 * (dx1 + dx2))
            # 1D equivalent -- out[-1] = a * f[-3] + b * f[-2] + c * f[-1]
            out[tuple(slice1)] = a * f[tuple(slice2)] + b * f[tuple(slice3)] \
                                                        + c * f[tuple(slice4)]

        outvals.append(out)

        # reset the slice object in this dimension to ":"
        slice1[axis] = slice(None)
        slice2[axis] = slice(None)
        slice3[axis] = slice(None)
        slice4[axis] = slice(None)

    if len_axes == 1:
        return outvals[0]
    return tuple(outvals)


def _diff_dispatcher(a, n=None, axis=None, prepend=None, append=None):
    return (a, prepend, append)


@array_function_dispatch(_diff_dispatcher)
def diff(a, n=1, axis=-1, prepend=np._NoValue, append=np._NoValue):
    """
    Calculate the n-th discrete difference along the given axis.

    The first difference is given by ``out[i] = a[i+1] - a[i]`` along
    the given axis, higher differences are calculated by using `diff`
    recursively.

    Parameters
    ----------
    a : array_like
        Input array
    n : int, optional
        The number of times values are differenced. If zero, the input
        is returned as-is.
    axis : int, optional
        The axis along which the difference is taken, default is the
        last axis.
    prepend, append : array_like, optional
        Values to prepend or append to `a` along axis prior to
        performing the difference.  Scalar values are expanded to
        arrays with length 1 in the direction of axis and the shape
        of the input array in along all other axes.  Otherwise the
        dimension and shape must match `a` except along axis.

    Returns
    -------
    diff : ndarray
        The n-th differences. The shape of the output is the same as `a`
        except along `axis` where the dimension is smaller by `n`. The
        type of the output is the same as the type of the difference
        between any two elements of `a`. This is the same as the type of
        `a` in most cases. A notable exception is `datetime64`, which
        results in a `timedelta64` output array.

    See Also
    --------
    gradient, ediff1d, cumsum

    Notes
    -----
    Type is preserved for boolean arrays, so the result will contain
    `False` when consecutive elements are the same and `True` when they
    differ.

    For unsigned integer arrays, the results will also be unsigned. This
    should not be surprising, as the result is consistent with
    calculating the difference directly:

    >>> u8_arr = np.array([1, 0], dtype=np.uint8)
    >>> np.diff(u8_arr)
    array([255], dtype=uint8)
    >>> u8_arr[1,...] - u8_arr[0,...]
    np.uint8(255)

    If this is not desirable, then the array should be cast to a larger
    integer type first:

    >>> i16_arr = u8_arr.astype(np.int16)
    >>> np.diff(i16_arr)
    array([-1], dtype=int16)

    Examples
    --------
    >>> import numpy as np
    >>> x = np.array([1, 2, 4, 7, 0])
    >>> np.diff(x)
    array([ 1,  2,  3, -7])
    >>> np.diff(x, n=2)
    array([  1,   1, -10])

    >>> x = np.array([[1, 3, 6, 10], [0, 5, 6, 8]])
    >>> np.diff(x)
    array([[2, 3, 4],
           [5, 1, 2]])
    >>> np.diff(x, axis=0)
    array([[-1,  2,  0, -2]])

    >>> x = np.arange('1066-10-13', '1066-10-16', dtype=np.datetime64)
    >>> np.diff(x)
    array([1, 1], dtype='timedelta64[D]')

    """
    if n == 0:
        return a
    if n < 0:
        raise ValueError(
            "order must be non-negative but got " + repr(n))

    a = asanyarray(a)
    nd = a.ndim
    if nd == 0:
        raise ValueError("diff requires input that is at least one dimensional")
    axis = normalize_axis_index(axis, nd)

    combined = []
    if prepend is not np._NoValue:
        prepend = np.asanyarray(prepend)
        if prepend.ndim == 0:
            shape = list(a.shape)
            shape[axis] = 1
            prepend = np.broadcast_to(prepend, tuple(shape))
        combined.append(prepend)

    combined.append(a)

    if append is not np._NoValue:
        append = np.asanyarray(append)
        if append.ndim == 0:
            shape = list(a.shape)
            shape[axis] = 1
            append = np.broadcast_to(append, tuple(shape))
        combined.append(append)

    if len(combined) > 1:
        a = np.concatenate(combined, axis)

    slice1 = [slice(None)] * nd
    slice2 = [slice(None)] * nd
    slice1[axis] = slice(1, None)
    slice2[axis] = slice(None, -1)
    slice1 = tuple(slice1)
    slice2 = tuple(slice2)

    op = not_equal if a.dtype == np.bool else subtract
    for _ in range(n):
        a = op(a[slice1], a[slice2])

    return a


def _interp_dispatcher(x, xp, fp, left=None, right=None, period=None):
    return (x, xp, fp)


@array_function_dispatch(_interp_dispatcher)
def interp(x, xp, fp, left=None, right=None, period=None):
    """
    One-dimensional linear interpolation for monotonically increasing sample points.

    Returns the one-dimensional piecewise linear interpolant to a function
    with given discrete data points (`xp`, `fp`), evaluated at `x`.

    Parameters
    ----------
    x : array_like
        The x-coordinates at which to evaluate the interpolated values.

    xp : 1-D sequence of floats
        The x-coordinates of the data points, must be increasing if argument
        `period` is not specified. Otherwise, `xp` is internally sorted after
        normalizing the periodic boundaries with ``xp = xp % period``.

    fp : 1-D sequence of float or complex
        The y-coordinates of the data points, same length as `xp`.

    left : optional float or complex corresponding to fp
        Value to return for `x < xp[0]`, default is `fp[0]`.

    right : optional float or complex corresponding to fp
        Value to return for `x > xp[-1]`, default is `fp[-1]`.

    period : None or float, optional
        A period for the x-coordinates. This parameter allows the proper
        interpolation of angular x-coordinates. Parameters `left` and `right`
        are ignored if `period` is specified.

    Returns
    -------
    y : float or complex (corresponding to fp) or ndarray
        The interpolated values, same shape as `x`.

    Raises
    ------
    ValueError
        If `xp` and `fp` have different length
        If `xp` or `fp` are not 1-D sequences
        If `period == 0`

    See Also
    --------
    scipy.interpolate

    Warnings
    --------
    The x-coordinate sequence is expected to be increasing, but this is not
    explicitly enforced.  However, if the sequence `xp` is non-increasing,
    interpolation results are meaningless.

    Note that, since NaN is unsortable, `xp` also cannot contain NaNs.

    A simple check for `xp` being strictly increasing is::

        np.all(np.diff(xp) > 0)

    Examples
    --------
    >>> import numpy as np
    >>> xp = [1, 2, 3]
    >>> fp = [3, 2, 0]
    >>> np.interp(2.5, xp, fp)
    1.0
    >>> np.interp([0, 1, 1.5, 2.72, 3.14], xp, fp)
    array([3.  , 3.  , 2.5 , 0.56, 0.  ])
    >>> UNDEF = -99.0
    >>> np.interp(3.14, xp, fp, right=UNDEF)
    -99.0

    Plot an interpolant to the sine function:

    >>> x = np.linspace(0, 2*np.pi, 10)
    >>> y = np.sin(x)
    >>> xvals = np.linspace(0, 2*np.pi, 50)
    >>> yinterp = np.interp(xvals, x, y)
    >>> import matplotlib.pyplot as plt
    >>> plt.plot(x, y, 'o')
    [<matplotlib.lines.Line2D object at 0x...>]
    >>> plt.plot(xvals, yinterp, '-x')
    [<matplotlib.lines.Line2D object at 0x...>]
    >>> plt.show()

    Interpolation with periodic x-coordinates:

    >>> x = [-180, -170, -185, 185, -10, -5, 0, 365]
    >>> xp = [190, -190, 350, -350]
    >>> fp = [5, 10, 3, 4]
    >>> np.interp(x, xp, fp, period=360)
    array([7.5 , 5.  , 8.75, 6.25, 3.  , 3.25, 3.5 , 3.75])

    Complex interpolation:

    >>> x = [1.5, 4.0]
    >>> xp = [2,3,5]
    >>> fp = [1.0j, 0, 2+3j]
    >>> np.interp(x, xp, fp)
    array([0.+1.j , 1.+1.5j])

    """

    fp = np.asarray(fp)

    if np.iscomplexobj(fp):
        interp_func = compiled_interp_complex
        input_dtype = np.complex128
    else:
        interp_func = compiled_interp
        input_dtype = np.float64

    if period is not None:
        if period == 0:
            raise ValueError("period must be a non-zero value")
        period = abs(period)
        left = None
        right = None

        x = np.asarray(x, dtype=np.float64)
        xp = np.asarray(xp, dtype=np.float64)
        fp = np.asarray(fp, dtype=input_dtype)

        if xp.ndim != 1 or fp.ndim != 1:
            raise ValueError("Data points must be 1-D sequences")
        if xp.shape[0] != fp.shape[0]:
            raise ValueError("fp and xp are not of the same length")
        # normalizing periodic boundaries
        x = x % period
        xp = xp % period
        asort_xp = np.argsort(xp)
        xp = xp[asort_xp]
        fp = fp[asort_xp]
        xp = np.concatenate((xp[-1:] - period, xp, xp[0:1] + period))
        fp = np.concatenate((fp[-1:], fp, fp[0:1]))

    return interp_func(x, xp, fp, left, right)


def _angle_dispatcher(z, deg=None):
    return (z,)


@array_function_dispatch(_angle_dispatcher)
def angle(z, deg=False):
    """
    Return the angle of the complex argument.

    Parameters
    ----------
    z : array_like
        A complex number or sequence of complex numbers.
    deg : bool, optional
        Return angle in degrees if True, radians if False (default).

    Returns
    -------
    angle : ndarray or scalar
        The counterclockwise angle from the positive real axis on the complex
        plane in the range ``(-pi, pi]``, with dtype as numpy.float64.

    See Also
    --------
    arctan2
    absolute

    Notes
    -----
    This function passes the imaginary and real parts of the argument to
    `arctan2` to compute the result; consequently, it follows the convention
    of `arctan2` when the magnitude of the argument is zero. See example.

    Examples
    --------
    >>> import numpy as np
    >>> np.angle([1.0, 1.0j, 1+1j])               # in radians
    array([ 0.        ,  1.57079633,  0.78539816]) # may vary
    >>> np.angle(1+1j, deg=True)                  # in degrees
    45.0
    >>> np.angle([0., -0., complex(0., -0.), complex(-0., -0.)])  # convention
    array([ 0.        ,  3.14159265, -0.        , -3.14159265])

    """
    z = asanyarray(z)
    if issubclass(z.dtype.type, _nx.complexfloating):
        zimag = z.imag
        zreal = z.real
    else:
        zimag = 0
        zreal = z

    a = arctan2(zimag, zreal)
    if deg:
        a *= 180 / pi
    return a


def _unwrap_dispatcher(p, discont=None, axis=None, *, period=None):
    return (p,)


@array_function_dispatch(_unwrap_dispatcher)
def unwrap(p, discont=None, axis=-1, *, period=2 * pi):
    r"""
    Unwrap by taking the complement of large deltas with respect to the period.

    This unwraps a signal `p` by changing elements which have an absolute
    difference from their predecessor of more than ``max(discont, period/2)``
    to their `period`-complementary values.

    For the default case where `period` is :math:`2\pi` and `discont` is
    :math:`\pi`, this unwraps a radian phase `p` such that adjacent differences
    are never greater than :math:`\pi` by adding :math:`2k\pi` for some
    integer :math:`k`.

    Parameters
    ----------
    p : array_like
        Input array.
    discont : float, optional
        Maximum discontinuity between values, default is ``period/2``.
        Values below ``period/2`` are treated as if they were ``period/2``.
        To have an effect different from the default, `discont` should be
        larger than ``period/2``.
    axis : int, optional
        Axis along which unwrap will operate, default is the last axis.
    period : float, optional
        Size of the range over which the input wraps. By default, it is
        ``2 pi``.

        .. versionadded:: 1.21.0

    Returns
    -------
    out : ndarray
        Output array.

    See Also
    --------
    rad2deg, deg2rad

    Notes
    -----
    If the discontinuity in `p` is smaller than ``period/2``,
    but larger than `discont`, no unwrapping is done because taking
    the complement would only make the discontinuity larger.

    Examples
    --------
    >>> import numpy as np

    >>> phase = np.linspace(0, np.pi, num=5)
    >>> phase[3:] += np.pi
    >>> phase
    array([ 0.        ,  0.78539816,  1.57079633,  5.49778714,  6.28318531]) # may vary
    >>> np.unwrap(phase)
    array([ 0.        ,  0.78539816,  1.57079633, -0.78539816,  0.        ]) # may vary
    >>> np.unwrap([0, 1, 2, -1, 0], period=4)
    array([0, 1, 2, 3, 4])
    >>> np.unwrap([ 1, 2, 3, 4, 5, 6, 1, 2, 3], period=6)
    array([1, 2, 3, 4, 5, 6, 7, 8, 9])
    >>> np.unwrap([2, 3, 4, 5, 2, 3, 4, 5], period=4)
    array([2, 3, 4, 5, 6, 7, 8, 9])
    >>> phase_deg = np.mod(np.linspace(0 ,720, 19), 360) - 180
    >>> np.unwrap(phase_deg, period=360)
    array([-180., -140., -100.,  -60.,  -20.,   20.,   60.,  100.,  140.,
            180.,  220.,  260.,  300.,  340.,  380.,  420.,  460.,  500.,
            540.])

    This example plots the unwrapping of the wrapped input signal `w`.
    First generate `w`, then apply `unwrap` to get `u`.

    >>> t = np.linspace(0, 25, 801)
    >>> w = np.mod(1.5 * np.sin(1.1 * t + 0.26) * (1 - t / 6 + (t / 23) ** 3), 2.0) - 1
    >>> u = np.unwrap(w, period=2.0)

    Plot `w` and `u`.

    >>> import matplotlib.pyplot as plt
    >>> plt.plot(t, w, label='w (a signal wrapped to [-1, 1])')
    >>> plt.plot(t, u, linewidth=2.5, alpha=0.5, label='unwrap(w, period=2)')
    >>> plt.xlabel('t')
    >>> plt.grid(alpha=0.6)
    >>> plt.legend(framealpha=1, shadow=True)
    >>> plt.show()
    """
    p = asarray(p)
    nd = p.ndim
    dd = diff(p, axis=axis)
    if discont is None:
        discont = period / 2
    slice1 = [slice(None, None)] * nd     # full slices
    slice1[axis] = slice(1, None)
    slice1 = tuple(slice1)
    dtype = np.result_type(dd, period)
    if _nx.issubdtype(dtype, _nx.integer):
        interval_high, rem = divmod(period, 2)
        boundary_ambiguous = rem == 0
    else:
        interval_high = period / 2
        boundary_ambiguous = True
    interval_low = -interval_high
    ddmod = mod(dd - interval_low, period) + interval_low
    if boundary_ambiguous:
        # for `mask = (abs(dd) == period/2)`, the above line made
        # `ddmod[mask] == -period/2`. correct these such that
        # `ddmod[mask] == sign(dd[mask])*period/2`.
        _nx.copyto(ddmod, interval_high,
                   where=(ddmod == interval_low) & (dd > 0))
    ph_correct = ddmod - dd
    _nx.copyto(ph_correct, 0, where=abs(dd) < discont)
    up = array(p, copy=True, dtype=dtype)
    up[slice1] = p[slice1] + ph_correct.cumsum(axis)
    return up


def _sort_complex(a):
    return (a,)


@array_function_dispatch(_sort_complex)
def sort_complex(a):
    """
    Sort a complex array using the real part first, then the imaginary part.

    Parameters
    ----------
    a : array_like
        Input array

    Returns
    -------
    out : complex ndarray
        Always returns a sorted complex array.

    Examples
    --------
    >>> import numpy as np
    >>> np.sort_complex([5, 3, 6, 2, 1])
    array([1.+0.j, 2.+0.j, 3.+0.j, 5.+0.j, 6.+0.j])

    >>> np.sort_complex([1 + 2j, 2 - 1j, 3 - 2j, 3 - 3j, 3 + 5j])
    array([1.+2.j,  2.-1.j,  3.-3.j,  3.-2.j,  3.+5.j])

    """
    b = array(a, copy=True)
    b.sort()
    if not issubclass(b.dtype.type, _nx.complexfloating):
        if b.dtype.char in 'bhBH':
            return b.astype('F')
        elif b.dtype.char == 'g':
            return b.astype('G')
        else:
            return b.astype('D')
    else:
        return b


def _arg_trim_zeros(filt):
    """Return indices of the first and last non-zero element.

    Parameters
    ----------
    filt : array_like
        Input array.

    Returns
    -------
    start, stop : ndarray
        Two arrays containing the indices of the first and last non-zero
        element in each dimension.

    See also
    --------
    trim_zeros

    Examples
    --------
    >>> import numpy as np
    >>> _arg_trim_zeros(np.array([0, 0, 1, 1, 0]))
    (array([2]), array([3]))
    """
    nonzero = (
        np.argwhere(filt)
        if filt.dtype != np.object_
        # Historically, `trim_zeros` treats `None` in an object array
        # as non-zero while argwhere doesn't, account for that
        else np.argwhere(filt != 0)
    )
    if nonzero.size == 0:
        start = stop = np.array([], dtype=np.intp)
    else:
        start = nonzero.min(axis=0)
        stop = nonzero.max(axis=0)
    return start, stop


def _trim_zeros(filt, trim=None, axis=None):
    return (filt,)


@array_function_dispatch(_trim_zeros)
def trim_zeros(filt, trim='fb', axis=None):
    """Remove values along a dimension which are zero along all other.

    Parameters
    ----------
    filt : array_like
        Input array.
    trim : {"fb", "f", "b"}, optional
        A string with 'f' representing trim from front and 'b' to trim from
        back. By default, zeros are trimmed on both sides.
        Front and back refer to the edges of a dimension, with "front" referring
        to the side with the lowest index 0, and "back" referring to the highest
        index (or index -1).
    axis : int or sequence, optional
        If None, `filt` is cropped such that the smallest bounding box is
        returned that still contains all values which are not zero.
        If an axis is specified, `filt` will be sliced in that dimension only
        on the sides specified by `trim`. The remaining area will be the
        smallest that still contains all values wich are not zero.

        .. versionadded:: 2.2.0

    Returns
    -------
    trimmed : ndarray or sequence
        The result of trimming the input. The number of dimensions and the
        input data type are preserved.

    Notes
    -----
    For all-zero arrays, the first axis is trimmed first.

    Examples
    --------
    >>> import numpy as np
    >>> a = np.array((0, 0, 0, 1, 2, 3, 0, 2, 1, 0))
    >>> np.trim_zeros(a)
    array([1, 2, 3, 0, 2, 1])

    >>> np.trim_zeros(a, trim='b')
    array([0, 0, 0, ..., 0, 2, 1])

    Multiple dimensions are supported.

    >>> b = np.array([[0, 0, 2, 3, 0, 0],
    ...               [0, 1, 0, 3, 0, 0],
    ...               [0, 0, 0, 0, 0, 0]])
    >>> np.trim_zeros(b)
    array([[0, 2, 3],
           [1, 0, 3]])

    >>> np.trim_zeros(b, axis=-1)
    array([[0, 2, 3],
           [1, 0, 3],
           [0, 0, 0]])

    The input data type is preserved, list/tuple in means list/tuple out.

    >>> np.trim_zeros([0, 1, 2, 0])
    [1, 2]

    """
    filt_ = np.asarray(filt)

    trim = trim.lower()
    if trim not in {"fb", "bf", "f", "b"}:
        raise ValueError(f"unexpected character(s) in `trim`: {trim!r}")
    if axis is None:
        axis_tuple = tuple(range(filt_.ndim))
    else:
        axis_tuple = _nx.normalize_axis_tuple(axis, filt_.ndim, argname="axis")

    if not axis_tuple:
        # No trimming requested -> return input unmodified.
        return filt

    start, stop = _arg_trim_zeros(filt_)
    stop += 1  # Adjust for slicing

    if start.size == 0:
        # filt is all-zero -> assign same values to start and stop so that
        # resulting slice will be empty
        start = stop = np.zeros(filt_.ndim, dtype=np.intp)
    else:
        if 'f' not in trim:
            start = (None,) * filt_.ndim
        if 'b' not in trim:
            stop = (None,) * filt_.ndim

    sl = tuple(slice(start[ax], stop[ax]) if ax in axis_tuple else slice(None)
               for ax in range(filt_.ndim))
    if len(sl) == 1:
        # filt is 1D -> avoid multi-dimensional slicing to preserve
        # non-array input types
        return filt[sl[0]]
    return filt[sl]


def _extract_dispatcher(condition, arr):
    return (condition, arr)


@array_function_dispatch(_extract_dispatcher)
def extract(condition, arr):
    """
    Return the elements of an array that satisfy some condition.

    This is equivalent to ``np.compress(ravel(condition), ravel(arr))``.  If
    `condition` is boolean ``np.extract`` is equivalent to ``arr[condition]``.

    Note that `place` does the exact opposite of `extract`.

    Parameters
    ----------
    condition : array_like
        An array whose nonzero or True entries indicate the elements of `arr`
        to extract.
    arr : array_like
        Input array of the same size as `condition`.

    Returns
    -------
    extract : ndarray
        Rank 1 array of values from `arr` where `condition` is True.

    See Also
    --------
    take, put, copyto, compress, place

    Examples
    --------
    >>> import numpy as np
    >>> arr = np.arange(12).reshape((3, 4))
    >>> arr
    array([[ 0,  1,  2,  3],
           [ 4,  5,  6,  7],
           [ 8,  9, 10, 11]])
    >>> condition = np.mod(arr, 3)==0
    >>> condition
    array([[ True, False, False,  True],
           [False, False,  True, False],
           [False,  True, False, False]])
    >>> np.extract(condition, arr)
    array([0, 3, 6, 9])


    If `condition` is boolean:

    >>> arr[condition]
    array([0, 3, 6, 9])

    """
    return _nx.take(ravel(arr), nonzero(ravel(condition))[0])


def _place_dispatcher(arr, mask, vals):
    return (arr, mask, vals)


@array_function_dispatch(_place_dispatcher)
def place(arr, mask, vals):
    """
    Change elements of an array based on conditional and input values.

    Similar to ``np.copyto(arr, vals, where=mask)``, the difference is that
    `place` uses the first N elements of `vals`, where N is the number of
    True values in `mask`, while `copyto` uses the elements where `mask`
    is True.

    Note that `extract` does the exact opposite of `place`.

    Parameters
    ----------
    arr : ndarray
        Array to put data into.
    mask : array_like
        Boolean mask array. Must have the same size as `a`.
    vals : 1-D sequence
        Values to put into `a`. Only the first N elements are used, where
        N is the number of True values in `mask`. If `vals` is smaller
        than N, it will be repeated, and if elements of `a` are to be masked,
        this sequence must be non-empty.

    See Also
    --------
    copyto, put, take, extract

    Examples
    --------
    >>> import numpy as np
    >>> arr = np.arange(6).reshape(2, 3)
    >>> np.place(arr, arr>2, [44, 55])
    >>> arr
    array([[ 0,  1,  2],
           [44, 55, 44]])

    """
    return _place(arr, mask, vals)


# See https://docs.scipy.org/doc/numpy/reference/c-api.generalized-ufuncs.html
_DIMENSION_NAME = r'\w+'
_CORE_DIMENSION_LIST = f'(?:{_DIMENSION_NAME}(?:,{_DIMENSION_NAME})*)?'
_ARGUMENT = fr'\({_CORE_DIMENSION_LIST}\)'
_ARGUMENT_LIST = f'{_ARGUMENT}(?:,{_ARGUMENT})*'
_SIGNATURE = f'^{_ARGUMENT_LIST}->{_ARGUMENT_LIST}$'


def _parse_gufunc_signature(signature):
    """
    Parse string signatures for a generalized universal function.

    Arguments
    ---------
    signature : string
        Generalized universal function signature, e.g., ``(m,n),(n,p)->(m,p)``
        for ``np.matmul``.

    Returns
    -------
    Tuple of input and output core dimensions parsed from the signature, each
    of the form List[Tuple[str, ...]].
    """
    signature = re.sub(r'\s+', '', signature)

    if not re.match(_SIGNATURE, signature):
        raise ValueError(
            f'not a valid gufunc signature: {signature}')
    return tuple([tuple(re.findall(_DIMENSION_NAME, arg))
                  for arg in re.findall(_ARGUMENT, arg_list)]
                 for arg_list in signature.split('->'))


def _update_dim_sizes(dim_sizes, arg, core_dims):
    """
    Incrementally check and update core dimension sizes for a single argument.

    Arguments
    ---------
    dim_sizes : Dict[str, int]
        Sizes of existing core dimensions. Will be updated in-place.
    arg : ndarray
        Argument to examine.
    core_dims : Tuple[str, ...]
        Core dimensions for this argument.
    """
    if not core_dims:
        return

    num_core_dims = len(core_dims)
    if arg.ndim < num_core_dims:
        raise ValueError(
            '%d-dimensional argument does not have enough '
            'dimensions for all core dimensions %r'
            % (arg.ndim, core_dims))

    core_shape = arg.shape[-num_core_dims:]
    for dim, size in zip(core_dims, core_shape):
        if dim in dim_sizes:
            if size != dim_sizes[dim]:
                raise ValueError(
                    'inconsistent size for core dimension %r: %r vs %r'
                    % (dim, size, dim_sizes[dim]))
        else:
            dim_sizes[dim] = size


def _parse_input_dimensions(args, input_core_dims):
    """
    Parse broadcast and core dimensions for vectorize with a signature.

    Arguments
    ---------
    args : Tuple[ndarray, ...]
        Tuple of input arguments to examine.
    input_core_dims : List[Tuple[str, ...]]
        List of core dimensions corresponding to each input.

    Returns
    -------
    broadcast_shape : Tuple[int, ...]
        Common shape to broadcast all non-core dimensions to.
    dim_sizes : Dict[str, int]
        Common sizes for named core dimensions.
    """
    broadcast_args = []
    dim_sizes = {}
    for arg, core_dims in zip(args, input_core_dims):
        _update_dim_sizes(dim_sizes, arg, core_dims)
        ndim = arg.ndim - len(core_dims)
        dummy_array = np.lib.stride_tricks.as_strided(0, arg.shape[:ndim])
        broadcast_args.append(dummy_array)
    broadcast_shape = np.lib._stride_tricks_impl._broadcast_shape(
        *broadcast_args
    )
    return broadcast_shape, dim_sizes


def _calculate_shapes(broadcast_shape, dim_sizes, list_of_core_dims):
    """Helper for calculating broadcast shapes with core dimensions."""
    return [broadcast_shape + tuple(dim_sizes[dim] for dim in core_dims)
            for core_dims in list_of_core_dims]


def _create_arrays(broadcast_shape, dim_sizes, list_of_core_dims, dtypes,
                   results=None):
    """Helper for creating output arrays in vectorize."""
    shapes = _calculate_shapes(broadcast_shape, dim_sizes, list_of_core_dims)
    if dtypes is None:
        dtypes = [None] * len(shapes)
    if results is None:
        arrays = tuple(np.empty(shape=shape, dtype=dtype)
                       for shape, dtype in zip(shapes, dtypes))
    else:
        arrays = tuple(np.empty_like(result, shape=shape, dtype=dtype)
                       for result, shape, dtype
                       in zip(results, shapes, dtypes))
    return arrays


def _get_vectorize_dtype(dtype):
    if dtype.char in "SU":
        return dtype.char
    return dtype


@set_module('numpy')
class vectorize:
    """
    vectorize(pyfunc=np._NoValue, otypes=None, doc=None, excluded=None,
    cache=False, signature=None)

    Returns an object that acts like pyfunc, but takes arrays as input.

    Define a vectorized function which takes a nested sequence of objects or
    numpy arrays as inputs and returns a single numpy array or a tuple of numpy
    arrays. The vectorized function evaluates `pyfunc` over successive tuples
    of the input arrays like the python map function, except it uses the
    broadcasting rules of numpy.

    The data type of the output of `vectorized` is determined by calling
    the function with the first element of the input.  This can be avoided
    by specifying the `otypes` argument.

    Parameters
    ----------
    pyfunc : callable, optional
        A python function or method.
        Can be omitted to produce a decorator with keyword arguments.
    otypes : str or list of dtypes, optional
        The output data type. It must be specified as either a string of
        typecode characters or a list of data type specifiers. There should
        be one data type specifier for each output.
    doc : str, optional
        The docstring for the function. If None, the docstring will be the
        ``pyfunc.__doc__``.
    excluded : set, optional
        Set of strings or integers representing the positional or keyword
        arguments for which the function will not be vectorized. These will be
        passed directly to `pyfunc` unmodified.

    cache : bool, optional
        If neither `otypes` nor `signature` are provided, and `cache` is ``True``, then
        cache the number of outputs.

    signature : string, optional
        Generalized universal function signature, e.g., ``(m,n),(n)->(m)`` for
        vectorized matrix-vector multiplication. If provided, ``pyfunc`` will
        be called with (and expected to return) arrays with shapes given by the
        size of corresponding core dimensions. By default, ``pyfunc`` is
        assumed to take scalars as input and output.

    Returns
    -------
    out : callable
        A vectorized function if ``pyfunc`` was provided,
        a decorator otherwise.

    See Also
    --------
    frompyfunc : Takes an arbitrary Python function and returns a ufunc

    Notes
    -----
    The `vectorize` function is provided primarily for convenience, not for
    performance. The implementation is essentially a for loop.

    If neither `otypes` nor `signature` are specified, then a call to the function with
    the first argument will be used to determine the number of outputs.  The results of
    this call will be cached if `cache` is `True` to prevent calling the function
    twice.  However, to implement the cache, the original function must be wrapped
    which will slow down subsequent calls, so only do this if your function is
    expensive.

    The new keyword argument interface and `excluded` argument support
    further degrades performance.

    References
    ----------
    .. [1] :doc:`/reference/c-api/generalized-ufuncs`

    Examples
    --------
    >>> import numpy as np
    >>> def myfunc(a, b):
    ...     "Return a-b if a>b, otherwise return a+b"
    ...     if a > b:
    ...         return a - b
    ...     else:
    ...         return a + b

    >>> vfunc = np.vectorize(myfunc)
    >>> vfunc([1, 2, 3, 4], 2)
    array([3, 4, 1, 2])

    The docstring is taken from the input function to `vectorize` unless it
    is specified:

    >>> vfunc.__doc__
    'Return a-b if a>b, otherwise return a+b'
    >>> vfunc = np.vectorize(myfunc, doc='Vectorized `myfunc`')
    >>> vfunc.__doc__
    'Vectorized `myfunc`'

    The output type is determined by evaluating the first element of the input,
    unless it is specified:

    >>> out = vfunc([1, 2, 3, 4], 2)
    >>> type(out[0])
    <class 'numpy.int64'>
    >>> vfunc = np.vectorize(myfunc, otypes=[float])
    >>> out = vfunc([1, 2, 3, 4], 2)
    >>> type(out[0])
    <class 'numpy.float64'>

    The `excluded` argument can be used to prevent vectorizing over certain
    arguments.  This can be useful for array-like arguments of a fixed length
    such as the coefficients for a polynomial as in `polyval`:

    >>> def mypolyval(p, x):
    ...     _p = list(p)
    ...     res = _p.pop(0)
    ...     while _p:
    ...         res = res*x + _p.pop(0)
    ...     return res

    Here, we exclude the zeroth argument from vectorization whether it is
    passed by position or keyword.

    >>> vpolyval = np.vectorize(mypolyval, excluded={0, 'p'})
    >>> vpolyval([1, 2, 3], x=[0, 1])
    array([3, 6])
    >>> vpolyval(p=[1, 2, 3], x=[0, 1])
    array([3, 6])

    The `signature` argument allows for vectorizing functions that act on
    non-scalar arrays of fixed length. For example, you can use it for a
    vectorized calculation of Pearson correlation coefficient and its p-value:

    >>> import scipy.stats
    >>> pearsonr = np.vectorize(scipy.stats.pearsonr,
    ...                 signature='(n),(n)->(),()')
    >>> pearsonr([[0, 1, 2, 3]], [[1, 2, 3, 4], [4, 3, 2, 1]])
    (array([ 1., -1.]), array([ 0.,  0.]))

    Or for a vectorized convolution:

    >>> convolve = np.vectorize(np.convolve, signature='(n),(m)->(k)')
    >>> convolve(np.eye(4), [1, 2, 1])
    array([[1., 2., 1., 0., 0., 0.],
           [0., 1., 2., 1., 0., 0.],
           [0., 0., 1., 2., 1., 0.],
           [0., 0., 0., 1., 2., 1.]])

    Decorator syntax is supported.  The decorator can be called as
    a function to provide keyword arguments:

    >>> @np.vectorize
    ... def identity(x):
    ...     return x
    ...
    >>> identity([0, 1, 2])
    array([0, 1, 2])
    >>> @np.vectorize(otypes=[float])
    ... def as_float(x):
    ...     return x
    ...
    >>> as_float([0, 1, 2])
    array([0., 1., 2.])
    """
    def __init__(self, pyfunc=np._NoValue, otypes=None, doc=None,
                 excluded=None, cache=False, signature=None):

        if (pyfunc != np._NoValue) and (not callable(pyfunc)):
            # Splitting the error message to keep
            # the length below 79 characters.
            part1 = "When used as a decorator, "
            part2 = "only accepts keyword arguments."
            raise TypeError(part1 + part2)

        self.pyfunc = pyfunc
        self.cache = cache
        self.signature = signature
        if pyfunc != np._NoValue and hasattr(pyfunc, '__name__'):
            self.__name__ = pyfunc.__name__

        self._ufunc = {}    # Caching to improve default performance
        self._doc = None
        self.__doc__ = doc
        if doc is None and hasattr(pyfunc, '__doc__'):
            self.__doc__ = pyfunc.__doc__
        else:
            self._doc = doc

        if isinstance(otypes, str):
            for char in otypes:
                if char not in typecodes['All']:
                    raise ValueError(f"Invalid otype specified: {char}")
        elif iterable(otypes):
            otypes = [_get_vectorize_dtype(_nx.dtype(x)) for x in otypes]
        elif otypes is not None:
            raise ValueError("Invalid otype specification")
        self.otypes = otypes

        # Excluded variable support
        if excluded is None:
            excluded = set()
        self.excluded = set(excluded)

        if signature is not None:
            self._in_and_out_core_dims = _parse_gufunc_signature(signature)
        else:
            self._in_and_out_core_dims = None

    def _init_stage_2(self, pyfunc, *args, **kwargs):
        self.__name__ = pyfunc.__name__
        self.pyfunc = pyfunc
        if self._doc is None:
            self.__doc__ = pyfunc.__doc__
        else:
            self.__doc__ = self._doc

    def _call_as_normal(self, *args, **kwargs):
        """
        Return arrays with the results of `pyfunc` broadcast (vectorized) over
        `args` and `kwargs` not in `excluded`.
        """
        excluded = self.excluded
        if not kwargs and not excluded:
            func = self.pyfunc
            vargs = args
        else:
            # The wrapper accepts only positional arguments: we use `names` and
            # `inds` to mutate `the_args` and `kwargs` to pass to the original
            # function.
            nargs = len(args)

            names = [_n for _n in kwargs if _n not in excluded]
            inds = [_i for _i in range(nargs) if _i not in excluded]
            the_args = list(args)

            def func(*vargs):
                for _n, _i in enumerate(inds):
                    the_args[_i] = vargs[_n]
                kwargs.update(zip(names, vargs[len(inds):]))
                return self.pyfunc(*the_args, **kwargs)

            vargs = [args[_i] for _i in inds]
            vargs.extend([kwargs[_n] for _n in names])

        return self._vectorize_call(func=func, args=vargs)

    def __call__(self, *args, **kwargs):
        if self.pyfunc is np._NoValue:
            self._init_stage_2(*args, **kwargs)
            return self

        return self._call_as_normal(*args, **kwargs)

    def _get_ufunc_and_otypes(self, func, args):
        """Return (ufunc, otypes)."""
        # frompyfunc will fail if args is empty
        if not args:
            raise ValueError('args can not be empty')

        if self.otypes is not None:
            otypes = self.otypes

            # self._ufunc is a dictionary whose keys are the number of
            # arguments (i.e. len(args)) and whose values are ufuncs created
            # by frompyfunc. len(args) can be different for different calls if
            # self.pyfunc has parameters with default values.  We only use the
            # cache when func is self.pyfunc, which occurs when the call uses
            # only positional arguments and no arguments are excluded.

            nin = len(args)
            nout = len(self.otypes)
            if func is not self.pyfunc or nin not in self._ufunc:
                ufunc = frompyfunc(func, nin, nout)
            else:
                ufunc = None  # We'll get it from self._ufunc
            if func is self.pyfunc:
                ufunc = self._ufunc.setdefault(nin, ufunc)
        else:
            # Get number of outputs and output types by calling the function on
            # the first entries of args.  We also cache the result to prevent
            # the subsequent call when the ufunc is evaluated.
            # Assumes that ufunc first evaluates the 0th elements in the input
            # arrays (the input values are not checked to ensure this)
            args = [asarray(a) for a in args]
            if builtins.any(arg.size == 0 for arg in args):
                raise ValueError('cannot call `vectorize` on size 0 inputs '
                                 'unless `otypes` is set')

            inputs = [arg.flat[0] for arg in args]
            outputs = func(*inputs)

            # Performance note: profiling indicates that -- for simple
            # functions at least -- this wrapping can almost double the
            # execution time.
            # Hence we make it optional.
            if self.cache:
                _cache = [outputs]

                def _func(*vargs):
                    if _cache:
                        return _cache.pop()
                    else:
                        return func(*vargs)
            else:
                _func = func

            if isinstance(outputs, tuple):
                nout = len(outputs)
            else:
                nout = 1
                outputs = (outputs,)

            otypes = ''.join([asarray(outputs[_k]).dtype.char
                              for _k in range(nout)])

            # Performance note: profiling indicates that creating the ufunc is
            # not a significant cost compared with wrapping so it seems not
            # worth trying to cache this.
            ufunc = frompyfunc(_func, len(args), nout)

        return ufunc, otypes

    def _vectorize_call(self, func, args):
        """Vectorized call to `func` over positional `args`."""
        if self.signature is not None:
            res = self._vectorize_call_with_signature(func, args)
        elif not args:
            res = func()
        else:
            ufunc, otypes = self._get_ufunc_and_otypes(func=func, args=args)
            # gh-29196: `dtype=object` should eventually be removed
            args = [asanyarray(a, dtype=object) for a in args]
            outputs = ufunc(*args, out=...)

            if ufunc.nout == 1:
                res = asanyarray(outputs, dtype=otypes[0])
            else:
                res = tuple(asanyarray(x, dtype=t)
                            for x, t in zip(outputs, otypes))
        return res

    def _vectorize_call_with_signature(self, func, args):
        """Vectorized call over positional arguments with a signature."""
        input_core_dims, output_core_dims = self._in_and_out_core_dims

        if len(args) != len(input_core_dims):
            raise TypeError('wrong number of positional arguments: '
                            'expected %r, got %r'
                            % (len(input_core_dims), len(args)))
        args = tuple(asanyarray(arg) for arg in args)

        broadcast_shape, dim_sizes = _parse_input_dimensions(
            args, input_core_dims)
        input_shapes = _calculate_shapes(broadcast_shape, dim_sizes,
                                         input_core_dims)
        args = [np.broadcast_to(arg, shape, subok=True)
                for arg, shape in zip(args, input_shapes)]

        outputs = None
        otypes = self.otypes
        nout = len(output_core_dims)

        for index in np.ndindex(*broadcast_shape):
            results = func(*(arg[index] for arg in args))

            n_results = len(results) if isinstance(results, tuple) else 1

            if nout != n_results:
                raise ValueError(
                    'wrong number of outputs from pyfunc: expected %r, got %r'
                    % (nout, n_results))

            if nout == 1:
                results = (results,)

            if outputs is None:
                for result, core_dims in zip(results, output_core_dims):
                    _update_dim_sizes(dim_sizes, result, core_dims)

                outputs = _create_arrays(broadcast_shape, dim_sizes,
                                         output_core_dims, otypes, results)

            for output, result in zip(outputs, results):
                output[index] = result

        if outputs is None:
            # did not call the function even once
            if otypes is None:
                raise ValueError('cannot call `vectorize` on size 0 inputs '
                                 'unless `otypes` is set')
            if builtins.any(dim not in dim_sizes
                            for dims in output_core_dims
                            for dim in dims):
                raise ValueError('cannot call `vectorize` with a signature '
                                 'including new output dimensions on size 0 '
                                 'inputs')
            outputs = _create_arrays(broadcast_shape, dim_sizes,
                                     output_core_dims, otypes)

        return outputs[0] if nout == 1 else outputs


def _cov_dispatcher(m, y=None, rowvar=None, bias=None, ddof=None,
                    fweights=None, aweights=None, *, dtype=None):
    return (m, y, fweights, aweights)


@array_function_dispatch(_cov_dispatcher)
def cov(m, y=None, rowvar=True, bias=False, ddof=None, fweights=None,
        aweights=None, *, dtype=None):
    """
    Estimate a covariance matrix, given data and weights.

    Covariance indicates the level to which two variables vary together.
    If we examine N-dimensional samples, :math:`X = [x_1, x_2, ..., x_N]^T`,
    then the covariance matrix element :math:`C_{ij}` is the covariance of
    :math:`x_i` and :math:`x_j`. The element :math:`C_{ii}` is the variance
    of :math:`x_i`.

    See the notes for an outline of the algorithm.

    Parameters
    ----------
    m : array_like
        A 1-D or 2-D array containing multiple variables and observations.
        Each row of `m` represents a variable, and each column a single
        observation of all those variables. Also see `rowvar` below.
    y : array_like, optional
        An additional set of variables and observations. `y` has the same form
        as that of `m`.
    rowvar : bool, optional
        If `rowvar` is True (default), then each row represents a
        variable, with observations in the columns. Otherwise, the relationship
        is transposed: each column represents a variable, while the rows
        contain observations.
    bias : bool, optional
        Default normalization (False) is by ``(N - 1)``, where ``N`` is the
        number of observations given (unbiased estimate). If `bias` is True,
        then normalization is by ``N``. These values can be overridden by using
        the keyword ``ddof`` in numpy versions >= 1.5.
    ddof : int, optional
        If not ``None`` the default value implied by `bias` is overridden.
        Note that ``ddof=1`` will return the unbiased estimate, even if both
        `fweights` and `aweights` are specified, and ``ddof=0`` will return
        the simple average. See the notes for the details. The default value
        is ``None``.
    fweights : array_like, int, optional
        1-D array of integer frequency weights; the number of times each
        observation vector should be repeated.
    aweights : array_like, optional
        1-D array of observation vector weights. These relative weights are
        typically large for observations considered "important" and smaller for
        observations considered less "important". If ``ddof=0`` the array of
        weights can be used to assign probabilities to observation vectors.
    dtype : data-type, optional
        Data-type of the result. By default, the return data-type will have
        at least `numpy.float64` precision.

        .. versionadded:: 1.20

    Returns
    -------
    out : ndarray
        The covariance matrix of the variables.

    See Also
    --------
    corrcoef : Normalized covariance matrix

    Notes
    -----
    Assume that the observations are in the columns of the observation
    array `m` and let ``f = fweights`` and ``a = aweights`` for brevity. The
    steps to compute the weighted covariance are as follows::

        >>> m = np.arange(10, dtype=np.float64)
        >>> f = np.arange(10) * 2
        >>> a = np.arange(10) ** 2.
        >>> ddof = 1
        >>> w = f * a
        >>> v1 = np.sum(w)
        >>> v2 = np.sum(w * a)
        >>> m -= np.sum(m * w, axis=None, keepdims=True) / v1
        >>> cov = np.dot(m * w, m.T) * v1 / (v1**2 - ddof * v2)

    Note that when ``a == 1``, the normalization factor
    ``v1 / (v1**2 - ddof * v2)`` goes over to ``1 / (np.sum(f) - ddof)``
    as it should.

    Examples
    --------
    >>> import numpy as np

    Consider two variables, :math:`x_0` and :math:`x_1`, which
    correlate perfectly, but in opposite directions:

    >>> x = np.array([[0, 2], [1, 1], [2, 0]]).T
    >>> x
    array([[0, 1, 2],
           [2, 1, 0]])

    Note how :math:`x_0` increases while :math:`x_1` decreases. The covariance
    matrix shows this clearly:

    >>> np.cov(x)
    array([[ 1., -1.],
           [-1.,  1.]])

    Note that element :math:`C_{0,1}`, which shows the correlation between
    :math:`x_0` and :math:`x_1`, is negative.

    Further, note how `x` and `y` are combined:

    >>> x = [-2.1, -1,  4.3]
    >>> y = [3,  1.1,  0.12]
    >>> X = np.stack((x, y), axis=0)
    >>> np.cov(X)
    array([[11.71      , -4.286     ], # may vary
           [-4.286     ,  2.144133]])
    >>> np.cov(x, y)
    array([[11.71      , -4.286     ], # may vary
           [-4.286     ,  2.144133]])
    >>> np.cov(x)
    array(11.71)

    """
    # Check inputs
    if ddof is not None and ddof != int(ddof):
        raise ValueError(
            "ddof must be integer")

    # Handles complex arrays too
    m = np.asarray(m)
    if m.ndim > 2:
        raise ValueError("m has more than 2 dimensions")

    if y is not None:
        y = np.asarray(y)
        if y.ndim > 2:
            raise ValueError("y has more than 2 dimensions")

    if dtype is None:
        if y is None:
            dtype = np.result_type(m, np.float64)
        else:
            dtype = np.result_type(m, y, np.float64)

    X = array(m, ndmin=2, dtype=dtype)
    if not rowvar and m.ndim != 1:
        X = X.T
    if X.shape[0] == 0:
        return np.array([]).reshape(0, 0)
    if y is not None:
        y = array(y, copy=None, ndmin=2, dtype=dtype)
        if not rowvar and y.shape[0] != 1:
            y = y.T
        X = np.concatenate((X, y), axis=0)

    if ddof is None:
        if bias == 0:
            ddof = 1
        else:
            ddof = 0

    # Get the product of frequencies and weights
    w = None
    if fweights is not None:
        fweights = np.asarray(fweights, dtype=float)
        if not np.all(fweights == np.around(fweights)):
            raise TypeError(
                "fweights must be integer")
        if fweights.ndim > 1:
            raise RuntimeError(
                "cannot handle multidimensional fweights")
        if fweights.shape[0] != X.shape[1]:
            raise RuntimeError(
                "incompatible numbers of samples and fweights")
        if any(fweights < 0):
            raise ValueError(
                "fweights cannot be negative")
        w = fweights
    if aweights is not None:
        aweights = np.asarray(aweights, dtype=float)
        if aweights.ndim > 1:
            raise RuntimeError(
                "cannot handle multidimensional aweights")
        if aweights.shape[0] != X.shape[1]:
            raise RuntimeError(
                "incompatible numbers of samples and aweights")
        if any(aweights < 0):
            raise ValueError(
                "aweights cannot be negative")
        if w is None:
            w = aweights
        else:
            w *= aweights

    avg, w_sum = average(X, axis=1, weights=w, returned=True)
    w_sum = w_sum[0]

    # Determine the normalization
    if w is None:
        fact = X.shape[1] - ddof
    elif ddof == 0:
        fact = w_sum
    elif aweights is None:
        fact = w_sum - ddof
    else:
        fact = w_sum - ddof * sum(w * aweights) / w_sum

    if fact <= 0:
        warnings.warn("Degrees of freedom <= 0 for slice",
                      RuntimeWarning, stacklevel=2)
        fact = 0.0

    X -= avg[:, None]
    if w is None:
        X_T = X.T
    else:
        X_T = (X * w).T
    c = dot(X, X_T.conj())
    c *= np.true_divide(1, fact)
    return c.squeeze()


def _corrcoef_dispatcher(x, y=None, rowvar=None, *,
                         dtype=None):
    return (x, y)


@array_function_dispatch(_corrcoef_dispatcher)
def corrcoef(x, y=None, rowvar=True, *,
             dtype=None):
    """
    Return Pearson product-moment correlation coefficients.

    Please refer to the documentation for `cov` for more detail.  The
    relationship between the correlation coefficient matrix, `R`, and the
    covariance matrix, `C`, is

    .. math:: R_{ij} = \\frac{ C_{ij} } { \\sqrt{ C_{ii} C_{jj} } }

    The values of `R` are between -1 and 1, inclusive.

    Parameters
    ----------
    x : array_like
        A 1-D or 2-D array containing multiple variables and observations.
        Each row of `x` represents a variable, and each column a single
        observation of all those variables. Also see `rowvar` below.
    y : array_like, optional
        An additional set of variables and observations. `y` has the same
        shape as `x`.
    rowvar : bool, optional
        If `rowvar` is True (default), then each row represents a
        variable, with observations in the columns. Otherwise, the relationship
        is transposed: each column represents a variable, while the rows
        contain observations.

    dtype : data-type, optional
        Data-type of the result. By default, the return data-type will have
        at least `numpy.float64` precision.

        .. versionadded:: 1.20

    Returns
    -------
    R : ndarray
        The correlation coefficient matrix of the variables.

    See Also
    --------
    cov : Covariance matrix

    Notes
    -----
    Due to floating point rounding the resulting array may not be Hermitian,
    the diagonal elements may not be 1, and the elements may not satisfy the
    inequality abs(a) <= 1. The real and imaginary parts are clipped to the
    interval [-1,  1] in an attempt to improve on that situation but is not
    much help in the complex case.

    Examples
    --------
    >>> import numpy as np

    In this example we generate two random arrays, ``xarr`` and ``yarr``, and
    compute the row-wise and column-wise Pearson correlation coefficients,
    ``R``. Since ``rowvar`` is  true by  default, we first find the row-wise
    Pearson correlation coefficients between the variables of ``xarr``.

    >>> import numpy as np
    >>> rng = np.random.default_rng(seed=42)
    >>> xarr = rng.random((3, 3))
    >>> xarr
    array([[0.77395605, 0.43887844, 0.85859792],
           [0.69736803, 0.09417735, 0.97562235],
           [0.7611397 , 0.78606431, 0.12811363]])
    >>> R1 = np.corrcoef(xarr)
    >>> R1
    array([[ 1.        ,  0.99256089, -0.68080986],
           [ 0.99256089,  1.        , -0.76492172],
           [-0.68080986, -0.76492172,  1.        ]])

    If we add another set of variables and observations ``yarr``, we can
    compute the row-wise Pearson correlation coefficients between the
    variables in ``xarr`` and ``yarr``.

    >>> yarr = rng.random((3, 3))
    >>> yarr
    array([[0.45038594, 0.37079802, 0.92676499],
           [0.64386512, 0.82276161, 0.4434142 ],
           [0.22723872, 0.55458479, 0.06381726]])
    >>> R2 = np.corrcoef(xarr, yarr)
    >>> R2
    array([[ 1.        ,  0.99256089, -0.68080986,  0.75008178, -0.934284  ,
            -0.99004057],
           [ 0.99256089,  1.        , -0.76492172,  0.82502011, -0.97074098,
            -0.99981569],
           [-0.68080986, -0.76492172,  1.        , -0.99507202,  0.89721355,
             0.77714685],
           [ 0.75008178,  0.82502011, -0.99507202,  1.        , -0.93657855,
            -0.83571711],
           [-0.934284  , -0.97074098,  0.89721355, -0.93657855,  1.        ,
             0.97517215],
           [-0.99004057, -0.99981569,  0.77714685, -0.83571711,  0.97517215,
             1.        ]])

    Finally if we use the option ``rowvar=False``, the columns are now
    being treated as the variables and we will find the column-wise Pearson
    correlation coefficients between variables in ``xarr`` and ``yarr``.

    >>> R3 = np.corrcoef(xarr, yarr, rowvar=False)
    >>> R3
    array([[ 1.        ,  0.77598074, -0.47458546, -0.75078643, -0.9665554 ,
             0.22423734],
           [ 0.77598074,  1.        , -0.92346708, -0.99923895, -0.58826587,
            -0.44069024],
           [-0.47458546, -0.92346708,  1.        ,  0.93773029,  0.23297648,
             0.75137473],
           [-0.75078643, -0.99923895,  0.93773029,  1.        ,  0.55627469,
             0.47536961],
           [-0.9665554 , -0.58826587,  0.23297648,  0.55627469,  1.        ,
            -0.46666491],
           [ 0.22423734, -0.44069024,  0.75137473,  0.47536961, -0.46666491,
             1.        ]])

    """
    c = cov(x, y, rowvar, dtype=dtype)
    try:
        d = diag(c)
    except ValueError:
        # scalar covariance
        # nan if incorrect value (nan, inf, 0), 1 otherwise
        return c / c
    stddev = sqrt(d.real)
    c /= stddev[:, None]
    c /= stddev[None, :]

    # Clip real and imaginary parts to [-1, 1].  This does not guarantee
    # abs(a[i,j]) <= 1 for complex arrays, but is the best we can do without
    # excessive work.
    np.clip(c.real, -1, 1, out=c.real)
    if np.iscomplexobj(c):
        np.clip(c.imag, -1, 1, out=c.imag)

    return c


@set_module('numpy')
def blackman(M):
    """
    Return the Blackman window.

    The Blackman window is a taper formed by using the first three
    terms of a summation of cosines. It was designed to have close to the
    minimal leakage possible.  It is close to optimal, only slightly worse
    than a Kaiser window.

    Parameters
    ----------
    M : int
        Number of points in the output window. If zero or less, an empty
        array is returned.

    Returns
    -------
    out : ndarray
        The window, with the maximum value normalized to one (the value one
        appears only if the number of samples is odd).

    See Also
    --------
    bartlett, hamming, hanning, kaiser

    Notes
    -----
    The Blackman window is defined as

    .. math::  w(n) = 0.42 - 0.5 \\cos(2\\pi n/M) + 0.08 \\cos(4\\pi n/M)

    Most references to the Blackman window come from the signal processing
    literature, where it is used as one of many windowing functions for
    smoothing values.  It is also known as an apodization (which means
    "removing the foot", i.e. smoothing discontinuities at the beginning
    and end of the sampled signal) or tapering function. It is known as a
    "near optimal" tapering function, almost as good (by some measures)
    as the kaiser window.

    References
    ----------
    Blackman, R.B. and Tukey, J.W., (1958) The measurement of power spectra,
    Dover Publications, New York.

    Oppenheim, A.V., and R.W. Schafer. Discrete-Time Signal Processing.
    Upper Saddle River, NJ: Prentice-Hall, 1999, pp. 468-471.

    Examples
    --------
    >>> import numpy as np
    >>> import matplotlib.pyplot as plt
    >>> np.blackman(12)
    array([-1.38777878e-17,   3.26064346e-02,   1.59903635e-01, # may vary
            4.14397981e-01,   7.36045180e-01,   9.67046769e-01,
            9.67046769e-01,   7.36045180e-01,   4.14397981e-01,
            1.59903635e-01,   3.26064346e-02,  -1.38777878e-17])

    Plot the window and the frequency response.

    .. plot::
        :include-source:

        import matplotlib.pyplot as plt
        from numpy.fft import fft, fftshift
        window = np.blackman(51)
        plt.plot(window)
        plt.title("Blackman window")
        plt.ylabel("Amplitude")
        plt.xlabel("Sample")
        plt.show()  # doctest: +SKIP

        plt.figure()
        A = fft(window, 2048) / 25.5
        mag = np.abs(fftshift(A))
        freq = np.linspace(-0.5, 0.5, len(A))
        with np.errstate(divide='ignore', invalid='ignore'):
            response = 20 * np.log10(mag)
        response = np.clip(response, -100, 100)
        plt.plot(freq, response)
        plt.title("Frequency response of Blackman window")
        plt.ylabel("Magnitude [dB]")
        plt.xlabel("Normalized frequency [cycles per sample]")
        plt.axis('tight')
        plt.show()

    """
    # Ensures at least float64 via 0.0.  M should be an integer, but conversion
    # to double is safe for a range.
    values = np.array([0.0, M])
    M = values[1]

    if M < 1:
        return array([], dtype=values.dtype)
    if M == 1:
        return ones(1, dtype=values.dtype)
    n = arange(1 - M, M, 2)
    return 0.42 + 0.5 * cos(pi * n / (M - 1)) + 0.08 * cos(2.0 * pi * n / (M - 1))


@set_module('numpy')
def bartlett(M):
    """
    Return the Bartlett window.

    The Bartlett window is very similar to a triangular window, except
    that the end points are at zero.  It is often used in signal
    processing for tapering a signal, without generating too much
    ripple in the frequency domain.

    Parameters
    ----------
    M : int
        Number of points in the output window. If zero or less, an
        empty array is returned.

    Returns
    -------
    out : array
        The triangular window, with the maximum value normalized to one
        (the value one appears only if the number of samples is odd), with
        the first and last samples equal to zero.

    See Also
    --------
    blackman, hamming, hanning, kaiser

    Notes
    -----
    The Bartlett window is defined as

    .. math:: w(n) = \\frac{2}{M-1} \\left(
              \\frac{M-1}{2} - \\left|n - \\frac{M-1}{2}\\right|
              \\right)

    Most references to the Bartlett window come from the signal processing
    literature, where it is used as one of many windowing functions for
    smoothing values.  Note that convolution with this window produces linear
    interpolation.  It is also known as an apodization (which means "removing
    the foot", i.e. smoothing discontinuities at the beginning and end of the
    sampled signal) or tapering function. The Fourier transform of the
    Bartlett window is the product of two sinc functions. Note the excellent
    discussion in Kanasewich [2]_.

    References
    ----------
    .. [1] M.S. Bartlett, "Periodogram Analysis and Continuous Spectra",
           Biometrika 37, 1-16, 1950.
    .. [2] E.R. Kanasewich, "Time Sequence Analysis in Geophysics",
           The University of Alberta Press, 1975, pp. 109-110.
    .. [3] A.V. Oppenheim and R.W. Schafer, "Discrete-Time Signal
           Processing", Prentice-Hall, 1999, pp. 468-471.
    .. [4] Wikipedia, "Window function",
           https://en.wikipedia.org/wiki/Window_function
    .. [5] W.H. Press,  B.P. Flannery, S.A. Teukolsky, and W.T. Vetterling,
           "Numerical Recipes", Cambridge University Press, 1986, page 429.

    Examples
    --------
    >>> import numpy as np
    >>> import matplotlib.pyplot as plt
    >>> np.bartlett(12)
    array([ 0.        ,  0.18181818,  0.36363636,  0.54545455,  0.72727273, # may vary
            0.90909091,  0.90909091,  0.72727273,  0.54545455,  0.36363636,
            0.18181818,  0.        ])

    Plot the window and its frequency response (requires SciPy and matplotlib).

    .. plot::
        :include-source:

        import matplotlib.pyplot as plt
        from numpy.fft import fft, fftshift
        window = np.bartlett(51)
        plt.plot(window)
        plt.title("Bartlett window")
        plt.ylabel("Amplitude")
        plt.xlabel("Sample")
        plt.show()
        plt.figure()
        A = fft(window, 2048) / 25.5
        mag = np.abs(fftshift(A))
        freq = np.linspace(-0.5, 0.5, len(A))
        with np.errstate(divide='ignore', invalid='ignore'):
            response = 20 * np.log10(mag)
        response = np.clip(response, -100, 100)
        plt.plot(freq, response)
        plt.title("Frequency response of Bartlett window")
        plt.ylabel("Magnitude [dB]")
        plt.xlabel("Normalized frequency [cycles per sample]")
        plt.axis('tight')
        plt.show()

    """
    # Ensures at least float64 via 0.0.  M should be an integer, but conversion
    # to double is safe for a range.
    values = np.array([0.0, M])
    M = values[1]

    if M < 1:
        return array([], dtype=values.dtype)
    if M == 1:
        return ones(1, dtype=values.dtype)
    n = arange(1 - M, M, 2)
    return where(less_equal(n, 0), 1 + n / (M - 1), 1 - n / (M - 1))


@set_module('numpy')
def hanning(M):
    """
    Return the Hanning window.

    The Hanning window is a taper formed by using a weighted cosine.

    Parameters
    ----------
    M : int
        Number of points in the output window. If zero or less, an
        empty array is returned.

    Returns
    -------
    out : ndarray, shape(M,)
        The window, with the maximum value normalized to one (the value
        one appears only if `M` is odd).

    See Also
    --------
    bartlett, blackman, hamming, kaiser

    Notes
    -----
    The Hanning window is defined as

    .. math::  w(n) = 0.5 - 0.5\\cos\\left(\\frac{2\\pi{n}}{M-1}\\right)
               \\qquad 0 \\leq n \\leq M-1

    The Hanning was named for Julius von Hann, an Austrian meteorologist.
    It is also known as the Cosine Bell. Some authors prefer that it be
    called a Hann window, to help avoid confusion with the very similar
    Hamming window.

    Most references to the Hanning window come from the signal processing
    literature, where it is used as one of many windowing functions for
    smoothing values.  It is also known as an apodization (which means
    "removing the foot", i.e. smoothing discontinuities at the beginning
    and end of the sampled signal) or tapering function.

    References
    ----------
    .. [1] Blackman, R.B. and Tukey, J.W., (1958) The measurement of power
           spectra, Dover Publications, New York.
    .. [2] E.R. Kanasewich, "Time Sequence Analysis in Geophysics",
           The University of Alberta Press, 1975, pp. 106-108.
    .. [3] Wikipedia, "Window function",
           https://en.wikipedia.org/wiki/Window_function
    .. [4] W.H. Press,  B.P. Flannery, S.A. Teukolsky, and W.T. Vetterling,
           "Numerical Recipes", Cambridge University Press, 1986, page 425.

    Examples
    --------
    >>> import numpy as np
    >>> np.hanning(12)
    array([0.        , 0.07937323, 0.29229249, 0.57115742, 0.82743037,
           0.97974649, 0.97974649, 0.82743037, 0.57115742, 0.29229249,
           0.07937323, 0.        ])

    Plot the window and its frequency response.

    .. plot::
        :include-source:

        import matplotlib.pyplot as plt
        from numpy.fft import fft, fftshift
        window = np.hanning(51)
        plt.plot(window)
        plt.title("Hann window")
        plt.ylabel("Amplitude")
        plt.xlabel("Sample")
        plt.show()

        plt.figure()
        A = fft(window, 2048) / 25.5
        mag = np.abs(fftshift(A))
        freq = np.linspace(-0.5, 0.5, len(A))
        with np.errstate(divide='ignore', invalid='ignore'):
            response = 20 * np.log10(mag)
        response = np.clip(response, -100, 100)
        plt.plot(freq, response)
        plt.title("Frequency response of the Hann window")
        plt.ylabel("Magnitude [dB]")
        plt.xlabel("Normalized frequency [cycles per sample]")
        plt.axis('tight')
        plt.show()

    """
    # Ensures at least float64 via 0.0.  M should be an integer, but conversion
    # to double is safe for a range.
    values = np.array([0.0, M])
    M = values[1]

    if M < 1:
        return array([], dtype=values.dtype)
    if M == 1:
        return ones(1, dtype=values.dtype)
    n = arange(1 - M, M, 2)
    return 0.5 + 0.5 * cos(pi * n / (M - 1))


@set_module('numpy')
def hamming(M):
    """
    Return the Hamming window.

    The Hamming window is a taper formed by using a weighted cosine.

    Parameters
    ----------
    M : int
        Number of points in the output window. If zero or less, an
        empty array is returned.

    Returns
    -------
    out : ndarray
        The window, with the maximum value normalized to one (the value
        one appears only if the number of samples is odd).

    See Also
    --------
    bartlett, blackman, hanning, kaiser

    Notes
    -----
    The Hamming window is defined as

    .. math::  w(n) = 0.54 - 0.46\\cos\\left(\\frac{2\\pi{n}}{M-1}\\right)
               \\qquad 0 \\leq n \\leq M-1

    The Hamming was named for R. W. Hamming, an associate of J. W. Tukey
    and is described in Blackman and Tukey. It was recommended for
    smoothing the truncated autocovariance function in the time domain.
    Most references to the Hamming window come from the signal processing
    literature, where it is used as one of many windowing functions for
    smoothing values.  It is also known as an apodization (which means
    "removing the foot", i.e. smoothing discontinuities at the beginning
    and end of the sampled signal) or tapering function.

    References
    ----------
    .. [1] Blackman, R.B. and Tukey, J.W., (1958) The measurement of power
           spectra, Dover Publications, New York.
    .. [2] E.R. Kanasewich, "Time Sequence Analysis in Geophysics", The
           University of Alberta Press, 1975, pp. 109-110.
    .. [3] Wikipedia, "Window function",
           https://en.wikipedia.org/wiki/Window_function
    .. [4] W.H. Press,  B.P. Flannery, S.A. Teukolsky, and W.T. Vetterling,
           "Numerical Recipes", Cambridge University Press, 1986, page 425.

    Examples
    --------
    >>> import numpy as np
    >>> np.hamming(12)
    array([ 0.08      ,  0.15302337,  0.34890909,  0.60546483,  0.84123594, # may vary
            0.98136677,  0.98136677,  0.84123594,  0.60546483,  0.34890909,
            0.15302337,  0.08      ])

    Plot the window and the frequency response.

    .. plot::
        :include-source:

        import matplotlib.pyplot as plt
        from numpy.fft import fft, fftshift
        window = np.hamming(51)
        plt.plot(window)
        plt.title("Hamming window")
        plt.ylabel("Amplitude")
        plt.xlabel("Sample")
        plt.show()

        plt.figure()
        A = fft(window, 2048) / 25.5
        mag = np.abs(fftshift(A))
        freq = np.linspace(-0.5, 0.5, len(A))
        response = 20 * np.log10(mag)
        response = np.clip(response, -100, 100)
        plt.plot(freq, response)
        plt.title("Frequency response of Hamming window")
        plt.ylabel("Magnitude [dB]")
        plt.xlabel("Normalized frequency [cycles per sample]")
        plt.axis('tight')
        plt.show()

    """
    # Ensures at least float64 via 0.0.  M should be an integer, but conversion
    # to double is safe for a range.
    values = np.array([0.0, M])
    M = values[1]

    if M < 1:
        return array([], dtype=values.dtype)
    if M == 1:
        return ones(1, dtype=values.dtype)
    n = arange(1 - M, M, 2)
    return 0.54 + 0.46 * cos(pi * n / (M - 1))


## Code from cephes for i0

_i0A = [
    -4.41534164647933937950E-18,
    3.33079451882223809783E-17,
    -2.43127984654795469359E-16,
    1.71539128555513303061E-15,
    -1.16853328779934516808E-14,
    7.67618549860493561688E-14,
    -4.85644678311192946090E-13,
    2.95505266312963983461E-12,
    -1.72682629144155570723E-11,
    9.67580903537323691224E-11,
    -5.18979560163526290666E-10,
    2.65982372468238665035E-9,
    -1.30002500998624804212E-8,
    6.04699502254191894932E-8,
    -2.67079385394061173391E-7,
    1.11738753912010371815E-6,
    -4.41673835845875056359E-6,
    1.64484480707288970893E-5,
    -5.75419501008210370398E-5,
    1.88502885095841655729E-4,
    -5.76375574538582365885E-4,
    1.63947561694133579842E-3,
    -4.32430999505057594430E-3,
    1.05464603945949983183E-2,
    -2.37374148058994688156E-2,
    4.93052842396707084878E-2,
    -9.49010970480476444210E-2,
    1.71620901522208775349E-1,
    -3.04682672343198398683E-1,
    6.76795274409476084995E-1
    ]

_i0B = [
    -7.23318048787475395456E-18,
    -4.83050448594418207126E-18,
    4.46562142029675999901E-17,
    3.46122286769746109310E-17,
    -2.82762398051658348494E-16,
    -3.42548561967721913462E-16,
    1.77256013305652638360E-15,
    3.81168066935262242075E-15,
    -9.55484669882830764870E-15,
    -4.15056934728722208663E-14,
    1.54008621752140982691E-14,
    3.85277838274214270114E-13,
    7.18012445138366623367E-13,
    -1.79417853150680611778E-12,
    -1.32158118404477131188E-11,
    -3.14991652796324136454E-11,
    1.18891471078464383424E-11,
    4.94060238822496958910E-10,
    3.39623202570838634515E-9,
    2.26666899049817806459E-8,
    2.04891858946906374183E-7,
    2.89137052083475648297E-6,
    6.88975834691682398426E-5,
    3.36911647825569408990E-3,
    8.04490411014108831608E-1
    ]


def _chbevl(x, vals):
    b0 = vals[0]
    b1 = 0.0

    for i in range(1, len(vals)):
        b2 = b1
        b1 = b0
        b0 = x * b1 - b2 + vals[i]

    return 0.5 * (b0 - b2)


def _i0_1(x):
    return exp(x) * _chbevl(x / 2.0 - 2, _i0A)


def _i0_2(x):
    return exp(x) * _chbevl(32.0 / x - 2.0, _i0B) / sqrt(x)


def _i0_dispatcher(x):
    return (x,)


@array_function_dispatch(_i0_dispatcher)
def i0(x):
    """
    Modified Bessel function of the first kind, order 0.

    Usually denoted :math:`I_0`.

    Parameters
    ----------
    x : array_like of float
        Argument of the Bessel function.

    Returns
    -------
    out : ndarray, shape = x.shape, dtype = float
        The modified Bessel function evaluated at each of the elements of `x`.

    See Also
    --------
    scipy.special.i0, scipy.special.iv, scipy.special.ive

    Notes
    -----
    The scipy implementation is recommended over this function: it is a
    proper ufunc written in C, and more than an order of magnitude faster.

    We use the algorithm published by Clenshaw [1]_ and referenced by
    Abramowitz and Stegun [2]_, for which the function domain is
    partitioned into the two intervals [0,8] and (8,inf), and Chebyshev
    polynomial expansions are employed in each interval. Relative error on
    the domain [0,30] using IEEE arithmetic is documented [3]_ as having a
    peak of 5.8e-16 with an rms of 1.4e-16 (n = 30000).

    References
    ----------
    .. [1] C. W. Clenshaw, "Chebyshev series for mathematical functions", in
           *National Physical Laboratory Mathematical Tables*, vol. 5, London:
           Her Majesty's Stationery Office, 1962.
    .. [2] M. Abramowitz and I. A. Stegun, *Handbook of Mathematical
           Functions*, 10th printing, New York: Dover, 1964, pp. 379.
           https://personal.math.ubc.ca/~cbm/aands/page_379.htm
    .. [3] https://metacpan.org/pod/distribution/Math-Cephes/lib/Math/Cephes.pod#i0:-Modified-Bessel-function-of-order-zero

    Examples
    --------
    >>> import numpy as np
    >>> np.i0(0.)
    array(1.0)
    >>> np.i0([0, 1, 2, 3])
    array([1.        , 1.26606588, 2.2795853 , 4.88079259])

    """
    x = np.asanyarray(x)
    if x.dtype.kind == 'c':
        raise TypeError("i0 not supported for complex values")
    if x.dtype.kind != 'f':
        x = x.astype(float)
    x = np.abs(x)
    return piecewise(x, [x <= 8.0], [_i0_1, _i0_2])

## End of cephes code for i0


@set_module('numpy')
def kaiser(M, beta):
    """
    Return the Kaiser window.

    The Kaiser window is a taper formed by using a Bessel function.

    Parameters
    ----------
    M : int
        Number of points in the output window. If zero or less, an
        empty array is returned.
    beta : float
        Shape parameter for window.

    Returns
    -------
    out : array
        The window, with the maximum value normalized to one (the value
        one appears only if the number of samples is odd).

    See Also
    --------
    bartlett, blackman, hamming, hanning

    Notes
    -----
    The Kaiser window is defined as

    .. math::  w(n) = I_0\\left( \\beta \\sqrt{1-\\frac{4n^2}{(M-1)^2}}
               \\right)/I_0(\\beta)

    with

    .. math:: \\quad -\\frac{M-1}{2} \\leq n \\leq \\frac{M-1}{2},

    where :math:`I_0` is the modified zeroth-order Bessel function.

    The Kaiser was named for Jim Kaiser, who discovered a simple
    approximation to the DPSS window based on Bessel functions.  The Kaiser
    window is a very good approximation to the Digital Prolate Spheroidal
    Sequence, or Slepian window, which is the transform which maximizes the
    energy in the main lobe of the window relative to total energy.

    The Kaiser can approximate many other windows by varying the beta
    parameter.

    ====  =======================
    beta  Window shape
    ====  =======================
    0     Rectangular
    5     Similar to a Hamming
    6     Similar to a Hanning
    8.6   Similar to a Blackman
    ====  =======================

    A beta value of 14 is probably a good starting point. Note that as beta
    gets large, the window narrows, and so the number of samples needs to be
    large enough to sample the increasingly narrow spike, otherwise NaNs will
    get returned.

    Most references to the Kaiser window come from the signal processing
    literature, where it is used as one of many windowing functions for
    smoothing values.  It is also known as an apodization (which means
    "removing the foot", i.e. smoothing discontinuities at the beginning
    and end of the sampled signal) or tapering function.

    References
    ----------
    .. [1] J. F. Kaiser, "Digital Filters" - Ch 7 in "Systems analysis by
           digital computer", Editors: F.F. Kuo and J.F. Kaiser, p 218-285.
           John Wiley and Sons, New York, (1966).
    .. [2] E.R. Kanasewich, "Time Sequence Analysis in Geophysics", The
           University of Alberta Press, 1975, pp. 177-178.
    .. [3] Wikipedia, "Window function",
           https://en.wikipedia.org/wiki/Window_function

    Examples
    --------
    >>> import numpy as np
    >>> import matplotlib.pyplot as plt
    >>> np.kaiser(12, 14)
     array([7.72686684e-06, 3.46009194e-03, 4.65200189e-02, # may vary
            2.29737120e-01, 5.99885316e-01, 9.45674898e-01,
            9.45674898e-01, 5.99885316e-01, 2.29737120e-01,
            4.65200189e-02, 3.46009194e-03, 7.72686684e-06])


    Plot the window and the frequency response.

    .. plot::
        :include-source:

        import matplotlib.pyplot as plt
        from numpy.fft import fft, fftshift
        window = np.kaiser(51, 14)
        plt.plot(window)
        plt.title("Kaiser window")
        plt.ylabel("Amplitude")
        plt.xlabel("Sample")
        plt.show()

        plt.figure()
        A = fft(window, 2048) / 25.5
        mag = np.abs(fftshift(A))
        freq = np.linspace(-0.5, 0.5, len(A))
        response = 20 * np.log10(mag)
        response = np.clip(response, -100, 100)
        plt.plot(freq, response)
        plt.title("Frequency response of Kaiser window")
        plt.ylabel("Magnitude [dB]")
        plt.xlabel("Normalized frequency [cycles per sample]")
        plt.axis('tight')
        plt.show()

    """
    # Ensures at least float64 via 0.0.  M should be an integer, but conversion
    # to double is safe for a range.  (Simplified result_type with 0.0
    # strongly typed.  result-type is not/less order sensitive, but that mainly
    # matters for integers anyway.)
    values = np.array([0.0, M, beta])
    M = values[1]
    beta = values[2]

    if M == 1:
        return np.ones(1, dtype=values.dtype)
    n = arange(0, M)
    alpha = (M - 1) / 2.0
    return i0(beta * sqrt(1 - ((n - alpha) / alpha)**2.0)) / i0(beta)


def _sinc_dispatcher(x):
    return (x,)


@array_function_dispatch(_sinc_dispatcher)
def sinc(x):
    r"""
    Return the normalized sinc function.

    The sinc function is equal to :math:`\sin(\pi x)/(\pi x)` for any argument
    :math:`x\ne 0`. ``sinc(0)`` takes the limit value 1, making ``sinc`` not
    only everywhere continuous but also infinitely differentiable.

    .. note::

        Note the normalization factor of ``pi`` used in the definition.
        This is the most commonly used definition in signal processing.
        Use ``sinc(x / np.pi)`` to obtain the unnormalized sinc function
        :math:`\sin(x)/x` that is more common in mathematics.

    Parameters
    ----------
    x : ndarray
        Array (possibly multi-dimensional) of values for which to calculate
        ``sinc(x)``.

    Returns
    -------
    out : ndarray
        ``sinc(x)``, which has the same shape as the input.

    Notes
    -----
    The name sinc is short for "sine cardinal" or "sinus cardinalis".

    The sinc function is used in various signal processing applications,
    including in anti-aliasing, in the construction of a Lanczos resampling
    filter, and in interpolation.

    For bandlimited interpolation of discrete-time signals, the ideal
    interpolation kernel is proportional to the sinc function.

    References
    ----------
    .. [1] Weisstein, Eric W. "Sinc Function." From MathWorld--A Wolfram Web
           Resource. https://mathworld.wolfram.com/SincFunction.html
    .. [2] Wikipedia, "Sinc function",
           https://en.wikipedia.org/wiki/Sinc_function

    Examples
    --------
    >>> import numpy as np
    >>> import matplotlib.pyplot as plt
    >>> x = np.linspace(-4, 4, 41)
    >>> np.sinc(x)
     array([-3.89804309e-17,  -4.92362781e-02,  -8.40918587e-02, # may vary
            -8.90384387e-02,  -5.84680802e-02,   3.89804309e-17,
            6.68206631e-02,   1.16434881e-01,   1.26137788e-01,
            8.50444803e-02,  -3.89804309e-17,  -1.03943254e-01,
            -1.89206682e-01,  -2.16236208e-01,  -1.55914881e-01,
            3.89804309e-17,   2.33872321e-01,   5.04551152e-01,
            7.56826729e-01,   9.35489284e-01,   1.00000000e+00,
            9.35489284e-01,   7.56826729e-01,   5.04551152e-01,
            2.33872321e-01,   3.89804309e-17,  -1.55914881e-01,
           -2.16236208e-01,  -1.89206682e-01,  -1.03943254e-01,
           -3.89804309e-17,   8.50444803e-02,   1.26137788e-01,
            1.16434881e-01,   6.68206631e-02,   3.89804309e-17,
            -5.84680802e-02,  -8.90384387e-02,  -8.40918587e-02,
            -4.92362781e-02,  -3.89804309e-17])

    >>> plt.plot(x, np.sinc(x))
    [<matplotlib.lines.Line2D object at 0x...>]
    >>> plt.title("Sinc Function")
    Text(0.5, 1.0, 'Sinc Function')
    >>> plt.ylabel("Amplitude")
    Text(0, 0.5, 'Amplitude')
    >>> plt.xlabel("X")
    Text(0.5, 0, 'X')
    >>> plt.show()

    """
    x = np.asanyarray(x)
    x = pi * x
    # Hope that 1e-20 is sufficient for objects...
    eps = np.finfo(x.dtype).eps if x.dtype.kind == "f" else 1e-20
    y = where(x, x, eps)
    return sin(y) / y


def _ureduce(a, func, keepdims=False, **kwargs):
    """
    Internal Function.
    Call `func` with `a` as first argument swapping the axes to use extended
    axis on functions that don't support it natively.

    Returns result and a.shape with axis dims set to 1.

    Parameters
    ----------
    a : array_like
        Input array or object that can be converted to an array.
    func : callable
        Reduction function capable of receiving a single axis argument.
        It is called with `a` as first argument followed by `kwargs`.
    kwargs : keyword arguments
        additional keyword arguments to pass to `func`.

    Returns
    -------
    result : tuple
        Result of func(a, **kwargs) and a.shape with axis dims set to 1
        which can be used to reshape the result to the same shape a ufunc with
        keepdims=True would produce.

    """
    a = np.asanyarray(a)
    axis = kwargs.get('axis')
    out = kwargs.get('out')

    if keepdims is np._NoValue:
        keepdims = False

    nd = a.ndim
    if axis is not None:
        axis = _nx.normalize_axis_tuple(axis, nd)

        if keepdims and out is not None:
            index_out = tuple(
                0 if i in axis else slice(None) for i in range(nd))
            kwargs['out'] = out[(Ellipsis, ) + index_out]

        if len(axis) == 1:
            kwargs['axis'] = axis[0]
        else:
            keep = sorted(set(range(nd)) - set(axis))
            nkeep = len(keep)

            def reshape_arr(a):
<<<<<<< HEAD
                # swap axis that should not be reduced to front
                for i, s in enumerate(sorted(keep)):
                    a = a.swapaxes(i, s)
=======
                # move axis that should not be reduced to front
                a = np.moveaxis(a, keep, range(nkeep))
>>>>>>> 7eec5e29
                # merge reduced axis
                return a.reshape(a.shape[:nkeep] + (-1,))

            a = reshape_arr(a)

            weights = kwargs.get("weights")
            if weights is not None:
<<<<<<< HEAD
                weights = np.asanyarray(weights)
=======
>>>>>>> 7eec5e29
                kwargs["weights"] = reshape_arr(weights)

            kwargs['axis'] = -1
    elif keepdims and out is not None:
        index_out = (0, ) * nd
        kwargs['out'] = out[(Ellipsis, ) + index_out]

    r = func(a, **kwargs)

    if out is not None:
        return out

    if keepdims:
        if axis is None:
            index_r = (np.newaxis, ) * nd
        else:
            index_r = tuple(
                np.newaxis if i in axis else slice(None)
                for i in range(nd))
        r = r[(Ellipsis, ) + index_r]

    return r


def _median_dispatcher(
        a, axis=None, out=None, overwrite_input=None, keepdims=None):
    return (a, out)


@array_function_dispatch(_median_dispatcher)
def median(a, axis=None, out=None, overwrite_input=False, keepdims=False):
    """
    Compute the median along the specified axis.

    Returns the median of the array elements.

    Parameters
    ----------
    a : array_like
        Input array or object that can be converted to an array.
    axis : {int, sequence of int, None}, optional
        Axis or axes along which the medians are computed. The default,
        axis=None, will compute the median along a flattened version of
        the array. If a sequence of axes, the array is first flattened
        along the given axes, then the median is computed along the
        resulting flattened axis.
    out : ndarray, optional
        Alternative output array in which to place the result. It must
        have the same shape and buffer length as the expected output,
        but the type (of the output) will be cast if necessary.
    overwrite_input : bool, optional
       If True, then allow use of memory of input array `a` for
       calculations. The input array will be modified by the call to
       `median`. This will save memory when you do not need to preserve
       the contents of the input array. Treat the input as undefined,
       but it will probably be fully or partially sorted. Default is
       False. If `overwrite_input` is ``True`` and `a` is not already an
       `ndarray`, an error will be raised.
    keepdims : bool, optional
        If this is set to True, the axes which are reduced are left
        in the result as dimensions with size one. With this option,
        the result will broadcast correctly against the original `arr`.

    Returns
    -------
    median : ndarray
        A new array holding the result. If the input contains integers
        or floats smaller than ``float64``, then the output data-type is
        ``np.float64``.  Otherwise, the data-type of the output is the
        same as that of the input. If `out` is specified, that array is
        returned instead.

    See Also
    --------
    mean, percentile

    Notes
    -----
    Given a vector ``V`` of length ``N``, the median of ``V`` is the
    middle value of a sorted copy of ``V``, ``V_sorted`` - i
    e., ``V_sorted[(N-1)/2]``, when ``N`` is odd, and the average of the
    two middle values of ``V_sorted`` when ``N`` is even.

    Examples
    --------
    >>> import numpy as np
    >>> a = np.array([[10, 7, 4], [3, 2, 1]])
    >>> a
    array([[10,  7,  4],
           [ 3,  2,  1]])
    >>> np.median(a)
    np.float64(3.5)
    >>> np.median(a, axis=0)
    array([6.5, 4.5, 2.5])
    >>> np.median(a, axis=1)
    array([7.,  2.])
    >>> np.median(a, axis=(0, 1))
    np.float64(3.5)
    >>> m = np.median(a, axis=0)
    >>> out = np.zeros_like(m)
    >>> np.median(a, axis=0, out=m)
    array([6.5,  4.5,  2.5])
    >>> m
    array([6.5,  4.5,  2.5])
    >>> b = a.copy()
    >>> np.median(b, axis=1, overwrite_input=True)
    array([7.,  2.])
    >>> assert not np.all(a==b)
    >>> b = a.copy()
    >>> np.median(b, axis=None, overwrite_input=True)
    np.float64(3.5)
    >>> assert not np.all(a==b)

    """
    return _ureduce(a, func=_median, keepdims=keepdims, axis=axis, out=out,
                    overwrite_input=overwrite_input)


def _median(a, axis=None, out=None, overwrite_input=False):
    # can't be reasonably be implemented in terms of percentile as we have to
    # call mean to not break astropy
    a = np.asanyarray(a)

    # Set the partition indexes
    if axis is None:
        sz = a.size
    else:
        sz = a.shape[axis]
    if sz % 2 == 0:
        szh = sz // 2
        kth = [szh - 1, szh]
    else:
        kth = [(sz - 1) // 2]

    # We have to check for NaNs (as of writing 'M' doesn't actually work).
    supports_nans = np.issubdtype(a.dtype, np.inexact) or a.dtype.kind in 'Mm'
    if supports_nans:
        kth.append(-1)

    if overwrite_input:
        if axis is None:
            part = a.ravel()
            part.partition(kth)
        else:
            a.partition(kth, axis=axis)
            part = a
    else:
        part = partition(a, kth, axis=axis)

    if part.shape == ():
        # make 0-D arrays work
        return part.item()
    if axis is None:
        axis = 0

    indexer = [slice(None)] * part.ndim
    index = part.shape[axis] // 2
    if part.shape[axis] % 2 == 1:
        # index with slice to allow mean (below) to work
        indexer[axis] = slice(index, index + 1)
    else:
        indexer[axis] = slice(index - 1, index + 1)
    indexer = tuple(indexer)

    # Use mean in both odd and even case to coerce data type,
    # using out array if needed.
    rout = mean(part[indexer], axis=axis, out=out)
    if supports_nans and sz > 0:
        # If nans are possible, warn and replace by nans like mean would.
        rout = np.lib._utils_impl._median_nancheck(part, rout, axis)

    return rout


def _percentile_dispatcher(a, q, axis=None, out=None, overwrite_input=None,
                           method=None, keepdims=None, *, weights=None):
    return (a, q, out, weights)


@array_function_dispatch(_percentile_dispatcher)
def percentile(a,
               q,
               axis=None,
               out=None,
               overwrite_input=False,
               method="linear",
               keepdims=False,
               *,
               weights=None):
    """
    Compute the q-th percentile of the data along the specified axis.

    Returns the q-th percentile(s) of the array elements.

    Parameters
    ----------
    a : array_like of real numbers
        Input array or object that can be converted to an array.
    q : array_like of float
        Percentage or sequence of percentages for the percentiles to compute.
        Values must be between 0 and 100 inclusive.
    axis : {int, tuple of int, None}, optional
        Axis or axes along which the percentiles are computed. The
        default is to compute the percentile(s) along a flattened
        version of the array.
    out : ndarray, optional
        Alternative output array in which to place the result. It must
        have the same shape and buffer length as the expected output,
        but the type (of the output) will be cast if necessary.
    overwrite_input : bool, optional
        If True, then allow the input array `a` to be modified by intermediate
        calculations, to save memory. In this case, the contents of the input
        `a` after this function completes is undefined.
    method : str, optional
        This parameter specifies the method to use for estimating the
        percentile.  There are many different methods, some unique to NumPy.
        See the notes for explanation.  The options sorted by their R type
        as summarized in the H&F paper [1]_ are:

        1. 'inverted_cdf'
        2. 'averaged_inverted_cdf'
        3. 'closest_observation'
        4. 'interpolated_inverted_cdf'
        5. 'hazen'
        6. 'weibull'
        7. 'linear'  (default)
        8. 'median_unbiased'
        9. 'normal_unbiased'

        The first three methods are discontinuous.  NumPy further defines the
        following discontinuous variations of the default 'linear' (7.) option:

        * 'lower'
        * 'higher',
        * 'midpoint'
        * 'nearest'

        .. versionchanged:: 1.22.0
            This argument was previously called "interpolation" and only
            offered the "linear" default and last four options.

    keepdims : bool, optional
        If this is set to True, the axes which are reduced are left in
        the result as dimensions with size one. With this option, the
        result will broadcast correctly against the original array `a`.

    weights : array_like, optional
        An array of weights associated with the values in `a`. Each value in
        `a` contributes to the percentile according to its associated weight.
        The weights array can either be 1-D (in which case its length must be
        the size of `a` along the given axis) or of the same shape as `a`.
        If `weights=None`, then all data in `a` are assumed to have a
        weight equal to one.
        Only `method="inverted_cdf"` supports weights.
        See the notes for more details.

        .. versionadded:: 2.0.0

    Returns
    -------
    percentile : scalar or ndarray
        If `q` is a single percentile and `axis=None`, then the result
        is a scalar. If multiple percentiles are given, first axis of
        the result corresponds to the percentiles. The other axes are
        the axes that remain after the reduction of `a`. If the input
        contains integers or floats smaller than ``float64``, the output
        data-type is ``float64``. Otherwise, the output data-type is the
        same as that of the input. If `out` is specified, that array is
        returned instead.

    See Also
    --------
    mean
    median : equivalent to ``percentile(..., 50)``
    nanpercentile
    quantile : equivalent to percentile, except q in the range [0, 1].

    Notes
    -----
    The behavior of `numpy.percentile` with percentage `q` is
    that of `numpy.quantile` with argument ``q/100``.
    For more information, please see `numpy.quantile`.

    Examples
    --------
    >>> import numpy as np
    >>> a = np.array([[10, 7, 4], [3, 2, 1]])
    >>> a
    array([[10,  7,  4],
           [ 3,  2,  1]])
    >>> np.percentile(a, 50)
    3.5
    >>> np.percentile(a, 50, axis=0)
    array([6.5, 4.5, 2.5])
    >>> np.percentile(a, 50, axis=1)
    array([7.,  2.])
    >>> np.percentile(a, 50, axis=1, keepdims=True)
    array([[7.],
           [2.]])

    >>> m = np.percentile(a, 50, axis=0)
    >>> out = np.zeros_like(m)
    >>> np.percentile(a, 50, axis=0, out=out)
    array([6.5, 4.5, 2.5])
    >>> m
    array([6.5, 4.5, 2.5])

    >>> b = a.copy()
    >>> np.percentile(b, 50, axis=1, overwrite_input=True)
    array([7.,  2.])
    >>> assert not np.all(a == b)

    The different methods can be visualized graphically:

    .. plot::

        import matplotlib.pyplot as plt

        a = np.arange(4)
        p = np.linspace(0, 100, 6001)
        ax = plt.gca()
        lines = [
            ('linear', '-', 'C0'),
            ('inverted_cdf', ':', 'C1'),
            # Almost the same as `inverted_cdf`:
            ('averaged_inverted_cdf', '-.', 'C1'),
            ('closest_observation', ':', 'C2'),
            ('interpolated_inverted_cdf', '--', 'C1'),
            ('hazen', '--', 'C3'),
            ('weibull', '-.', 'C4'),
            ('median_unbiased', '--', 'C5'),
            ('normal_unbiased', '-.', 'C6'),
            ]
        for method, style, color in lines:
            ax.plot(
                p, np.percentile(a, p, method=method),
                label=method, linestyle=style, color=color)
        ax.set(
            title='Percentiles for different methods and data: ' + str(a),
            xlabel='Percentile',
            ylabel='Estimated percentile value',
            yticks=a)
        ax.legend(bbox_to_anchor=(1.03, 1))
        plt.tight_layout()
        plt.show()

    References
    ----------
    .. [1] R. J. Hyndman and Y. Fan,
       "Sample quantiles in statistical packages,"
       The American Statistician, 50(4), pp. 361-365, 1996

    """
    a = np.asanyarray(a)
    if a.dtype.kind == "c":
        raise TypeError("a must be an array of real numbers")

    q = np.true_divide(q, 100, out=...)
    if not _quantile_is_valid(q):
        raise ValueError("Percentiles must be in the range [0, 100]")

    if weights is not None:
        if method != "inverted_cdf":
            msg = ("Only method 'inverted_cdf' supports weights. "
                   f"Got: {method}.")
            raise ValueError(msg)
        if axis is not None:
            axis = _nx.normalize_axis_tuple(axis, a.ndim, argname="axis")
        weights = _weights_are_valid(weights=weights, a=a, axis=axis)
        if np.any(weights < 0):
            raise ValueError("Weights must be non-negative.")

    return _quantile_unchecked(
        a, q, axis, out, overwrite_input, method, keepdims, weights)


def _quantile_dispatcher(a, q, axis=None, out=None, overwrite_input=None,
                         method=None, keepdims=None, *, weights=None):
    return (a, q, out, weights)


@array_function_dispatch(_quantile_dispatcher)
def quantile(a,
             q,
             axis=None,
             out=None,
             overwrite_input=False,
             method="linear",
             keepdims=False,
             *,
             weights=None):
    """
    Compute the q-th quantile of the data along the specified axis.

    Parameters
    ----------
    a : array_like of real numbers
        Input array or object that can be converted to an array.
    q : array_like of float
        Probability or sequence of probabilities of the quantiles to compute.
        Values must be between 0 and 1 inclusive.
    axis : {int, tuple of int, None}, optional
        Axis or axes along which the quantiles are computed. The default is
        to compute the quantile(s) along a flattened version of the array.
    out : ndarray, optional
        Alternative output array in which to place the result. It must have
        the same shape and buffer length as the expected output, but the
        type (of the output) will be cast if necessary.
    overwrite_input : bool, optional
        If True, then allow the input array `a` to be modified by
        intermediate calculations, to save memory. In this case, the
        contents of the input `a` after this function completes is
        undefined.
    method : str, optional
        This parameter specifies the method to use for estimating the
        quantile.  There are many different methods, some unique to NumPy.
        The recommended options, numbered as they appear in [1]_, are:

        1. 'inverted_cdf'
        2. 'averaged_inverted_cdf'
        3. 'closest_observation'
        4. 'interpolated_inverted_cdf'
        5. 'hazen'
        6. 'weibull'
        7. 'linear'  (default)
        8. 'median_unbiased'
        9. 'normal_unbiased'

        The first three methods are discontinuous. For backward compatibility
        with previous versions of NumPy, the following discontinuous variations
        of the default 'linear' (7.) option are available:

        * 'lower'
        * 'higher',
        * 'midpoint'
        * 'nearest'

        See Notes for details.

        .. versionchanged:: 1.22.0
            This argument was previously called "interpolation" and only
            offered the "linear" default and last four options.

    keepdims : bool, optional
        If this is set to True, the axes which are reduced are left in
        the result as dimensions with size one. With this option, the
        result will broadcast correctly against the original array `a`.

    weights : array_like, optional
        An array of weights associated with the values in `a`. Each value in
        `a` contributes to the quantile according to its associated weight.
        The weights array can either be 1-D (in which case its length must be
        the size of `a` along the given axis) or of the same shape as `a`.
        If `weights=None`, then all data in `a` are assumed to have a
        weight equal to one.
        Only `method="inverted_cdf"` supports weights.
        See the notes for more details.

        .. versionadded:: 2.0.0

    Returns
    -------
    quantile : scalar or ndarray
        If `q` is a single probability and `axis=None`, then the result
        is a scalar. If multiple probability levels are given, first axis
        of the result corresponds to the quantiles. The other axes are
        the axes that remain after the reduction of `a`. If the input
        contains integers or floats smaller than ``float64``, the output
        data-type is ``float64``. Otherwise, the output data-type is the
        same as that of the input. If `out` is specified, that array is
        returned instead.

    See Also
    --------
    mean
    percentile : equivalent to quantile, but with q in the range [0, 100].
    median : equivalent to ``quantile(..., 0.5)``
    nanquantile

    Notes
    -----
    Given a sample `a` from an underlying distribution, `quantile` provides a
    nonparametric estimate of the inverse cumulative distribution function.

    By default, this is done by interpolating between adjacent elements in
    ``y``, a sorted copy of `a`::

        (1-g)*y[j] + g*y[j+1]

    where the index ``j`` and coefficient ``g`` are the integral and
    fractional components of ``q * (n-1)``, and ``n`` is the number of
    elements in the sample.

    This is a special case of Equation 1 of H&F [1]_. More generally,

    - ``j = (q*n + m - 1) // 1``, and
    - ``g = (q*n + m - 1) % 1``,

    where ``m`` may be defined according to several different conventions.
    The preferred convention may be selected using the ``method`` parameter:

    =============================== =============== ===============
    ``method``                      number in H&F   ``m``
    =============================== =============== ===============
    ``interpolated_inverted_cdf``   4               ``0``
    ``hazen``                       5               ``1/2``
    ``weibull``                     6               ``q``
    ``linear`` (default)            7               ``1 - q``
    ``median_unbiased``             8               ``q/3 + 1/3``
    ``normal_unbiased``             9               ``q/4 + 3/8``
    =============================== =============== ===============

    Note that indices ``j`` and ``j + 1`` are clipped to the range ``0`` to
    ``n - 1`` when the results of the formula would be outside the allowed
    range of non-negative indices. The ``- 1`` in the formulas for ``j`` and
    ``g`` accounts for Python's 0-based indexing.

    The table above includes only the estimators from H&F that are continuous
    functions of probability `q` (estimators 4-9). NumPy also provides the
    three discontinuous estimators from H&F (estimators 1-3), where ``j`` is
    defined as above, ``m`` is defined as follows, and ``g`` is a function
    of the real-valued ``index = q*n + m - 1`` and ``j``.

    1. ``inverted_cdf``: ``m = 0`` and ``g = int(index - j > 0)``
    2. ``averaged_inverted_cdf``: ``m = 0`` and
       ``g = (1 + int(index - j > 0)) / 2``
    3. ``closest_observation``: ``m = -1/2`` and
       ``g = 1 - int((index == j) & (j%2 == 1))``

    For backward compatibility with previous versions of NumPy, `quantile`
    provides four additional discontinuous estimators. Like
    ``method='linear'``, all have ``m = 1 - q`` so that ``j = q*(n-1) // 1``,
    but ``g`` is defined as follows.

    - ``lower``: ``g = 0``
    - ``midpoint``: ``g = 0.5``
    - ``higher``: ``g = 1``
    - ``nearest``: ``g = (q*(n-1) % 1) > 0.5``

    **Weighted quantiles:**
    More formally, the quantile at probability level :math:`q` of a cumulative
    distribution function :math:`F(y)=P(Y \\leq y)` with probability measure
    :math:`P` is defined as any number :math:`x` that fulfills the
    *coverage conditions*

    .. math:: P(Y < x) \\leq q \\quad\\text{and}\\quad P(Y \\leq x) \\geq q

    with random variable :math:`Y\\sim P`.
    Sample quantiles, the result of `quantile`, provide nonparametric
    estimation of the underlying population counterparts, represented by the
    unknown :math:`F`, given a data vector `a` of length ``n``.

    Some of the estimators above arise when one considers :math:`F` as the
    empirical distribution function of the data, i.e.
    :math:`F(y) = \\frac{1}{n} \\sum_i 1_{a_i \\leq y}`.
    Then, different methods correspond to different choices of :math:`x` that
    fulfill the above coverage conditions. Methods that follow this approach
    are ``inverted_cdf`` and ``averaged_inverted_cdf``.

    For weighted quantiles, the coverage conditions still hold. The
    empirical cumulative distribution is simply replaced by its weighted
    version, i.e.
    :math:`P(Y \\leq t) = \\frac{1}{\\sum_i w_i} \\sum_i w_i 1_{x_i \\leq t}`.
    Only ``method="inverted_cdf"`` supports weights.

    Examples
    --------
    >>> import numpy as np
    >>> a = np.array([[10, 7, 4], [3, 2, 1]])
    >>> a
    array([[10,  7,  4],
           [ 3,  2,  1]])
    >>> np.quantile(a, 0.5)
    3.5
    >>> np.quantile(a, 0.5, axis=0)
    array([6.5, 4.5, 2.5])
    >>> np.quantile(a, 0.5, axis=1)
    array([7.,  2.])
    >>> np.quantile(a, 0.5, axis=1, keepdims=True)
    array([[7.],
           [2.]])
    >>> m = np.quantile(a, 0.5, axis=0)
    >>> out = np.zeros_like(m)
    >>> np.quantile(a, 0.5, axis=0, out=out)
    array([6.5, 4.5, 2.5])
    >>> m
    array([6.5, 4.5, 2.5])
    >>> b = a.copy()
    >>> np.quantile(b, 0.5, axis=1, overwrite_input=True)
    array([7.,  2.])
    >>> assert not np.all(a == b)

    See also `numpy.percentile` for a visualization of most methods.

    References
    ----------
    .. [1] R. J. Hyndman and Y. Fan,
       "Sample quantiles in statistical packages,"
       The American Statistician, 50(4), pp. 361-365, 1996

    """
    a = np.asanyarray(a)
    if a.dtype.kind == "c":
        raise TypeError("a must be an array of real numbers")

    q = np.asanyarray(q)

    if not _quantile_is_valid(q):
        raise ValueError("Quantiles must be in the range [0, 1]")

    if weights is not None:
        if method != "inverted_cdf":
            msg = ("Only method 'inverted_cdf' supports weights. "
                   f"Got: {method}.")
            raise ValueError(msg)
        if axis is not None:
            axis = _nx.normalize_axis_tuple(axis, a.ndim, argname="axis")
        weights = _weights_are_valid(weights=weights, a=a, axis=axis)
        if np.any(weights < 0):
            raise ValueError("Weights must be non-negative.")

    return _quantile_unchecked(
        a, q, axis, out, overwrite_input, method, keepdims, weights)


def _quantile_unchecked(a,
                        q,
                        axis=None,
                        out=None,
                        overwrite_input=False,
                        method="linear",
                        keepdims=False,
                        weights=None,
                        ignore_nans=False):
    """Assumes that q is in [0, 1], and is an ndarray"""
    return _ureduce(a,
                    func=_quantile_ureduce_func,
                    q=q,
                    weights=weights,
                    keepdims=keepdims,
                    axis=axis,
                    out=out,
                    overwrite_input=overwrite_input,
                    method=method,
                    ignore_nans=ignore_nans)


def _quantile_is_valid(q):
    # avoid expensive reductions, relevant for arrays with < O(1000) elements
    if q.ndim == 1 and q.size < 10:
        for i in range(q.size):
            if not (0.0 <= q[i] <= 1.0):
                return False
    elif not (q.min() >= 0 and q.max() <= 1):
        return False
    return True


def _compute_virtual_index(n, quantiles, alpha: float, beta: float):
    """
    Compute the floating point indexes of an array for the linear
    interpolation of quantiles.
    n : array_like
        The sample sizes.
    quantiles : array_like
        The quantiles values.
    alpha : float
        A constant used to correct the index computed.
    beta : float
        A constant used to correct the index computed.

    alpha and beta values depend on the chosen method
    (see quantile documentation)

    Reference:
    Hyndman&Fan paper "Sample Quantiles in Statistical Packages",
    DOI: 10.1080/00031305.1996.10473566
    """
    return n * quantiles + (
            alpha + quantiles * (1 - alpha - beta)
    ) - 1


def _get_gamma(virtual_indexes, previous_indexes, method, dtype):
    """
    Compute gamma (a.k.a 'm' or 'weight') for the linear interpolation
    of quantiles.

    virtual_indexes : array_like
        The indexes where the percentile is supposed to be found in the sorted
        sample.
    previous_indexes : array_like
        The floor values of virtual_indexes.
    method : dict
        The interpolation method chosen, which may have a specific rule
        modifying gamma.

    gamma is usually the fractional part of virtual_indexes but can be modified
    by the interpolation method.
    """
    gamma = np.asanyarray(virtual_indexes - previous_indexes)
    gamma = method["fix_gamma"](gamma, virtual_indexes)
    # Ensure both that we have an array, and that we keep the dtype
    # (which may have been matched to the input array).
    return np.asanyarray(gamma, dtype=dtype)


def _lerp(a, b, t, out=None):
    """
    Compute the linear interpolation weighted by gamma on each point of
    two same shape array.

    a : array_like
        Left bound.
    b : array_like
        Right bound.
    t : array_like
        The interpolation weight.
    out : array_like
        Output array.
    """
    diff_b_a = b - a
    lerp_interpolation = add(a, diff_b_a * t, out=... if out is None else out)
    subtract(b, diff_b_a * (1 - t), out=lerp_interpolation, where=t >= 0.5,
             casting='unsafe', dtype=type(lerp_interpolation.dtype))
    if lerp_interpolation.ndim == 0 and out is None:
        lerp_interpolation = lerp_interpolation[()]  # unpack 0d arrays
    return lerp_interpolation


def _get_gamma_mask(shape, default_value, conditioned_value, where):
    out = np.full(shape, default_value)
    np.copyto(out, conditioned_value, where=where, casting="unsafe")
    return out


def _discrete_interpolation_to_boundaries(index, gamma_condition_fun):
    previous = np.floor(index)
    next = previous + 1
    gamma = index - previous
    res = _get_gamma_mask(shape=index.shape,
                          default_value=next,
                          conditioned_value=previous,
                          where=gamma_condition_fun(gamma, index)
                          ).astype(np.intp)
    # Some methods can lead to out-of-bound integers, clip them:
    res[res < 0] = 0
    return res


def _closest_observation(n, quantiles):
    # "choose the nearest even order statistic at g=0" (H&F (1996) pp. 362).
    # Order is 1-based so for zero-based indexing round to nearest odd index.
    gamma_fun = lambda gamma, index: (gamma == 0) & (np.floor(index) % 2 == 1)
    return _discrete_interpolation_to_boundaries((n * quantiles) - 1 - 0.5,
                                                 gamma_fun)


def _inverted_cdf(n, quantiles):
    gamma_fun = lambda gamma, _: (gamma == 0)
    return _discrete_interpolation_to_boundaries((n * quantiles) - 1,
                                                 gamma_fun)


def _quantile_ureduce_func(
    a: np.ndarray,
    q: np.ndarray,
    weights: np.ndarray | None,
    axis: int | None = None,
    out: np.ndarray | None = None,
    overwrite_input: bool = False,
    method: str = "linear",
    ignore_nans: bool = False
) -> np.ndarray:
    if q.ndim > 2:
        # The code below works fine for nd, but it might not have useful
        # semantics. For now, keep the supported dimensions the same as it was
        # before.
        raise ValueError("q must be a scalar or 1d")
    if overwrite_input:
        if axis is None:
            axis = 0
            arr = a.ravel()
            wgt = None if weights is None else weights.ravel()
        else:
            arr = a
            wgt = weights
    elif axis is None:
        axis = 0
        arr = a.flatten()
        wgt = None if weights is None else weights.flatten()
    else:
        arr = a.copy()
        wgt = weights
    result = _quantile(arr,
                       quantiles=q,
                       axis=axis,
                       method=method,
                       out=out,
                       weights=wgt,
                       ignore_nans=ignore_nans)
    return result


def _get_indexes(arr, virtual_indexes, valid_values_count):
    """
    Get the valid indexes of arr neighbouring virtual_indexes.
    Note
    This is a companion function to linear interpolation of
    Quantiles

    Returns
    -------
    (previous_indexes, next_indexes): Tuple
        A Tuple of virtual_indexes neighbouring indexes
    """
    previous_indexes = floor(virtual_indexes, out=...)
    next_indexes = add(previous_indexes, 1, out=...)
    indexes_above_bounds = virtual_indexes >= valid_values_count - 1
    # When indexes is above max index, take the max value of the array
    if indexes_above_bounds.any():
        previous_indexes[indexes_above_bounds] = -1
        next_indexes[indexes_above_bounds] = -1
    # When indexes is below min index, take the min value of the array
    indexes_below_bounds = virtual_indexes < 0
    if indexes_below_bounds.any():
        previous_indexes[indexes_below_bounds] = 0
        next_indexes[indexes_below_bounds] = 0
    if np.issubdtype(arr.dtype, np.inexact):
        # After the sort, slices having NaNs will have for last element a NaN
        virtual_indexes_nans = np.isnan(virtual_indexes)
        if virtual_indexes_nans.any():
            previous_indexes[virtual_indexes_nans] = -1
            next_indexes[virtual_indexes_nans] = -1
    previous_indexes = previous_indexes.astype(np.intp)
    next_indexes = next_indexes.astype(np.intp)
    return previous_indexes, next_indexes


def _quantile(
    arr: "np.typing.ArrayLike",
    quantiles: np.ndarray,
    axis: int = -1,
    method: str = "linear",
    out: np.ndarray | None = None,
    weights: "np.typing.ArrayLike | None" = None,
    ignore_nans: bool = False
) -> np.ndarray:
    """
    Private function that doesn't support extended axis or keepdims.
    These methods are extended to this function using _ureduce
    See nanpercentile for parameter usage
    It computes the quantiles of the array for the given axis.
    A linear interpolation is performed based on the `method`.

    By default, the method is "linear" where alpha == beta == 1 which
    performs the 7th method of Hyndman&Fan.
    With "median_unbiased" we get alpha == beta == 1/3
    thus the 8th method of Hyndman&Fan.
    """
    # --- Setup
    arr = np.asanyarray(arr)
    values_count = arr.shape[axis]
    # The dimensions of `q` are prepended to the output shape, so we need the
    # axis being sampled from `arr` to be last.
    if axis != 0:  # But moveaxis is slow, so only call it if necessary.
        arr = np.moveaxis(arr, axis, destination=0)
    supports_nans = (not ignore_nans) and (
        np.issubdtype(arr.dtype, np.inexact) or arr.dtype.kind in 'Mm'
    )

    if weights is None:
        # --- Computation of indexes
        # Index where to find the value in the sorted array.
        # Virtual because it is a floating point value, not a valid index.
        # The nearest neighbours are used for interpolation
        try:
            method_props = _QuantileMethods[method]
        except KeyError:
            raise ValueError(
                f"{method!r} is not a valid method. Use one of: "
                f"{_QuantileMethods.keys()}") from None
        virtual_indexes = method_props["get_virtual_index"](values_count,
                                                            quantiles)
        virtual_indexes = np.asanyarray(virtual_indexes)

        if method_props["fix_gamma"] is None:
            supports_integers = True
        else:
            int_virtual_indices = np.issubdtype(virtual_indexes.dtype,
                                                np.integer)
            supports_integers = method == 'linear' and int_virtual_indices

        if supports_integers:
            # No interpolation needed, take the points along axis
            if supports_nans:
                # may contain nan, which would sort to the end
                arr.partition(
                    concatenate((virtual_indexes.ravel(), [-1])), axis=0,
                )
                slices_having_nans = np.isnan(arr[-1, ...])
            else:
                # cannot contain nan
                arr.partition(virtual_indexes.ravel(), axis=0)
                slices_having_nans = np.array(False, dtype=bool)
            result = take(arr, virtual_indexes, axis=0, out=out)
        else:
            previous_indexes, next_indexes = _get_indexes(arr,
                                                          virtual_indexes,
                                                          values_count)
            # --- Sorting
            arr.partition(
                np.unique(np.concatenate(([0, -1],
                                          previous_indexes.ravel(),
                                          next_indexes.ravel(),
                                          ))),
                axis=0)
            if supports_nans:
                slices_having_nans = np.isnan(arr[-1, ...])
            else:
                slices_having_nans = None
            # --- Get values from indexes
            previous = arr[previous_indexes]
            next = arr[next_indexes]
            # --- Linear interpolation
            if arr.dtype.kind in "iu":
                gtype = None
            elif arr.dtype.kind == "f":
                # make sure the return value matches the input array type
                gtype = arr.dtype
            else:
                gtype = virtual_indexes.dtype

            gamma = _get_gamma(virtual_indexes, previous_indexes,
                               method_props, gtype)
            result_shape = virtual_indexes.shape + (1,) * (arr.ndim - 1)
            gamma = gamma.reshape(result_shape)
            result = _lerp(previous,
                        next,
                        gamma,
                        out=out)
    else:
        # Weighted case
        # This implements method="inverted_cdf", the only supported weighted
        # method, which needs to sort anyway.
        weights = np.asanyarray(weights)
        if axis != 0:
            weights = np.moveaxis(weights, axis, destination=0)
        index_array = np.argsort(arr, axis=0)

        # arr = arr[index_array, ...]  # but this adds trailing dimensions of
        # 1.
        arr = np.take_along_axis(arr, index_array, axis=0)
        if weights.shape == arr.shape:
            weights = np.take_along_axis(weights, index_array, axis=0)
        else:
            # weights is 1d
            weights = weights.reshape(-1)[index_array, ...]

        if supports_nans:
            # may contain nan, which would sort to the end
            slices_having_nans = np.isnan(arr[-1, ...])
        else:
            # cannot contain nan
            slices_having_nans = np.array(False, dtype=bool)

        # We use the weights to calculate the empirical cumulative
        # distribution function cdf
        cdf = weights.cumsum(axis=0, dtype=np.float64)
        cdf /= cdf[-1, ...]  # normalization to 1
        if np.isnan(cdf[-1]).any():
            # Above calculations should normally warn for the zero/inf case.
            raise ValueError("Weights included NaN, inf or were all zero.")
        # Search index i such that
        #   sum(weights[j], j=0..i-1) < quantile <= sum(weights[j], j=0..i)
        # is then equivalent to
        #   cdf[i-1] < quantile <= cdf[i]
        # Unfortunately, searchsorted only accepts 1-d arrays as first
        # argument, so we will need to iterate over dimensions.

        # Without the following cast, searchsorted can return surprising
        # results, e.g.
        #   np.searchsorted(np.array([0.2, 0.4, 0.6, 0.8, 1.]),
        #                   np.array(0.4, dtype=np.float32), side="left")
        # returns 2 instead of 1 because 0.4 is not binary representable.
        if quantiles.dtype.kind == "f":
            cdf = cdf.astype(quantiles.dtype)
        # Weights must be non-negative, so we might have zero weights at the
        # beginning leading to some leading zeros in cdf. The call to
        # np.searchsorted for quantiles=0 will then pick the first element,
        # but should pick the first one larger than zero. We
        # therefore simply set 0 values in cdf to -1.
        if np.any(cdf[0, ...] == 0):
            cdf[cdf == 0] = -1

        def find_cdf_1d(arr, cdf):
            indices = np.searchsorted(cdf, quantiles, side="left")
            # We might have reached the maximum with i = len(arr), e.g. for
            # quantiles = 1, and need to cut it to len(arr) - 1.
            indices = minimum(indices, values_count - 1)
            result = take(arr, indices, axis=0)
            return result

        r_shape = arr.shape[1:]
        if quantiles.ndim > 0:
            r_shape = quantiles.shape + r_shape
        if out is None:
            result = np.empty_like(arr, shape=r_shape)
        else:
            if out.shape != r_shape:
                msg = (f"Wrong shape of argument 'out', shape={r_shape} is "
                       f"required; got shape={out.shape}.")
                raise ValueError(msg)
            result = out

        # See apply_along_axis, which we do for axis=0. Note that Ni = (,)
        # always, so we remove it here.
        Nk = arr.shape[1:]
        for kk in np.ndindex(Nk):
            result[(...,) + kk] = find_cdf_1d(
                arr[np.s_[:, ] + kk], cdf[np.s_[:, ] + kk]
            )

        # Make result the same as in unweighted inverted_cdf.
        if result.shape == () and result.dtype == np.dtype("O"):
            result = result.item()

    if np.any(slices_having_nans):
        if result.ndim == 0 and out is None:
            # can't write to a scalar, but indexing will be correct
            result = arr[-1]
        else:
            np.copyto(result, arr[-1, ...], where=slices_having_nans)
    return result


def _trapezoid_dispatcher(y, x=None, dx=None, axis=None):
    return (y, x)


@array_function_dispatch(_trapezoid_dispatcher)
def trapezoid(y, x=None, dx=1.0, axis=-1):
    r"""
    Integrate along the given axis using the composite trapezoidal rule.

    If `x` is provided, the integration happens in sequence along its
    elements - they are not sorted.

    Integrate `y` (`x`) along each 1d slice on the given axis, compute
    :math:`\int y(x) dx`.
    When `x` is specified, this integrates along the parametric curve,
    computing :math:`\int_t y(t) dt =
    \int_t y(t) \left.\frac{dx}{dt}\right|_{x=x(t)} dt`.

    .. versionadded:: 2.0.0

    Parameters
    ----------
    y : array_like
        Input array to integrate.
    x : array_like, optional
        The sample points corresponding to the `y` values. If `x` is None,
        the sample points are assumed to be evenly spaced `dx` apart. The
        default is None.
    dx : scalar, optional
        The spacing between sample points when `x` is None. The default is 1.
    axis : int, optional
        The axis along which to integrate.

    Returns
    -------
    trapezoid : float or ndarray
        Definite integral of `y` = n-dimensional array as approximated along
        a single axis by the trapezoidal rule. If `y` is a 1-dimensional array,
        then the result is a float. If `n` is greater than 1, then the result
        is an `n`-1 dimensional array.

    See Also
    --------
    sum, cumsum

    Notes
    -----
    Image [2]_ illustrates trapezoidal rule -- y-axis locations of points
    will be taken from `y` array, by default x-axis distances between
    points will be 1.0, alternatively they can be provided with `x` array
    or with `dx` scalar.  Return value will be equal to combined area under
    the red lines.


    References
    ----------
    .. [1] Wikipedia page: https://en.wikipedia.org/wiki/Trapezoidal_rule

    .. [2] Illustration image:
           https://en.wikipedia.org/wiki/File:Composite_trapezoidal_rule_illustration.png

    Examples
    --------
    >>> import numpy as np

    Use the trapezoidal rule on evenly spaced points:

    >>> np.trapezoid([1, 2, 3])
    4.0

    The spacing between sample points can be selected by either the
    ``x`` or ``dx`` arguments:

    >>> np.trapezoid([1, 2, 3], x=[4, 6, 8])
    8.0
    >>> np.trapezoid([1, 2, 3], dx=2)
    8.0

    Using a decreasing ``x`` corresponds to integrating in reverse:

    >>> np.trapezoid([1, 2, 3], x=[8, 6, 4])
    -8.0

    More generally ``x`` is used to integrate along a parametric curve. We can
    estimate the integral :math:`\int_0^1 x^2 = 1/3` using:

    >>> x = np.linspace(0, 1, num=50)
    >>> y = x**2
    >>> np.trapezoid(y, x)
    0.33340274885464394

    Or estimate the area of a circle, noting we repeat the sample which closes
    the curve:

    >>> theta = np.linspace(0, 2 * np.pi, num=1000, endpoint=True)
    >>> np.trapezoid(np.cos(theta), x=np.sin(theta))
    3.141571941375841

    ``np.trapezoid`` can be applied along a specified axis to do multiple
    computations in one call:

    >>> a = np.arange(6).reshape(2, 3)
    >>> a
    array([[0, 1, 2],
           [3, 4, 5]])
    >>> np.trapezoid(a, axis=0)
    array([1.5, 2.5, 3.5])
    >>> np.trapezoid(a, axis=1)
    array([2.,  8.])
    """

    y = asanyarray(y)
    if x is None:
        d = dx
    else:
        x = asanyarray(x)
        if x.ndim == 1:
            d = diff(x)
            # reshape to correct shape
            shape = [1] * y.ndim
            shape[axis] = d.shape[0]
            d = d.reshape(shape)
        else:
            d = diff(x, axis=axis)
    nd = y.ndim
    slice1 = [slice(None)] * nd
    slice2 = [slice(None)] * nd
    slice1[axis] = slice(1, None)
    slice2[axis] = slice(None, -1)
    try:
        ret = (d * (y[tuple(slice1)] + y[tuple(slice2)]) / 2.0).sum(axis)
    except ValueError:
        # Operations didn't work, cast to ndarray
        d = np.asarray(d)
        y = np.asarray(y)
        ret = add.reduce(d * (y[tuple(slice1)] + y[tuple(slice2)]) / 2.0, axis)
    return ret


def _meshgrid_dispatcher(*xi, copy=None, sparse=None, indexing=None):
    return xi


# Based on scitools meshgrid
@array_function_dispatch(_meshgrid_dispatcher)
def meshgrid(*xi, copy=True, sparse=False, indexing='xy'):
    """
    Return a tuple of coordinate matrices from coordinate vectors.

    Make N-D coordinate arrays for vectorized evaluations of
    N-D scalar/vector fields over N-D grids, given
    one-dimensional coordinate arrays x1, x2,..., xn.

    Parameters
    ----------
    x1, x2,..., xn : array_like
        1-D arrays representing the coordinates of a grid.
    indexing : {'xy', 'ij'}, optional
        Cartesian ('xy', default) or matrix ('ij') indexing of output.
        See Notes for more details.
    sparse : bool, optional
        If True the shape of the returned coordinate array for dimension *i*
        is reduced from ``(N1, ..., Ni, ... Nn)`` to
        ``(1, ..., 1, Ni, 1, ..., 1)``.  These sparse coordinate grids are
        intended to be used with :ref:`basics.broadcasting`.  When all
        coordinates are used in an expression, broadcasting still leads to a
        fully-dimensonal result array.

        Default is False.

    copy : bool, optional
        If False, a view into the original arrays are returned in order to
        conserve memory.  Default is True.  Please note that
        ``sparse=False, copy=False`` will likely return non-contiguous
        arrays.  Furthermore, more than one element of a broadcast array
        may refer to a single memory location.  If you need to write to the
        arrays, make copies first.

    Returns
    -------
    X1, X2,..., XN : tuple of ndarrays
        For vectors `x1`, `x2`,..., `xn` with lengths ``Ni=len(xi)``,
        returns ``(N1, N2, N3,..., Nn)`` shaped arrays if indexing='ij'
        or ``(N2, N1, N3,..., Nn)`` shaped arrays if indexing='xy'
        with the elements of `xi` repeated to fill the matrix along
        the first dimension for `x1`, the second for `x2` and so on.

    Notes
    -----
    This function supports both indexing conventions through the indexing
    keyword argument.  Giving the string 'ij' returns a meshgrid with
    matrix indexing, while 'xy' returns a meshgrid with Cartesian indexing.
    In the 2-D case with inputs of length M and N, the outputs are of shape
    (N, M) for 'xy' indexing and (M, N) for 'ij' indexing.  In the 3-D case
    with inputs of length M, N and P, outputs are of shape (N, M, P) for
    'xy' indexing and (M, N, P) for 'ij' indexing.  The difference is
    illustrated by the following code snippet::

        xv, yv = np.meshgrid(x, y, indexing='ij')
        for i in range(nx):
            for j in range(ny):
                # treat xv[i,j], yv[i,j]

        xv, yv = np.meshgrid(x, y, indexing='xy')
        for i in range(nx):
            for j in range(ny):
                # treat xv[j,i], yv[j,i]

    In the 1-D and 0-D case, the indexing and sparse keywords have no effect.

    See Also
    --------
    mgrid : Construct a multi-dimensional "meshgrid" using indexing notation.
    ogrid : Construct an open multi-dimensional "meshgrid" using indexing
            notation.
    :ref:`how-to-index`

    Examples
    --------
    >>> import numpy as np
    >>> nx, ny = (3, 2)
    >>> x = np.linspace(0, 1, nx)
    >>> y = np.linspace(0, 1, ny)
    >>> xv, yv = np.meshgrid(x, y)
    >>> xv
    array([[0. , 0.5, 1. ],
           [0. , 0.5, 1. ]])
    >>> yv
    array([[0.,  0.,  0.],
           [1.,  1.,  1.]])

    The result of `meshgrid` is a coordinate grid:

    >>> import matplotlib.pyplot as plt
    >>> plt.plot(xv, yv, marker='o', color='k', linestyle='none')
    >>> plt.show()

    You can create sparse output arrays to save memory and computation time.

    >>> xv, yv = np.meshgrid(x, y, sparse=True)
    >>> xv
    array([[0. ,  0.5,  1. ]])
    >>> yv
    array([[0.],
           [1.]])

    `meshgrid` is very useful to evaluate functions on a grid. If the
    function depends on all coordinates, both dense and sparse outputs can be
    used.

    >>> x = np.linspace(-5, 5, 101)
    >>> y = np.linspace(-5, 5, 101)
    >>> # full coordinate arrays
    >>> xx, yy = np.meshgrid(x, y)
    >>> zz = np.sqrt(xx**2 + yy**2)
    >>> xx.shape, yy.shape, zz.shape
    ((101, 101), (101, 101), (101, 101))
    >>> # sparse coordinate arrays
    >>> xs, ys = np.meshgrid(x, y, sparse=True)
    >>> zs = np.sqrt(xs**2 + ys**2)
    >>> xs.shape, ys.shape, zs.shape
    ((1, 101), (101, 1), (101, 101))
    >>> np.array_equal(zz, zs)
    True

    >>> h = plt.contourf(x, y, zs)
    >>> plt.axis('scaled')
    >>> plt.colorbar()
    >>> plt.show()
    """
    ndim = len(xi)

    if indexing not in ['xy', 'ij']:
        raise ValueError(
            "Valid values for `indexing` are 'xy' and 'ij'.")

    s0 = (1,) * ndim
    output = [np.asanyarray(x).reshape(s0[:i] + (-1,) + s0[i + 1:])
              for i, x in enumerate(xi)]

    if indexing == 'xy' and ndim > 1:
        # switch first and second axis
        output[0].shape = (1, -1) + s0[2:]
        output[1].shape = (-1, 1) + s0[2:]

    if not sparse:
        # Return the full N-D matrix (not only the 1-D vector)
        output = np.broadcast_arrays(*output, subok=True)

    if copy:
        output = tuple(x.copy() for x in output)

    return output


def _delete_dispatcher(arr, obj, axis=None):
    return (arr, obj)


@array_function_dispatch(_delete_dispatcher)
def delete(arr, obj, axis=None):
    """
    Return a new array with sub-arrays along an axis deleted. For a one
    dimensional array, this returns those entries not returned by
    `arr[obj]`.

    Parameters
    ----------
    arr : array_like
        Input array.
    obj : slice, int, array-like of ints or bools
        Indicate indices of sub-arrays to remove along the specified axis.

        .. versionchanged:: 1.19.0
            Boolean indices are now treated as a mask of elements to remove,
            rather than being cast to the integers 0 and 1.

    axis : int, optional
        The axis along which to delete the subarray defined by `obj`.
        If `axis` is None, `obj` is applied to the flattened array.

    Returns
    -------
    out : ndarray
        A copy of `arr` with the elements specified by `obj` removed. Note
        that `delete` does not occur in-place. If `axis` is None, `out` is
        a flattened array.

    See Also
    --------
    insert : Insert elements into an array.
    append : Append elements at the end of an array.

    Notes
    -----
    Often it is preferable to use a boolean mask. For example:

    >>> arr = np.arange(12) + 1
    >>> mask = np.ones(len(arr), dtype=bool)
    >>> mask[[0,2,4]] = False
    >>> result = arr[mask,...]

    Is equivalent to ``np.delete(arr, [0,2,4], axis=0)``, but allows further
    use of `mask`.

    Examples
    --------
    >>> import numpy as np
    >>> arr = np.array([[1,2,3,4], [5,6,7,8], [9,10,11,12]])
    >>> arr
    array([[ 1,  2,  3,  4],
           [ 5,  6,  7,  8],
           [ 9, 10, 11, 12]])
    >>> np.delete(arr, 1, 0)
    array([[ 1,  2,  3,  4],
           [ 9, 10, 11, 12]])

    >>> np.delete(arr, np.s_[::2], 1)
    array([[ 2,  4],
           [ 6,  8],
           [10, 12]])
    >>> np.delete(arr, [1,3,5], None)
    array([ 1,  3,  5,  7,  8,  9, 10, 11, 12])

    """
    conv = _array_converter(arr)
    arr, = conv.as_arrays(subok=False)

    ndim = arr.ndim
    arrorder = 'F' if arr.flags.fnc else 'C'
    if axis is None:
        if ndim != 1:
            arr = arr.ravel()
        # needed for np.matrix, which is still not 1d after being ravelled
        ndim = arr.ndim
        axis = ndim - 1
    else:
        axis = normalize_axis_index(axis, ndim)

    slobj = [slice(None)] * ndim
    N = arr.shape[axis]
    newshape = list(arr.shape)

    if isinstance(obj, slice):
        start, stop, step = obj.indices(N)
        xr = range(start, stop, step)
        numtodel = len(xr)

        if numtodel <= 0:
            return conv.wrap(arr.copy(order=arrorder), to_scalar=False)

        # Invert if step is negative:
        if step < 0:
            step = -step
            start = xr[-1]
            stop = xr[0] + 1

        newshape[axis] -= numtodel
        new = empty(newshape, arr.dtype, arrorder)
        # copy initial chunk
        if start == 0:
            pass
        else:
            slobj[axis] = slice(None, start)
            new[tuple(slobj)] = arr[tuple(slobj)]
        # copy end chunk
        if stop == N:
            pass
        else:
            slobj[axis] = slice(stop - numtodel, None)
            slobj2 = [slice(None)] * ndim
            slobj2[axis] = slice(stop, None)
            new[tuple(slobj)] = arr[tuple(slobj2)]
        # copy middle pieces
        if step == 1:
            pass
        else:  # use array indexing.
            keep = ones(stop - start, dtype=bool)
            keep[:stop - start:step] = False
            slobj[axis] = slice(start, stop - numtodel)
            slobj2 = [slice(None)] * ndim
            slobj2[axis] = slice(start, stop)
            arr = arr[tuple(slobj2)]
            slobj2[axis] = keep
            new[tuple(slobj)] = arr[tuple(slobj2)]

        return conv.wrap(new, to_scalar=False)

    if isinstance(obj, (int, integer)) and not isinstance(obj, bool):
        single_value = True
    else:
        single_value = False
        _obj = obj
        obj = np.asarray(obj)
        # `size == 0` to allow empty lists similar to indexing, but (as there)
        # is really too generic:
        if obj.size == 0 and not isinstance(_obj, np.ndarray):
            obj = obj.astype(intp)
        elif obj.size == 1 and obj.dtype.kind in "ui":
            # For a size 1 integer array we can use the single-value path
            # (most dtypes, except boolean, should just fail later).
            obj = obj.item()
            single_value = True

    if single_value:
        # optimization for a single value
        if (obj < -N or obj >= N):
            raise IndexError(
                f"index {obj} is out of bounds for axis {axis} with "
                f"size {N}")
        if (obj < 0):
            obj += N
        newshape[axis] -= 1
        new = empty(newshape, arr.dtype, arrorder)
        slobj[axis] = slice(None, obj)
        new[tuple(slobj)] = arr[tuple(slobj)]
        slobj[axis] = slice(obj, None)
        slobj2 = [slice(None)] * ndim
        slobj2[axis] = slice(obj + 1, None)
        new[tuple(slobj)] = arr[tuple(slobj2)]
    else:
        if obj.dtype == bool:
            if obj.shape != (N,):
                raise ValueError('boolean array argument obj to delete '
                                 'must be one dimensional and match the axis '
                                 f'length of {N}')

            # optimization, the other branch is slower
            keep = ~obj
        else:
            keep = ones(N, dtype=bool)
            keep[obj,] = False

        slobj[axis] = keep
        new = arr[tuple(slobj)]

    return conv.wrap(new, to_scalar=False)


def _insert_dispatcher(arr, obj, values, axis=None):
    return (arr, obj, values)


@array_function_dispatch(_insert_dispatcher)
def insert(arr, obj, values, axis=None):
    """
    Insert values along the given axis before the given indices.

    Parameters
    ----------
    arr : array_like
        Input array.
    obj : slice, int, array-like of ints or bools
        Object that defines the index or indices before which `values` is
        inserted.

        .. versionchanged:: 2.1.2
            Boolean indices are now treated as a mask of elements to insert,
            rather than being cast to the integers 0 and 1.

        Support for multiple insertions when `obj` is a single scalar or a
        sequence with one element (similar to calling insert multiple
        times).
    values : array_like
        Values to insert into `arr`. If the type of `values` is different
        from that of `arr`, `values` is converted to the type of `arr`.
        `values` should be shaped so that ``arr[...,obj,...] = values``
        is legal.
    axis : int, optional
        Axis along which to insert `values`.  If `axis` is None then `arr`
        is flattened first.

    Returns
    -------
    out : ndarray
        A copy of `arr` with `values` inserted.  Note that `insert`
        does not occur in-place: a new array is returned. If
        `axis` is None, `out` is a flattened array.

    See Also
    --------
    append : Append elements at the end of an array.
    concatenate : Join a sequence of arrays along an existing axis.
    delete : Delete elements from an array.

    Notes
    -----
    Note that for higher dimensional inserts ``obj=0`` behaves very different
    from ``obj=[0]`` just like ``arr[:,0,:] = values`` is different from
    ``arr[:,[0],:] = values``. This is because of the difference between basic
    and advanced :ref:`indexing <basics.indexing>`.

    Examples
    --------
    >>> import numpy as np
    >>> a = np.arange(6).reshape(3, 2)
    >>> a
    array([[0, 1],
           [2, 3],
           [4, 5]])
    >>> np.insert(a, 1, 6)
    array([0, 6, 1, 2, 3, 4, 5])
    >>> np.insert(a, 1, 6, axis=1)
    array([[0, 6, 1],
           [2, 6, 3],
           [4, 6, 5]])

    Difference between sequence and scalars,
    showing how ``obj=[1]`` behaves different from ``obj=1``:

    >>> np.insert(a, [1], [[7],[8],[9]], axis=1)
    array([[0, 7, 1],
           [2, 8, 3],
           [4, 9, 5]])
    >>> np.insert(a, 1, [[7],[8],[9]], axis=1)
    array([[0, 7, 8, 9, 1],
           [2, 7, 8, 9, 3],
           [4, 7, 8, 9, 5]])
    >>> np.array_equal(np.insert(a, 1, [7, 8, 9], axis=1),
    ...                np.insert(a, [1], [[7],[8],[9]], axis=1))
    True

    >>> b = a.flatten()
    >>> b
    array([0, 1, 2, 3, 4, 5])
    >>> np.insert(b, [2, 2], [6, 7])
    array([0, 1, 6, 7, 2, 3, 4, 5])

    >>> np.insert(b, slice(2, 4), [7, 8])
    array([0, 1, 7, 2, 8, 3, 4, 5])

    >>> np.insert(b, [2, 2], [7.13, False]) # type casting
    array([0, 1, 7, 0, 2, 3, 4, 5])

    >>> x = np.arange(8).reshape(2, 4)
    >>> idx = (1, 3)
    >>> np.insert(x, idx, 999, axis=1)
    array([[  0, 999,   1,   2, 999,   3],
           [  4, 999,   5,   6, 999,   7]])

    """
    conv = _array_converter(arr)
    arr, = conv.as_arrays(subok=False)

    ndim = arr.ndim
    arrorder = 'F' if arr.flags.fnc else 'C'
    if axis is None:
        if ndim != 1:
            arr = arr.ravel()
        # needed for np.matrix, which is still not 1d after being ravelled
        ndim = arr.ndim
        axis = ndim - 1
    else:
        axis = normalize_axis_index(axis, ndim)
    slobj = [slice(None)] * ndim
    N = arr.shape[axis]
    newshape = list(arr.shape)

    if isinstance(obj, slice):
        # turn it into a range object
        indices = arange(*obj.indices(N), dtype=intp)
    else:
        # need to copy obj, because indices will be changed in-place
        indices = np.array(obj)
        if indices.dtype == bool:
            if obj.ndim != 1:
                raise ValueError('boolean array argument obj to insert '
                                'must be one dimensional')
            indices = np.flatnonzero(obj)
        elif indices.ndim > 1:
            raise ValueError(
                "index array argument obj to insert must be one dimensional "
                "or scalar")
    if indices.size == 1:
        index = indices.item()
        if index < -N or index > N:
            raise IndexError(f"index {obj} is out of bounds for axis {axis} "
                             f"with size {N}")
        if (index < 0):
            index += N

        # There are some object array corner cases here, but we cannot avoid
        # that:
        values = array(values, copy=None, ndmin=arr.ndim, dtype=arr.dtype)
        if indices.ndim == 0:
            # broadcasting is very different here, since a[:,0,:] = ... behaves
            # very different from a[:,[0],:] = ...! This changes values so that
            # it works likes the second case. (here a[:,0:1,:])
            values = np.moveaxis(values, 0, axis)
        numnew = values.shape[axis]
        newshape[axis] += numnew
        new = empty(newshape, arr.dtype, arrorder)
        slobj[axis] = slice(None, index)
        new[tuple(slobj)] = arr[tuple(slobj)]
        slobj[axis] = slice(index, index + numnew)
        new[tuple(slobj)] = values
        slobj[axis] = slice(index + numnew, None)
        slobj2 = [slice(None)] * ndim
        slobj2[axis] = slice(index, None)
        new[tuple(slobj)] = arr[tuple(slobj2)]

        return conv.wrap(new, to_scalar=False)

    elif indices.size == 0 and not isinstance(obj, np.ndarray):
        # Can safely cast the empty list to intp
        indices = indices.astype(intp)

    indices[indices < 0] += N

    numnew = len(indices)
    order = indices.argsort(kind='mergesort')   # stable sort
    indices[order] += np.arange(numnew)

    newshape[axis] += numnew
    old_mask = ones(newshape[axis], dtype=bool)
    old_mask[indices] = False

    new = empty(newshape, arr.dtype, arrorder)
    slobj2 = [slice(None)] * ndim
    slobj[axis] = indices
    slobj2[axis] = old_mask
    new[tuple(slobj)] = values
    new[tuple(slobj2)] = arr

    return conv.wrap(new, to_scalar=False)


def _append_dispatcher(arr, values, axis=None):
    return (arr, values)


@array_function_dispatch(_append_dispatcher)
def append(arr, values, axis=None):
    """
    Append values to the end of an array.

    Parameters
    ----------
    arr : array_like
        Values are appended to a copy of this array.
    values : array_like
        These values are appended to a copy of `arr`.  It must be of the
        correct shape (the same shape as `arr`, excluding `axis`).  If
        `axis` is not specified, `values` can be any shape and will be
        flattened before use.
    axis : int, optional
        The axis along which `values` are appended.  If `axis` is not
        given, both `arr` and `values` are flattened before use.

    Returns
    -------
    append : ndarray
        A copy of `arr` with `values` appended to `axis`.  Note that
        `append` does not occur in-place: a new array is allocated and
        filled.  If `axis` is None, `out` is a flattened array.

    See Also
    --------
    insert : Insert elements into an array.
    delete : Delete elements from an array.

    Examples
    --------
    >>> import numpy as np
    >>> np.append([1, 2, 3], [[4, 5, 6], [7, 8, 9]])
    array([1, 2, 3, ..., 7, 8, 9])

    When `axis` is specified, `values` must have the correct shape.

    >>> np.append([[1, 2, 3], [4, 5, 6]], [[7, 8, 9]], axis=0)
    array([[1, 2, 3],
           [4, 5, 6],
           [7, 8, 9]])

    >>> np.append([[1, 2, 3], [4, 5, 6]], [7, 8, 9], axis=0)
    Traceback (most recent call last):
        ...
    ValueError: all the input arrays must have same number of dimensions, but
    the array at index 0 has 2 dimension(s) and the array at index 1 has 1
    dimension(s)

    >>> a = np.array([1, 2], dtype=int)
    >>> c = np.append(a, [])
    >>> c
    array([1., 2.])
    >>> c.dtype
    float64

    Default dtype for empty ndarrays is `float64` thus making the output of dtype
    `float64` when appended with dtype `int64`

    """
    arr = asanyarray(arr)
    if axis is None:
        if arr.ndim != 1:
            arr = arr.ravel()
        values = ravel(values)
        axis = arr.ndim - 1
    return concatenate((arr, values), axis=axis)


def _digitize_dispatcher(x, bins, right=None):
    return (x, bins)


@array_function_dispatch(_digitize_dispatcher)
def digitize(x, bins, right=False):
    """
    Return the indices of the bins to which each value in input array belongs.

    =========  =============  ============================
    `right`    order of bins  returned index `i` satisfies
    =========  =============  ============================
    ``False``  increasing     ``bins[i-1] <= x < bins[i]``
    ``True``   increasing     ``bins[i-1] < x <= bins[i]``
    ``False``  decreasing     ``bins[i-1] > x >= bins[i]``
    ``True``   decreasing     ``bins[i-1] >= x > bins[i]``
    =========  =============  ============================

    If values in `x` are beyond the bounds of `bins`, 0 or ``len(bins)`` is
    returned as appropriate.

    Parameters
    ----------
    x : array_like
        Input array to be binned. Prior to NumPy 1.10.0, this array had to
        be 1-dimensional, but can now have any shape.
    bins : array_like
        Array of bins. It has to be 1-dimensional and monotonic.
    right : bool, optional
        Indicating whether the intervals include the right or the left bin
        edge. Default behavior is (right==False) indicating that the interval
        does not include the right edge. The left bin end is open in this
        case, i.e., bins[i-1] <= x < bins[i] is the default behavior for
        monotonically increasing bins.

    Returns
    -------
    indices : ndarray of ints
        Output array of indices, of same shape as `x`.

    Raises
    ------
    ValueError
        If `bins` is not monotonic.
    TypeError
        If the type of the input is complex.

    See Also
    --------
    bincount, histogram, unique, searchsorted

    Notes
    -----
    If values in `x` are such that they fall outside the bin range,
    attempting to index `bins` with the indices that `digitize` returns
    will result in an IndexError.

    .. versionadded:: 1.10.0

    `numpy.digitize` is  implemented in terms of `numpy.searchsorted`.
    This means that a binary search is used to bin the values, which scales
    much better for larger number of bins than the previous linear search.
    It also removes the requirement for the input array to be 1-dimensional.

    For monotonically *increasing* `bins`, the following are equivalent::

        np.digitize(x, bins, right=True)
        np.searchsorted(bins, x, side='left')

    Note that as the order of the arguments are reversed, the side must be too.
    The `searchsorted` call is marginally faster, as it does not do any
    monotonicity checks. Perhaps more importantly, it supports all dtypes.

    Examples
    --------
    >>> import numpy as np
    >>> x = np.array([0.2, 6.4, 3.0, 1.6])
    >>> bins = np.array([0.0, 1.0, 2.5, 4.0, 10.0])
    >>> inds = np.digitize(x, bins)
    >>> inds
    array([1, 4, 3, 2])
    >>> for n in range(x.size):
    ...   print(bins[inds[n]-1], "<=", x[n], "<", bins[inds[n]])
    ...
    0.0 <= 0.2 < 1.0
    4.0 <= 6.4 < 10.0
    2.5 <= 3.0 < 4.0
    1.0 <= 1.6 < 2.5

    >>> x = np.array([1.2, 10.0, 12.4, 15.5, 20.])
    >>> bins = np.array([0, 5, 10, 15, 20])
    >>> np.digitize(x,bins,right=True)
    array([1, 2, 3, 4, 4])
    >>> np.digitize(x,bins,right=False)
    array([1, 3, 3, 4, 5])
    """
    x = _nx.asarray(x)
    bins = _nx.asarray(bins)

    # here for compatibility, searchsorted below is happy to take this
    if np.issubdtype(x.dtype, _nx.complexfloating):
        raise TypeError("x may not be complex")

    mono = _monotonicity(bins)
    if mono == 0:
        raise ValueError("bins must be monotonically increasing or decreasing")

    # this is backwards because the arguments below are swapped
    side = 'left' if right else 'right'
    if mono == -1:
        # reverse the bins, and invert the results
        return len(bins) - _nx.searchsorted(bins[::-1], x, side=side)
    else:
        return _nx.searchsorted(bins, x, side=side)<|MERGE_RESOLUTION|>--- conflicted
+++ resolved
@@ -3861,14 +3861,8 @@
             nkeep = len(keep)
 
             def reshape_arr(a):
-<<<<<<< HEAD
-                # swap axis that should not be reduced to front
-                for i, s in enumerate(sorted(keep)):
-                    a = a.swapaxes(i, s)
-=======
                 # move axis that should not be reduced to front
                 a = np.moveaxis(a, keep, range(nkeep))
->>>>>>> 7eec5e29
                 # merge reduced axis
                 return a.reshape(a.shape[:nkeep] + (-1,))
 
@@ -3876,10 +3870,6 @@
 
             weights = kwargs.get("weights")
             if weights is not None:
-<<<<<<< HEAD
-                weights = np.asanyarray(weights)
-=======
->>>>>>> 7eec5e29
                 kwargs["weights"] = reshape_arr(weights)
 
             kwargs['axis'] = -1
