--- conflicted
+++ resolved
@@ -1072,13 +1072,8 @@
  * @returns 0 on success, -1 on failure.
  */
 NPY_NO_EXPORT int
-<<<<<<< HEAD
 dtypemeta_wrap_legacy_descriptor(_PyArray_LegacyDescr *descr,
-        const char *name, const char *alias)
-=======
-dtypemeta_wrap_legacy_descriptor(PyArray_Descr *descr,
         PyArray_ArrFuncs *arr_funcs, const char *name, const char *alias)
->>>>>>> 9d69a62c
 {
     int has_type_set = Py_TYPE(descr) == &PyArrayDescr_Type;
 
