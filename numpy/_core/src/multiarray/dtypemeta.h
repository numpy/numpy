#ifndef NUMPY_CORE_SRC_MULTIARRAY_DTYPEMETA_H_
#define NUMPY_CORE_SRC_MULTIARRAY_DTYPEMETA_H_

#define _MULTIARRAYMODULE
#include "numpy/arrayobject.h"

#include "array_method.h"
#include "dtype_traversal.h"

#ifdef __cplusplus
extern "C" {
#endif

#include "numpy/dtype_api.h"

/* DType flags, currently private, since we may just expose functions
   Other publicly visible flags are in _dtype_api.h                   */
#define NPY_DT_LEGACY 1 << 0


typedef struct {
    /* DType methods, these could be moved into its own struct */
    PyArrayDTypeMeta_DiscoverDescrFromPyobject *discover_descr_from_pyobject;
    PyArrayDTypeMeta_IsKnownScalarType *is_known_scalar_type;
    PyArrayDTypeMeta_DefaultDescriptor *default_descr;
    PyArrayDTypeMeta_CommonDType *common_dtype;
    PyArrayDTypeMeta_CommonInstance *common_instance;
    PyArrayDTypeMeta_EnsureCanonical *ensure_canonical;
    /*
     * Currently only used for experimental user DTypes.
     */
    PyArrayDTypeMeta_SetItem *setitem;
    PyArrayDTypeMeta_GetItem *getitem;
    /*
     * Either NULL or fetches a clearing function.  Clearing means deallocating
     * any referenced data and setting it to a safe state.  For Python objects
     * this means using `Py_CLEAR` which is equivalent to `Py_DECREF` and
     * setting the `PyObject *` to NULL.
     * After the clear, the data must be fillable via cast/copy and calling
     * clear a second time must be safe.
     * If the DType class does not implement `get_clear_loop` setting
     * NPY_ITEM_REFCOUNT on its dtype instances is invalid.  Note that it is
     * acceptable for  NPY_ITEM_REFCOUNT to indicate references that are not
     * Python objects.
     */
    PyArrayMethod_GetTraverseLoop *get_clear_loop;
    /*
       Either NULL or a function that sets a function pointer to a traversal
       loop that fills an array with zero values appropriate for the dtype. If
       get_fill_zero_loop is undefined or the function pointer set by it is
       NULL, the array buffer is allocated with calloc. If this function is
       defined and it sets a non-NULL function pointer, the array buffer is
       allocated with malloc and the zero-filling loop function pointer is
       called to fill the buffer. For the best performance, avoid using this
       function if a zero-filled array buffer allocated with calloc makes sense
       for the dtype.

       Note that this is currently used only for zero-filling a newly allocated
       array. While it can be used to zero-fill an already-filled buffer, that
       will not work correctly for arrays holding references. If you need to do
       that, clear the array first.
    */
    PyArrayMethod_GetTraverseLoop *get_fill_zero_loop;
    /*
     * Either NULL or a function that performs finalization on a dtype, either
     * returning that dtype or a newly created instance that has the same
     * parameters, if any, as the operand dtype.
     */
    PyArrayDTypeMeta_FinalizeDescriptor *finalize_descr;
    /*
     * The casting implementation (ArrayMethod) to convert between two
     * instances of this DType, stored explicitly for fast access:
     */
    PyArrayMethodObject *within_dtype_castingimpl;
    /*
     * Dictionary of ArrayMethods representing most possible casts
     * (structured and object are exceptions).
     * This should potentially become a weak mapping in the future.
     */
    PyObject *castingimpls;

    /*
     * Storage for `descr->f`, since we may need to allow some customizatoin
     * here at least in a transition period and we need to set it on every
     * dtype instance for backward compatibility.  (Keep this at end)
     */
    PyArray_ArrFuncs f;
} NPY_DType_Slots;

// This must be updated if new slots before within_dtype_castingimpl
// are added
#define NPY_NUM_DTYPE_SLOTS 11
#define NPY_NUM_DTYPE_PYARRAY_ARRFUNCS_SLOTS 22
#define NPY_DT_MAX_ARRFUNCS_SLOT \
  NPY_NUM_DTYPE_PYARRAY_ARRFUNCS_SLOTS + _NPY_DT_ARRFUNCS_OFFSET


#define NPY_DT_SLOTS(dtype) ((NPY_DType_Slots *)(dtype)->dt_slots)

#define NPY_DT_is_legacy(dtype) (((dtype)->flags & NPY_DT_LEGACY) != 0)
#define NPY_DT_is_abstract(dtype) (((dtype)->flags & NPY_DT_ABSTRACT) != 0)
#define NPY_DT_is_parametric(dtype) (((dtype)->flags & NPY_DT_PARAMETRIC) != 0)
#define NPY_DT_is_numeric(dtype) (((dtype)->flags & NPY_DT_NUMERIC) != 0)
#define NPY_DT_is_user_defined(dtype) (((dtype)->type_num == -1))

/*
 * Macros for convenient classmethod calls, since these require
 * the DType both for the slot lookup and as first arguments.
 *
 * (Macros may include NULL checks where appropriate)
 */
#define NPY_DT_CALL_discover_descr_from_pyobject(dtype, obj)  \
    NPY_DT_SLOTS(dtype)->discover_descr_from_pyobject(dtype, obj)
#define NPY_DT_CALL_is_known_scalar_type(dtype, obj)  \
    (NPY_DT_SLOTS(dtype)->is_known_scalar_type != NULL  \
        && NPY_DT_SLOTS(dtype)->is_known_scalar_type(dtype, obj))
#define NPY_DT_CALL_default_descr(dtype)  \
    NPY_DT_SLOTS(dtype)->default_descr(dtype)
#define NPY_DT_CALL_common_dtype(dtype, other)  \
    NPY_DT_SLOTS(dtype)->common_dtype(dtype, other)
#define NPY_DT_CALL_ensure_canonical(descr)  \
    NPY_DT_SLOTS(NPY_DTYPE(descr))->ensure_canonical(descr)
#define NPY_DT_CALL_getitem(descr, data_ptr)  \
    NPY_DT_SLOTS(NPY_DTYPE(descr))->getitem(descr, data_ptr)
#define NPY_DT_CALL_setitem(descr, value, data_ptr)  \
    NPY_DT_SLOTS(NPY_DTYPE(descr))->setitem(descr, value, data_ptr)


/*
 * This function will hopefully be phased out or replaced, but was convenient
 * for incremental implementation of new DTypes based on DTypeMeta.
 * (Error checking is not required for DescrFromType, assuming that the
 * type is valid.)
 */
static inline PyArray_DTypeMeta *
PyArray_DTypeFromTypeNum(int typenum)
{
    PyArray_Descr *descr = PyArray_DescrFromType(typenum);
    PyArray_DTypeMeta *dtype = NPY_DTYPE(descr);
    Py_INCREF(dtype);
    Py_DECREF(descr);
    return dtype;
}

NPY_NO_EXPORT PyArray_Descr *
dtypemeta_discover_as_default(
        PyArray_DTypeMeta *cls, PyObject* obj);

NPY_NO_EXPORT int
dtypemeta_initialize_struct_from_spec(PyArray_DTypeMeta *DType, PyArrayDTypeMeta_Spec *spec, int priv);

NPY_NO_EXPORT int
python_builtins_are_known_scalar_types(
        PyArray_DTypeMeta *cls, PyTypeObject *pytype);

NPY_NO_EXPORT int
dtypemeta_wrap_legacy_descriptor(
<<<<<<< HEAD
        _PyArray_LegacyDescr *dtypem, const char *name, const char *alias);
=======
        PyArray_Descr *dtype, PyArray_ArrFuncs *arr_funcs,
        const char *name, const char *alias);
>>>>>>> 9d69a62c

NPY_NO_EXPORT void
initialize_legacy_dtypemeta_aliases(_PyArray_LegacyDescr **_builtin_descrs);

/*
 * NumPy's builtin DTypes:
 */

// note: the built-in legacy DTypes do not have static DTypeMeta
//       implementations we can refer to at compile time. Instead, we
//       null-initialize these pointers at compile time and then during
//       initialization fill them in with the correct types after the
//       dtypemeta instances for each type are dynamically created at startup.

extern PyArray_DTypeMeta *_Bool_dtype;
extern PyArray_DTypeMeta *_Byte_dtype;
extern PyArray_DTypeMeta *_UByte_dtype;
extern PyArray_DTypeMeta *_Short_dtype;
extern PyArray_DTypeMeta *_UShort_dtype;
extern PyArray_DTypeMeta *_Int_dtype;
extern PyArray_DTypeMeta *_UInt_dtype;
extern PyArray_DTypeMeta *_Long_dtype;
extern PyArray_DTypeMeta *_ULong_dtype;
extern PyArray_DTypeMeta *_LongLong_dtype;
extern PyArray_DTypeMeta *_ULongLong_dtype;
extern PyArray_DTypeMeta *_Int8_dtype;
extern PyArray_DTypeMeta *_UInt8_dtype;
extern PyArray_DTypeMeta *_Int16_dtype;
extern PyArray_DTypeMeta *_UInt16_dtype;
extern PyArray_DTypeMeta *_Int32_dtype;
extern PyArray_DTypeMeta *_UInt32_dtype;
extern PyArray_DTypeMeta *_Int64_dtype;
extern PyArray_DTypeMeta *_UInt64_dtype;
extern PyArray_DTypeMeta *_Intp_dtype;
extern PyArray_DTypeMeta *_UIntp_dtype;
extern PyArray_DTypeMeta *_DefaultInt_dtype;
extern PyArray_DTypeMeta *_Half_dtype;
extern PyArray_DTypeMeta *_Float_dtype;
extern PyArray_DTypeMeta *_Double_dtype;
extern PyArray_DTypeMeta *_LongDouble_dtype;
extern PyArray_DTypeMeta *_CFloat_dtype;
extern PyArray_DTypeMeta *_CDouble_dtype;
extern PyArray_DTypeMeta *_CLongDouble_dtype;
extern PyArray_DTypeMeta *_Bytes_dtype;
extern PyArray_DTypeMeta *_Unicode_dtype;
extern PyArray_DTypeMeta *_Datetime_dtype;
extern PyArray_DTypeMeta *_Timedelta_dtype;
extern PyArray_DTypeMeta *_Object_dtype;
extern PyArray_DTypeMeta *_Void_dtype;

#define PyArray_BoolDType (*(_Bool_dtype))
/* Integers */
#define PyArray_ByteDType (*(_Byte_dtype))
#define PyArray_UByteDType (*(_UByte_dtype))
#define PyArray_ShortDType (*(_Short_dtype))
#define PyArray_UShortDType (*(_UShort_dtype))
#define PyArray_IntDType (*(_Int_dtype))
#define PyArray_UIntDType (*(_UInt_dtype))
#define PyArray_LongDType (*(_Long_dtype))
#define PyArray_ULongDType (*(_ULong_dtype))
#define PyArray_LongLongDType (*(_LongLong_dtype))
#define PyArray_ULongLongDType (*(_ULongLong_dtype))
/* Integer aliases */
#define PyArray_Int8DType (*(_Int8_dtype))
#define PyArray_UInt8DType (*(_UInt8_dtype))
#define PyArray_Int16DType (*(_Int16_dtype))
#define PyArray_UInt16DType (*(_UInt16_dtype))
#define PyArray_Int32DType (*(_Int32_dtype))
#define PyArray_UInt32DType (*(_UInt32_dtype))
#define PyArray_Int64DType (*(_Int64_dtype))
#define PyArray_UInt64DType (*(_UInt64_dtype))
#define PyArray_IntpDType (*(_Intp_dtype))
#define PyArray_UIntpDType (*(_UIntp_dtype))
#define PyArray_DefaultIntDType (*(_DefaultInt_dtype))
/* Floats */
#define PyArray_HalfDType (*(_Half_dtype))
#define PyArray_FloatDType (*(_Float_dtype))
#define PyArray_DoubleDType (*(_Double_dtype))
#define PyArray_LongDoubleDType (*(_LongDouble_dtype))
/* Complex */
#define PyArray_CFloatDType (*(_CFloat_dtype))
#define PyArray_CDoubleDType (*(_CDouble_dtype))
#define PyArray_CLongDoubleDType (*(_CLongDouble_dtype))
/* String/Bytes */
#define PyArray_BytesDType (*(_Bytes_dtype))
#define PyArray_UnicodeDType (*(_Unicode_dtype))
// StringDType is not a legacy DType and has a static dtypemeta implementation
// we can refer to, so no need for the indirection we use for the built-in
// dtypes.
extern PyArray_DTypeMeta PyArray_StringDType;
/* Datetime/Timedelta */
#define PyArray_DatetimeDType (*(_Datetime_dtype))
#define PyArray_TimedeltaDType (*(_Timedelta_dtype))
/* Object/Void */
#define PyArray_ObjectDType (*(_Object_dtype))
#define PyArray_VoidDType (*(_Void_dtype))

#ifdef __cplusplus
}
#endif


/* Internal version see dtypmeta.c for more information. */
static inline PyArray_ArrFuncs *
PyDataType_GetArrFuncs(PyArray_Descr *descr)
{
    return &NPY_DT_SLOTS(NPY_DTYPE(descr))->f;
}

/*
 * Internal versions.  Note that `PyArray_Pack` or `PyArray_Scalar` are often
 * preferred (PyArray_Pack knows how to cast and deal with arrays,
 * PyArray_Scalar will convert to the Python type).
 */
static inline PyObject *
PyArray_GETITEM(const PyArrayObject *arr, const char *itemptr)
{
    return PyDataType_GetArrFuncs(((PyArrayObject_fields *)arr)->descr)->getitem(
            (void *)itemptr, (PyArrayObject *)arr);
}

static inline int
PyArray_SETITEM(PyArrayObject *arr, char *itemptr, PyObject *v)
{
    return PyDataType_GetArrFuncs(((PyArrayObject_fields *)arr)->descr)->setitem(
            v, itemptr, arr);
}



#endif  /* NUMPY_CORE_SRC_MULTIARRAY_DTYPEMETA_H_ */<|MERGE_RESOLUTION|>--- conflicted
+++ resolved
@@ -155,12 +155,8 @@
 
 NPY_NO_EXPORT int
 dtypemeta_wrap_legacy_descriptor(
-<<<<<<< HEAD
-        _PyArray_LegacyDescr *dtypem, const char *name, const char *alias);
-=======
-        PyArray_Descr *dtype, PyArray_ArrFuncs *arr_funcs,
+        _PyArray_LegacyDescr *descr, PyArray_ArrFuncs *arr_funcs,
         const char *name, const char *alias);
->>>>>>> 9d69a62c
 
 NPY_NO_EXPORT void
 initialize_legacy_dtypemeta_aliases(_PyArray_LegacyDescr **_builtin_descrs);
