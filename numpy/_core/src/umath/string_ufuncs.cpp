--- conflicted
+++ resolved
@@ -1391,10 +1391,7 @@
         return -1;
     }
 
-<<<<<<< HEAD
     dtypes[0] = NPY_VOID;
-=======
-    dtypes[0] = NPY_OBJECT;
     dtypes[1] = NPY_DEFAULT_INT;
     if (init_ufunc<ENCODING::ASCII>(
             umath, "str_len", "templated_string_len", 1, 1, dtypes,
@@ -1407,8 +1404,7 @@
         return -1;
     }
 
-    dtypes[0] = NPY_OBJECT;
->>>>>>> 15211edc
+    dtypes[0] = NPY_VOID;
     dtypes[1] = NPY_BOOL;
     if (init_ufunc<ENCODING::ASCII>(
             umath, "isalpha", "templated_string_isalpha", 1, 1, dtypes,
