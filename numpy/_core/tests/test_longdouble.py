import platform
import warnings

import pytest

import numpy as np
<<<<<<< HEAD
from numpy.testing import (
    assert_, assert_equal, assert_raises, assert_array_equal,
    temppath, assert_allclose, IS_MUSL
    )
=======
>>>>>>> 17f8555b
from numpy._core.tests._locales import CommaDecimalPointLocale
from numpy.testing import (
    IS_MUSL,
    assert_,
    assert_array_equal,
    assert_equal,
    assert_raises,
    temppath,
    assert_allclose
)

LD_INFO = np.finfo(np.longdouble)
longdouble_longer_than_double = (LD_INFO.eps < np.finfo(np.double).eps)


_o = 1 + LD_INFO.eps
string_to_longdouble_inaccurate = (_o != np.longdouble(str(_o)))
del _o


def test_scalar_extraction():
    """Confirm that extracting a value doesn't convert to python float"""
    o = 1 + LD_INFO.eps
    a = np.array([o, o, o])
    assert_equal(a[1], o)


# Conversions string -> long double

# 0.1 not exactly representable in base 2 floating point.
repr_precision = len(repr(np.longdouble(0.1)))
# +2 from macro block starting around line 842 in scalartypes.c.src.


@pytest.mark.skipif(IS_MUSL,
                    reason="test flaky on musllinux")
@pytest.mark.skipif(LD_INFO.precision + 2 >= repr_precision,
                    reason="repr precision not enough to show eps")
def test_str_roundtrip():
    # We will only see eps in repr if within printing precision.
    o = 1 + LD_INFO.eps
    assert_equal(np.longdouble(str(o)), o, f"str was {str(o)}")


@pytest.mark.skipif(string_to_longdouble_inaccurate, reason="Need strtold_l")
def test_str_roundtrip_bytes():
    o = 1 + LD_INFO.eps
    assert_equal(np.longdouble(str(o).encode("ascii")), o)


@pytest.mark.skipif(string_to_longdouble_inaccurate, reason="Need strtold_l")
@pytest.mark.parametrize("strtype", (np.str_, np.bytes_, str, bytes))
def test_array_and_stringlike_roundtrip(strtype):
    """
    Test that string representations of long-double roundtrip both
    for array casting and scalar coercion, see also gh-15608.
    """
    o = 1 + LD_INFO.eps

    if strtype in (np.bytes_, bytes):
        o_str = strtype(str(o).encode("ascii"))
    else:
        o_str = strtype(str(o))

    # Test that `o` is correctly coerced from the string-like
    assert o == np.longdouble(o_str)

    # Test that arrays also roundtrip correctly:
    o_strarr = np.asarray([o] * 3, dtype=strtype)
    assert (o == o_strarr.astype(np.longdouble)).all()

    # And array coercion and casting to string give the same as scalar repr:
    assert (o_strarr == o_str).all()
    assert (np.asarray([o] * 3).astype(strtype) == o_str).all()


def test_bogus_string():
    assert_raises(ValueError, np.longdouble, "spam")
    assert_raises(ValueError, np.longdouble, "1.0 flub")


@pytest.mark.skipif(string_to_longdouble_inaccurate, reason="Need strtold_l")
def test_fromstring():
    o = 1 + LD_INFO.eps
    s = (" " + str(o)) * 5
    a = np.array([o] * 5)
    assert_equal(np.fromstring(s, sep=" ", dtype=np.longdouble), a,
                 err_msg=f"reading '{s}'")


def test_fromstring_complex():
    for ctype in ["complex", "cdouble"]:
        # Check spacing between separator
        assert_equal(np.fromstring("1, 2 ,  3  ,4", sep=",", dtype=ctype),
                     np.array([1., 2., 3., 4.]))
        # Real component not specified
        assert_equal(np.fromstring("1j, -2j,  3j, 4e1j", sep=",", dtype=ctype),
                     np.array([1.j, -2.j, 3.j, 40.j]))
        # Both components specified
        assert_equal(np.fromstring("1+1j,2-2j, -3+3j,  -4e1+4j", sep=",", dtype=ctype),
                     np.array([1. + 1.j, 2. - 2.j, - 3. + 3.j, - 40. + 4j]))
        # Spaces at wrong places
        with assert_raises(ValueError):
            np.fromstring("1+2 j,3", dtype=ctype, sep=",")
        with assert_raises(ValueError):
            np.fromstring("1+ 2j,3", dtype=ctype, sep=",")
        with assert_raises(ValueError):
            np.fromstring("1 +2j,3", dtype=ctype, sep=",")
        with assert_raises(ValueError):
            np.fromstring("1+j", dtype=ctype, sep=",")
        with assert_raises(ValueError):
            np.fromstring("1+", dtype=ctype, sep=",")
        with assert_raises(ValueError):
            np.fromstring("1j+1", dtype=ctype, sep=",")


def test_fromstring_bogus():
    with assert_raises(ValueError):
        np.fromstring("1. 2. 3. flop 4.", dtype=float, sep=" ")


def test_fromstring_empty():
    with assert_raises(ValueError):
        np.fromstring("xxxxx", sep="x")


def test_fromstring_missing():
    with assert_raises(ValueError):
        np.fromstring("1xx3x4x5x6", sep="x")


class TestFileBased:

    ldbl = 1 + LD_INFO.eps
    tgt = np.array([ldbl] * 5)
    out = ''.join([str(t) + '\n' for t in tgt])

    def test_fromfile_bogus(self):
        with temppath() as path:
            with open(path, 'w') as f:
                f.write("1. 2. 3. flop 4.\n")

            with assert_raises(ValueError):
                np.fromfile(path, dtype=float, sep=" ")

    def test_fromfile_complex(self):
        for ctype in ["complex", "cdouble"]:
            # Check spacing between separator and only real component specified
            with temppath() as path:
                with open(path, 'w') as f:
                    f.write("1, 2 ,  3  ,4\n")

                res = np.fromfile(path, dtype=ctype, sep=",")
            assert_equal(res, np.array([1., 2., 3., 4.]))

            # Real component not specified
            with temppath() as path:
                with open(path, 'w') as f:
                    f.write("1j, -2j,  3j, 4e1j\n")

                res = np.fromfile(path, dtype=ctype, sep=",")
            assert_equal(res, np.array([1.j, -2.j, 3.j, 40.j]))

            # Both components specified
            with temppath() as path:
                with open(path, 'w') as f:
                    f.write("1+1j,2-2j, -3+3j,  -4e1+4j\n")

                res = np.fromfile(path, dtype=ctype, sep=",")
            assert_equal(res, np.array([1. + 1.j, 2. - 2.j, - 3. + 3.j, - 40. + 4j]))

            # Spaces at wrong places
            with temppath() as path:
                with open(path, 'w') as f:
                    f.write("1+2 j,3\n")

                with assert_raises(ValueError):
                    np.fromfile(path, dtype=ctype, sep=",")

            # Spaces at wrong places
            with temppath() as path:
                with open(path, 'w') as f:
                    f.write("1+ 2j,3\n")

                with assert_raises(ValueError):
                    np.fromfile(path, dtype=ctype, sep=",")

            # Spaces at wrong places
            with temppath() as path:
                with open(path, 'w') as f:
                    f.write("1 +2j,3\n")

                with assert_raises(ValueError):
                    np.fromfile(path, dtype=ctype, sep=",")

            # Wrong sep
            with temppath() as path:
                with open(path, 'w') as f:
                    f.write("1+j\n")

                with assert_raises(ValueError):
                    np.fromfile(path, dtype=ctype, sep=",")

            # Wrong sep
            with temppath() as path:
                with open(path, 'w') as f:
                    f.write("1+\n")

                with assert_raises(ValueError):
                    np.fromfile(path, dtype=ctype, sep=",")

            # Wrong sep
            with temppath() as path:
                with open(path, 'w') as f:
                    f.write("1j+1\n")

                with assert_raises(ValueError):
                    np.fromfile(path, dtype=ctype, sep=",")

    @pytest.mark.skipif(string_to_longdouble_inaccurate,
                        reason="Need strtold_l")
    def test_fromfile(self):
        with temppath() as path:
            with open(path, 'w') as f:
                f.write(self.out)
            res = np.fromfile(path, dtype=np.longdouble, sep="\n")
        assert_equal(res, self.tgt)

    @pytest.mark.skipif(string_to_longdouble_inaccurate,
                        reason="Need strtold_l")
    def test_genfromtxt(self):
        with temppath() as path:
            with open(path, 'w') as f:
                f.write(self.out)
            res = np.genfromtxt(path, dtype=np.longdouble)
        assert_equal(res, self.tgt)

    @pytest.mark.skipif(string_to_longdouble_inaccurate,
                        reason="Need strtold_l")
    def test_loadtxt(self):
        with temppath() as path:
            with open(path, 'w') as f:
                f.write(self.out)
            res = np.loadtxt(path, dtype=np.longdouble)
        assert_equal(res, self.tgt)

    @pytest.mark.skipif(string_to_longdouble_inaccurate,
                        reason="Need strtold_l")
    def test_tofile_roundtrip(self):
        with temppath() as path:
            self.tgt.tofile(path, sep=" ")
            res = np.fromfile(path, dtype=np.longdouble, sep=" ")
        assert_equal(res, self.tgt)


# Conversions long double -> string


def test_str_exact():
    o = 1 + LD_INFO.eps
    assert_(str(o) != '1')


@pytest.mark.skipif(longdouble_longer_than_double, reason="BUG #2376")
@pytest.mark.skipif(string_to_longdouble_inaccurate,
                    reason="Need strtold_l")
def test_format():
    assert_(f"{1 + LD_INFO.eps:.40g}" != '1')


@pytest.mark.skipif(longdouble_longer_than_double, reason="BUG #2376")
@pytest.mark.skipif(string_to_longdouble_inaccurate,
                    reason="Need strtold_l")
def test_percent():
    o = 1 + LD_INFO.eps
    assert_(f"{o:.40g}" != '1')


@pytest.mark.skipif(longdouble_longer_than_double,
                    reason="array repr problem")
@pytest.mark.skipif(string_to_longdouble_inaccurate,
                    reason="Need strtold_l")
def test_array_repr():
    o = 1 + LD_INFO.eps
    a = np.array([o])
    b = np.array([1], dtype=np.longdouble)
    if not np.all(a != b):
        raise ValueError("precision loss creating arrays")
    assert_(repr(a) != repr(b))

#
# Locale tests: scalar types formatting should be independent of the locale
#

class TestCommaDecimalPointLocale(CommaDecimalPointLocale):

    def test_str_roundtrip_foreign(self):
        o = 1.5
        assert_equal(o, np.longdouble(str(o)))

    def test_fromstring_foreign_repr(self):
        f = 1.234
        a = np.fromstring(repr(f), dtype=float, sep=" ")
        assert_equal(a[0], f)

    def test_fromstring_foreign(self):
        s = "1.234"
        a = np.fromstring(s, dtype=np.longdouble, sep=" ")
        assert_equal(a[0], np.longdouble(s))

    def test_fromstring_foreign_sep(self):
        a = np.array([1, 2, 3, 4])
        b = np.fromstring("1,2,3,4,", dtype=np.longdouble, sep=",")
        assert_array_equal(a, b)

    def test_fromstring_foreign_value(self):
        with assert_raises(ValueError):
            np.fromstring("1,234", dtype=np.longdouble, sep=" ")


# Maximum number that will pass the test in all platforms is:
# 2^1023 + 2^1022 + ... + 2^970
# largest number that can be stored in a double without loosing precision
# Now gives an overflow error if te number is too big
@pytest.mark.parametrize("sign", [1, -1])
@pytest.mark.parametrize("int_val", [
    2 ** 1023, 0, 10, 3, 15653215315, 5511, 644861])
def test_longdouble_from_int(sign, int_val):
    # for issue gh-9968
    int_val *= sign
    str_val = str(int_val)
    assert np.longdouble(int_val) == np.longdouble(str_val)

@pytest.mark.parametrize("sign", [1, -1])
@pytest.mark.parametrize("int_val", [
    1000, 1815361, 358165, 646153161, 1])
def test_longdouble_from_int_rounding(sign, int_val):
    int_val *= sign
    flt_val = float(int_val)
    assert_allclose(np.longdouble(int_val), flt_val)

def test_longdouble_from_int_overflow():

    with pytest.raises(OverflowError, match="Number too big to be represented as a np.longdouble --This is platform dependent--"):
        a = np.longdouble(10**5000)

@pytest.mark.parametrize("bool_val", [
    True, False])
def test_longdouble_from_bool(bool_val):
    assert np.longdouble(bool_val) == np.longdouble(int(bool_val))


@pytest.mark.skipif(
    not (IS_MUSL and platform.machine() == "x86_64"),
    reason="only need to run on musllinux_x86_64"
)
def test_musllinux_x86_64_signature():
    # this test may fail if you're emulating musllinux_x86_64 on a different
    # architecture, but should pass natively.
    known_sigs = [b'\xcd\xcc\xcc\xcc\xcc\xcc\xcc\xcc\xfb\xbf']
    sig = (np.longdouble(-1.0) / np.longdouble(10.0))
    sig = sig.view(sig.dtype.newbyteorder('<')).tobytes()[:10]
    assert sig in known_sigs


def test_eps_positive():
    # np.finfo('g').eps should be positive on all platforms. If this isn't true
    # then something may have gone wrong with the MachArLike, e.g. if
    # np._core.getlimits._discovered_machar didn't work properly
    assert np.finfo(np.longdouble).eps > 0.<|MERGE_RESOLUTION|>--- conflicted
+++ resolved
@@ -1,26 +1,12 @@
 import platform
-import warnings
-
 import pytest
 
 import numpy as np
-<<<<<<< HEAD
 from numpy.testing import (
     assert_, assert_equal, assert_raises, assert_array_equal,
     temppath, assert_allclose, IS_MUSL
     )
-=======
->>>>>>> 17f8555b
 from numpy._core.tests._locales import CommaDecimalPointLocale
-from numpy.testing import (
-    IS_MUSL,
-    assert_,
-    assert_array_equal,
-    assert_equal,
-    assert_raises,
-    temppath,
-    assert_allclose
-)
 
 LD_INFO = np.finfo(np.longdouble)
 longdouble_longer_than_double = (LD_INFO.eps < np.finfo(np.double).eps)
