--- conflicted
+++ resolved
@@ -4,11 +4,8 @@
 
 import numpy as np
 import numpy._core.umath as ncu
-<<<<<<< HEAD
 from numpy.lib import stride_tricks
-=======
 from numpy._core._rational_tests import rational
->>>>>>> d52b36ee
 from numpy.testing import (
     HAS_REFCOUNT,
     assert_,
