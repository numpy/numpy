--- conflicted
+++ resolved
@@ -11,11 +11,7 @@
 import numpy as np
 import numpy._core._struct_ufunc_tests as struct_ufunc
 from numpy._core._multiarray_tests import fromstring_null_term_c_api  # noqa: F401
-<<<<<<< HEAD
 from numpy.testing import IS_PYPY, assert_raises, temppath
-=======
-from numpy.testing import assert_raises
->>>>>>> 2f291c28
 
 
 class _DeprecationTestCase:
