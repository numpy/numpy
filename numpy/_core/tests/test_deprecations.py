"""
Tests related to deprecation warnings. Also a convenient place
to document how deprecations should eventually be turned into errors.

"""
import contextlib
import warnings

import pytest

import numpy as np
import numpy._core._struct_ufunc_tests as struct_ufunc
from numpy._core._multiarray_tests import fromstring_null_term_c_api  # noqa: F401
from numpy.testing import assert_raises


class _DeprecationTestCase:
    # Just as warning: warnings uses re.match, so the start of this message
    # must match.
    message = ''
    warning_cls = DeprecationWarning

    @contextlib.contextmanager
    def filter_warnings(self):
        with warnings.catch_warnings(record=True) as w:
            # Do *not* ignore other DeprecationWarnings. Ignoring warnings
            # can give very confusing results because of
            # https://bugs.python.org/issue4180 and it is probably simplest to
            # try to keep the tests cleanly giving only the right warning type.
            # (While checking them set to "error" those are ignored anyway)
            # We still have them show up, because otherwise they would be raised
            warnings.filterwarnings("always", category=self.warning_cls)
            warnings.filterwarnings("always", message=self.message,
                                    category=self.warning_cls)
            yield w
        return

    def assert_deprecated(self, function, num=1, ignore_others=False,
                          function_fails=False,
                          exceptions=np._NoValue,
                          args=(), kwargs={}):
        """Test if DeprecationWarnings are given and raised.

        This first checks if the function when called gives `num`
        DeprecationWarnings, after that it tries to raise these
        DeprecationWarnings and compares them with `exceptions`.
        The exceptions can be different for cases where this code path
        is simply not anticipated and the exception is replaced.

        Parameters
        ----------
        function : callable
            The function to test
        num : int
            Number of DeprecationWarnings to expect. This should normally be 1.
        ignore_others : bool
            Whether warnings of the wrong type should be ignored (note that
            the message is not checked)
        function_fails : bool
            If the function would normally fail, setting this will check for
            warnings inside a try/except block.
        exceptions : Exception or tuple of Exceptions
            Exception to expect when turning the warnings into an error.
            The default checks for DeprecationWarnings. If exceptions is
            empty the function is expected to run successfully.
        args : tuple
            Arguments for `function`
        kwargs : dict
            Keyword arguments for `function`
        """
        __tracebackhide__ = True  # Hide traceback for py.test

        if exceptions is np._NoValue:
            exceptions = (self.warning_cls,)

        if function_fails:
            context_manager = contextlib.suppress(Exception)
        else:
            context_manager = contextlib.nullcontext()
        with context_manager:
            with self.filter_warnings() as w_context:
                function(*args, **kwargs)

        # just in case, clear the registry
        num_found = 0
        for warning in w_context:
            if warning.category is self.warning_cls:
                num_found += 1
            elif not ignore_others:
                raise AssertionError(
                        "expected %s but got: %s" %
                        (self.warning_cls.__name__, warning.category))
        if num is not None and num_found != num:
            msg = f"{len(w_context)} warnings found but {num} expected."
            lst = [str(w) for w in w_context]
            raise AssertionError("\n".join([msg] + lst))

        with warnings.catch_warnings():
            warnings.filterwarnings("error", message=self.message,
                                    category=self.warning_cls)
            try:
                function(*args, **kwargs)
                if exceptions != ():
                    raise AssertionError(
                            "No error raised during function call")
            except exceptions:
                if exceptions == ():
                    raise AssertionError(
                            "Error raised during function call")

    def assert_not_deprecated(self, function, args=(), kwargs={}):
        """Test that warnings are not raised.

        This is just a shorthand for:

        self.assert_deprecated(function, num=0, ignore_others=True,
                        exceptions=tuple(), args=args, kwargs=kwargs)
        """
        self.assert_deprecated(function, num=0, ignore_others=True,
                        exceptions=(), args=args, kwargs=kwargs)


class _VisibleDeprecationTestCase(_DeprecationTestCase):
    warning_cls = np.exceptions.VisibleDeprecationWarning


class TestTestDeprecated:
    def test_assert_deprecated(self):
        test_case_instance = _DeprecationTestCase()
        assert_raises(AssertionError,
                      test_case_instance.assert_deprecated,
                      lambda: None)

        def foo():
            warnings.warn("foo", category=DeprecationWarning, stacklevel=2)

        test_case_instance.assert_deprecated(foo)


class TestBincount(_DeprecationTestCase):
    # 2024-07-29, 2.1.0
    @pytest.mark.parametrize('badlist', [[0.5, 1.2, 1.5],
                                         ['0', '1', '1']])
    def test_bincount_bad_list(self, badlist):
        self.assert_deprecated(lambda: np.bincount(badlist))


class BuiltInRoundComplexDType(_DeprecationTestCase):
    # 2020-03-31 1.19.0
    deprecated_types = [np.csingle, np.cdouble, np.clongdouble]
    not_deprecated_types = [
        np.int8, np.int16, np.int32, np.int64,
        np.uint8, np.uint16, np.uint32, np.uint64,
        np.float16, np.float32, np.float64,
    ]

    def test_deprecated(self):
        for scalar_type in self.deprecated_types:
            scalar = scalar_type(0)
            self.assert_deprecated(round, args=(scalar,))
            self.assert_deprecated(round, args=(scalar, 0))
            self.assert_deprecated(round, args=(scalar,), kwargs={'ndigits': 0})

    def test_not_deprecated(self):
        for scalar_type in self.not_deprecated_types:
            scalar = scalar_type(0)
            self.assert_not_deprecated(round, args=(scalar,))
            self.assert_not_deprecated(round, args=(scalar, 0))
            self.assert_not_deprecated(round, args=(scalar,), kwargs={'ndigits': 0})


class FlatteningConcatenateUnsafeCast(_DeprecationTestCase):
    # NumPy 1.20, 2020-09-03
    message = "concatenate with `axis=None` will use same-kind casting"

    def test_deprecated(self):
        self.assert_deprecated(np.concatenate,
                args=(([0.], [1.]),),
                kwargs={'axis': None, 'out': np.empty(2, dtype=np.int64)})

    def test_not_deprecated(self):
        self.assert_not_deprecated(np.concatenate,
                args=(([0.], [1.]),),
                kwargs={'axis': None, 'out': np.empty(2, dtype=np.int64),
                        'casting': "unsafe"})

        with assert_raises(TypeError):
            # Tests should notice if the deprecation warning is given first...
            np.concatenate(([0.], [1.]), out=np.empty(2, dtype=np.int64),
                           casting="same_kind")


class TestCtypesGetter(_DeprecationTestCase):
    ctypes = np.array([1]).ctypes

    @pytest.mark.parametrize("name", ["data", "shape", "strides", "_as_parameter_"])
    def test_not_deprecated(self, name: str) -> None:
        self.assert_not_deprecated(lambda: getattr(self.ctypes, name))


class TestPyIntConversion(_DeprecationTestCase):
    message = r".*stop allowing conversion of out-of-bound.*"

    @pytest.mark.parametrize("dtype", np.typecodes["AllInteger"])
    def test_deprecated_scalar(self, dtype):
        dtype = np.dtype(dtype)
        info = np.iinfo(dtype)

        # Cover the most common creation paths (all end up in the
        # same place):
        def scalar(value, dtype):
            dtype.type(value)

        def assign(value, dtype):
            arr = np.array([0, 0, 0], dtype=dtype)
            arr[2] = value

        def create(value, dtype):
            np.array([value], dtype=dtype)

        for creation_func in [scalar, assign, create]:
            try:
                self.assert_deprecated(
                        lambda: creation_func(info.min - 1, dtype))
            except OverflowError:
                pass  # OverflowErrors always happened also before and are OK.

            try:
                self.assert_deprecated(
                        lambda: creation_func(info.max + 1, dtype))
            except OverflowError:
                pass  # OverflowErrors always happened also before and are OK.


@pytest.mark.parametrize("name", ["str", "bytes", "object"])
def test_future_scalar_attributes(name):
    # FutureWarning added 2022-11-17, NumPy 1.24,
    assert name not in dir(np)  # we may want to not add them
    with pytest.warns(FutureWarning,
            match=f"In the future .*{name}"):
        assert not hasattr(np, name)

    # Unfortunately, they are currently still valid via `np.dtype()`
    np.dtype(name)
    name in np._core.sctypeDict


# Ignore the above future attribute warning for this test.
@pytest.mark.filterwarnings("ignore:In the future:FutureWarning")
class TestRemovedGlobals:
    # Removed 2023-01-12, NumPy 1.24.0
    # Not a deprecation, but the large error was added to aid those who missed
    # the previous deprecation, and should be removed similarly to one
    # (or faster).
    @pytest.mark.parametrize("name",
            ["object", "float", "complex", "str", "int"])
    def test_attributeerror_includes_info(self, name):
        msg = f".*\n`np.{name}` was a deprecated alias for the builtin"
        with pytest.raises(AttributeError, match=msg):
            getattr(np, name)


class TestDeprecatedFinfo(_DeprecationTestCase):
    # Deprecated in NumPy 1.25, 2023-01-16
    def test_deprecated_none(self):
        self.assert_deprecated(np.finfo, args=(None,))


class TestMathAlias(_DeprecationTestCase):
    def test_deprecated_np_lib_math(self):
        self.assert_deprecated(lambda: np.lib.math)


class TestLibImports(_DeprecationTestCase):
    # Deprecated in Numpy 1.26.0, 2023-09
    def test_lib_functions_deprecation_call(self):
<<<<<<< HEAD
        from numpy._core.numerictypes import maximum_sctype
=======
        from numpy import row_stack
>>>>>>> d113a222
        from numpy.lib._npyio_impl import recfromcsv, recfromtxt
        from numpy.lib._utils_impl import safe_eval
        from numpy.lib.tests.test_io import TextIO

        self.assert_deprecated(lambda: safe_eval("None"))

        data_gen = lambda: TextIO('A,B\n0,1\n2,3')
        kwargs = {'delimiter': ",", 'missing_values': "N/A", 'names': True}
        self.assert_deprecated(lambda: recfromcsv(data_gen()))
        self.assert_deprecated(lambda: recfromtxt(data_gen(), **kwargs))

<<<<<<< HEAD
        self.assert_deprecated(lambda: maximum_sctype(int))
=======
        self.assert_deprecated(get_array_wrap)
>>>>>>> d113a222

        self.assert_deprecated(lambda: np.chararray)


class TestDeprecatedDTypeAliases(_DeprecationTestCase):

    def _check_for_warning(self, func):
        with pytest.warns(DeprecationWarning,
                          match="alias 'a' was deprecated in NumPy 2.0") as w:
            func()
        assert len(w) == 1

    def test_a_dtype_alias(self):
        for dtype in ["a", "a10"]:
            f = lambda: np.dtype(dtype)
            self._check_for_warning(f)
            self.assert_deprecated(f)
            f = lambda: np.array(["hello", "world"]).astype("a10")
            self._check_for_warning(f)
            self.assert_deprecated(f)


class TestDeprecatedArrayWrap(_DeprecationTestCase):
    message = "__array_wrap__.*"

    def test_deprecated(self):
        class Test1:
            def __array__(self, dtype=None, copy=None):
                return np.arange(4)

            def __array_wrap__(self, arr, context=None):
                self.called = True
                return 'pass context'

        class Test2(Test1):
            def __array_wrap__(self, arr):
                self.called = True
                return 'pass'

        test1 = Test1()
        test2 = Test2()
        self.assert_deprecated(lambda: np.negative(test1))
        assert test1.called
        self.assert_deprecated(lambda: np.negative(test2))
        assert test2.called

class TestDeprecatedArrayAttributeSetting(_DeprecationTestCase):
    message = "Setting the .*on a NumPy array has been deprecated.*"

    def test_deprecated_strides_set(self):
        x = np.eye(2)
        self.assert_deprecated(setattr, args=(x, 'strides', x.strides))


class TestDeprecatedDTypeParenthesizedRepeatCount(_DeprecationTestCase):
    message = "Passing in a parenthesized single number"

    @pytest.mark.parametrize("string", ["(2)i,", "(3)3S,", "f,(2)f"])
    def test_parenthesized_repeat_count(self, string):
        self.assert_deprecated(np.dtype, args=(string,))


class TestAddNewdocUFunc(_DeprecationTestCase):
    # Deprecated in Numpy 2.2, 2024-11
    @pytest.mark.thread_unsafe(
        reason="modifies and checks docstring which is global state"
    )
    def test_deprecated(self):
        doc = struct_ufunc.add_triplet.__doc__
        # gh-26718
        # This test mutates the C-level docstring pointer for add_triplet,
        # which is permanent once set. Skip when re-running tests.
        if doc is not None and "new docs" in doc:
            pytest.skip("Cannot retest deprecation, otherwise ValueError: "
                "Cannot change docstring of ufunc with non-NULL docstring")
        self.assert_deprecated(
            lambda: np._core.umath._add_newdoc_ufunc(
                struct_ufunc.add_triplet, "new docs"
            )
        )


class TestDTypeAlignBool(_VisibleDeprecationTestCase):
    # Deprecated in Numpy 2.4, 2025-07
    # NOTE: As you can see, finalizing this deprecation breaks some (very) old
    # pickle files.  This may be fine, but needs to be done with some care since
    # it breaks all of them and not just some.
    # (Maybe it should be a 3.0 or only after warning more explicitly around pickles.)
    message = r"dtype\(\): align should be passed as Python or NumPy boolean but got "

    def test_deprecated(self):
        # in particular integers should be rejected because one may think they mean
        # alignment, or pass them accidentally as a subarray shape (meaning to pass
        # a tuple).
        self.assert_deprecated(lambda: np.dtype("f8", align=3))

    @pytest.mark.parametrize("align", [True, False, np.True_, np.False_])
    def test_not_deprecated(self, align):
        # if the user passes a bool, it is accepted.
        self.assert_not_deprecated(lambda: np.dtype("f8", align=align))


class TestFlatiterIndexing0dBoolIndex(_DeprecationTestCase):
    # Deprecated in Numpy 2.4, 2025-07
    message = r"Indexing flat iterators with a 0-dimensional boolean index"

    def test_0d_boolean_index_deprecated(self):
        arr = np.arange(3)
        # 0d boolean indices on flat iterators are deprecated
        self.assert_deprecated(lambda: arr.flat[True])

    def test_0d_boolean_assign_index_deprecated(self):
        arr = np.arange(3)

        def assign_to_index():
            arr.flat[True] = 10

        self.assert_deprecated(assign_to_index)


class TestFlatiterIndexingFloatIndex(_DeprecationTestCase):
    # Deprecated in NumPy 2.4, 2025-07
    message = r"Invalid non-array indices for iterator objects"

    def test_float_index_deprecated(self):
        arr = np.arange(3)
        # float indices on flat iterators are deprecated
        self.assert_deprecated(lambda: arr.flat[[1.]])

    def test_float_assign_index_deprecated(self):
        arr = np.arange(3)

        def assign_to_index():
            arr.flat[[1.]] = 10

        self.assert_deprecated(assign_to_index)


@pytest.mark.thread_unsafe(
    reason="warning control utilities are deprecated due to being thread-unsafe"
)
class TestWarningUtilityDeprecations(_DeprecationTestCase):
    # Deprecation in NumPy 2.4, 2025-08
    message = r"NumPy warning suppression and assertion utilities are deprecated."

    def test_assert_warns_deprecated(self):
        def use_assert_warns():
            with np.testing.assert_warns(RuntimeWarning):
                warnings.warn("foo", RuntimeWarning, stacklevel=1)

        self.assert_deprecated(use_assert_warns)

    def test_suppress_warnings_deprecated(self):
        def use_suppress_warnings():
            with np.testing.suppress_warnings() as sup:
                sup.filter(RuntimeWarning, 'invalid value encountered in divide')

        self.assert_deprecated(use_suppress_warnings)


class TestTooManyArgsExtremum(_DeprecationTestCase):
    # Deprecated in Numpy 2.4, 2025-08, gh-27639
    message = "Passing more than 2 positional arguments to np.maximum and np.minimum "

    @pytest.mark.parametrize("ufunc", [np.minimum, np.maximum])
    def test_extremem_3_args(self, ufunc):
        self.assert_deprecated(ufunc, args=(np.ones(1), np.zeros(1), np.empty(1)))<|MERGE_RESOLUTION|>--- conflicted
+++ resolved
@@ -274,11 +274,7 @@
 class TestLibImports(_DeprecationTestCase):
     # Deprecated in Numpy 1.26.0, 2023-09
     def test_lib_functions_deprecation_call(self):
-<<<<<<< HEAD
-        from numpy._core.numerictypes import maximum_sctype
-=======
-        from numpy import row_stack
->>>>>>> d113a222
+
         from numpy.lib._npyio_impl import recfromcsv, recfromtxt
         from numpy.lib._utils_impl import safe_eval
         from numpy.lib.tests.test_io import TextIO
@@ -289,12 +285,6 @@
         kwargs = {'delimiter': ",", 'missing_values': "N/A", 'names': True}
         self.assert_deprecated(lambda: recfromcsv(data_gen()))
         self.assert_deprecated(lambda: recfromtxt(data_gen(), **kwargs))
-
-<<<<<<< HEAD
-        self.assert_deprecated(lambda: maximum_sctype(int))
-=======
-        self.assert_deprecated(get_array_wrap)
->>>>>>> d113a222
 
         self.assert_deprecated(lambda: np.chararray)
 
