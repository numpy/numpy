import inspect
import subprocess
import sys
import textwrap
import warnings

import pytest

import numpy as np
import numpy._core._multiarray_tests as _multiarray_tests
import numpy._core.umath as ncu
from numpy import all, arange, array, nditer
from numpy.testing import (
    HAS_REFCOUNT,
<<<<<<< HEAD
    HAS_SUBPROCESSES,
=======
    IS_PYPY,
    IS_WASM,
>>>>>>> 884aec97
    assert_,
    assert_array_equal,
    assert_equal,
    assert_raises,
)
from numpy.testing._private.utils import requires_memory


def iter_multi_index(i):
    ret = []
    while not i.finished:
        ret.append(i.multi_index)
        i.iternext()
    return ret

def iter_indices(i):
    ret = []
    while not i.finished:
        ret.append(i.index)
        i.iternext()
    return ret

def iter_iterindices(i):
    ret = []
    while not i.finished:
        ret.append(i.iterindex)
        i.iternext()
    return ret

@pytest.mark.skipif(not HAS_REFCOUNT, reason="Python lacks refcounts")
def test_iter_refcount():
    # Make sure the iterator doesn't leak

    # Basic
    a = arange(6)
    dt = np.dtype('f4').newbyteorder()
    rc_a = sys.getrefcount(a)
    rc_dt = sys.getrefcount(dt)
    with nditer(a, [],
                [['readwrite', 'updateifcopy']],
                casting='unsafe',
                op_dtypes=[dt]) as it:
        assert_(not it.iterationneedsapi)
        assert_(sys.getrefcount(a) > rc_a)
        assert_(sys.getrefcount(dt) > rc_dt)
    # del 'it'
    it = None
    assert_equal(sys.getrefcount(a), rc_a)
    assert_equal(sys.getrefcount(dt), rc_dt)

    # With a copy
    a = arange(6, dtype='f4')
    dt = np.dtype('f4')
    rc_a = sys.getrefcount(a)
    rc_dt = sys.getrefcount(dt)
    it = nditer(a, [],
                [['readwrite']],
                op_dtypes=[dt])
    rc2_a = sys.getrefcount(a)
    rc2_dt = sys.getrefcount(dt)
    it2 = it.copy()
    assert_(sys.getrefcount(a) > rc2_a)
    if sys.version_info < (3, 13):
        # np.dtype('f4') is immortal after Python 3.13
        assert_(sys.getrefcount(dt) > rc2_dt)
    it = None
    assert_equal(sys.getrefcount(a), rc2_a)
    assert_equal(sys.getrefcount(dt), rc2_dt)
    it2 = None
    assert_equal(sys.getrefcount(a), rc_a)
    assert_equal(sys.getrefcount(dt), rc_dt)

def test_iter_best_order():
    # The iterator should always find the iteration order
    # with increasing memory addresses

    # Test the ordering for 1-D to 5-D shapes
    for shape in [(5,), (3, 4), (2, 3, 4), (2, 3, 4, 3), (2, 3, 2, 2, 3)]:
        a = arange(np.prod(shape))
        # Test each combination of positive and negative strides
        for dirs in range(2**len(shape)):
            dirs_index = [slice(None)] * len(shape)
            for bit in range(len(shape)):
                if ((2**bit) & dirs):
                    dirs_index[bit] = slice(None, None, -1)
            dirs_index = tuple(dirs_index)

            aview = a.reshape(shape)[dirs_index]
            # C-order
            i = nditer(aview, [], [['readonly']])
            assert_equal(list(i), a)
            # Fortran-order
            i = nditer(aview.T, [], [['readonly']])
            assert_equal(list(i), a)
            # Other order
            if len(shape) > 2:
                i = nditer(aview.swapaxes(0, 1), [], [['readonly']])
                assert_equal(list(i), a)

def test_iter_c_order():
    # Test forcing C order

    # Test the ordering for 1-D to 5-D shapes
    for shape in [(5,), (3, 4), (2, 3, 4), (2, 3, 4, 3), (2, 3, 2, 2, 3)]:
        a = arange(np.prod(shape))
        # Test each combination of positive and negative strides
        for dirs in range(2**len(shape)):
            dirs_index = [slice(None)] * len(shape)
            for bit in range(len(shape)):
                if ((2**bit) & dirs):
                    dirs_index[bit] = slice(None, None, -1)
            dirs_index = tuple(dirs_index)

            aview = a.reshape(shape)[dirs_index]
            # C-order
            i = nditer(aview, order='C')
            assert_equal(list(i), aview.ravel(order='C'))
            # Fortran-order
            i = nditer(aview.T, order='C')
            assert_equal(list(i), aview.T.ravel(order='C'))
            # Other order
            if len(shape) > 2:
                i = nditer(aview.swapaxes(0, 1), order='C')
                assert_equal(list(i),
                                    aview.swapaxes(0, 1).ravel(order='C'))

def test_iter_f_order():
    # Test forcing F order

    # Test the ordering for 1-D to 5-D shapes
    for shape in [(5,), (3, 4), (2, 3, 4), (2, 3, 4, 3), (2, 3, 2, 2, 3)]:
        a = arange(np.prod(shape))
        # Test each combination of positive and negative strides
        for dirs in range(2**len(shape)):
            dirs_index = [slice(None)] * len(shape)
            for bit in range(len(shape)):
                if ((2**bit) & dirs):
                    dirs_index[bit] = slice(None, None, -1)
            dirs_index = tuple(dirs_index)

            aview = a.reshape(shape)[dirs_index]
            # C-order
            i = nditer(aview, order='F')
            assert_equal(list(i), aview.ravel(order='F'))
            # Fortran-order
            i = nditer(aview.T, order='F')
            assert_equal(list(i), aview.T.ravel(order='F'))
            # Other order
            if len(shape) > 2:
                i = nditer(aview.swapaxes(0, 1), order='F')
                assert_equal(list(i),
                                    aview.swapaxes(0, 1).ravel(order='F'))

def test_iter_c_or_f_order():
    # Test forcing any contiguous (C or F) order

    # Test the ordering for 1-D to 5-D shapes
    for shape in [(5,), (3, 4), (2, 3, 4), (2, 3, 4, 3), (2, 3, 2, 2, 3)]:
        a = arange(np.prod(shape))
        # Test each combination of positive and negative strides
        for dirs in range(2**len(shape)):
            dirs_index = [slice(None)] * len(shape)
            for bit in range(len(shape)):
                if ((2**bit) & dirs):
                    dirs_index[bit] = slice(None, None, -1)
            dirs_index = tuple(dirs_index)

            aview = a.reshape(shape)[dirs_index]
            # C-order
            i = nditer(aview, order='A')
            assert_equal(list(i), aview.ravel(order='A'))
            # Fortran-order
            i = nditer(aview.T, order='A')
            assert_equal(list(i), aview.T.ravel(order='A'))
            # Other order
            if len(shape) > 2:
                i = nditer(aview.swapaxes(0, 1), order='A')
                assert_equal(list(i),
                                    aview.swapaxes(0, 1).ravel(order='A'))

def test_nditer_multi_index_set():
    # Test the multi_index set
    a = np.arange(6).reshape(2, 3)
    it = np.nditer(a, flags=['multi_index'])

    # Removes the iteration on two first elements of a[0]
    it.multi_index = (0, 2,)

    assert_equal(list(it), [2, 3, 4, 5])

@pytest.mark.skipif(not HAS_REFCOUNT, reason="Python lacks refcounts")
def test_nditer_multi_index_set_refcount():
    # Test if the reference count on index variable is decreased

    index = 0
    i = np.nditer(np.array([111, 222, 333, 444]), flags=['multi_index'])

    start_count = sys.getrefcount(index)
    i.multi_index = (index,)
    end_count = sys.getrefcount(index)

    assert_equal(start_count, end_count)

def test_iter_best_order_multi_index_1d():
    # The multi-indices should be correct with any reordering

    a = arange(4)
    # 1D order
    i = nditer(a, ['multi_index'], [['readonly']])
    assert_equal(iter_multi_index(i), [(0,), (1,), (2,), (3,)])
    # 1D reversed order
    i = nditer(a[::-1], ['multi_index'], [['readonly']])
    assert_equal(iter_multi_index(i), [(3,), (2,), (1,), (0,)])

def test_iter_best_order_multi_index_2d():
    # The multi-indices should be correct with any reordering

    a = arange(6)
    # 2D C-order
    i = nditer(a.reshape(2, 3), ['multi_index'], [['readonly']])
    assert_equal(iter_multi_index(i), [(0, 0), (0, 1), (0, 2), (1, 0), (1, 1), (1, 2)])
    # 2D Fortran-order
    i = nditer(a.reshape(2, 3).copy(order='F'), ['multi_index'], [['readonly']])
    assert_equal(iter_multi_index(i), [(0, 0), (1, 0), (0, 1), (1, 1), (0, 2), (1, 2)])
    # 2D reversed C-order
    i = nditer(a.reshape(2, 3)[::-1], ['multi_index'], [['readonly']])
    assert_equal(iter_multi_index(i), [(1, 0), (1, 1), (1, 2), (0, 0), (0, 1), (0, 2)])
    i = nditer(a.reshape(2, 3)[:, ::-1], ['multi_index'], [['readonly']])
    assert_equal(iter_multi_index(i), [(0, 2), (0, 1), (0, 0), (1, 2), (1, 1), (1, 0)])
    i = nditer(a.reshape(2, 3)[::-1, ::-1], ['multi_index'], [['readonly']])
    assert_equal(iter_multi_index(i), [(1, 2), (1, 1), (1, 0), (0, 2), (0, 1), (0, 0)])
    # 2D reversed Fortran-order
    i = nditer(a.reshape(2, 3).copy(order='F')[::-1], ['multi_index'], [['readonly']])
    assert_equal(iter_multi_index(i), [(1, 0), (0, 0), (1, 1), (0, 1), (1, 2), (0, 2)])
    i = nditer(a.reshape(2, 3).copy(order='F')[:, ::-1],
                                                   ['multi_index'], [['readonly']])
    assert_equal(iter_multi_index(i), [(0, 2), (1, 2), (0, 1), (1, 1), (0, 0), (1, 0)])
    i = nditer(a.reshape(2, 3).copy(order='F')[::-1, ::-1],
                                                   ['multi_index'], [['readonly']])
    assert_equal(iter_multi_index(i), [(1, 2), (0, 2), (1, 1), (0, 1), (1, 0), (0, 0)])

def test_iter_best_order_multi_index_3d():
    # The multi-indices should be correct with any reordering

    a = arange(12)
    # 3D C-order
    i = nditer(a.reshape(2, 3, 2), ['multi_index'], [['readonly']])
    assert_equal(iter_multi_index(i),
                            [(0, 0, 0), (0, 0, 1), (0, 1, 0), (0, 1, 1), (0, 2, 0), (0, 2, 1),
                             (1, 0, 0), (1, 0, 1), (1, 1, 0), (1, 1, 1), (1, 2, 0), (1, 2, 1)])
    # 3D Fortran-order
    i = nditer(a.reshape(2, 3, 2).copy(order='F'), ['multi_index'], [['readonly']])
    assert_equal(iter_multi_index(i),
                            [(0, 0, 0), (1, 0, 0), (0, 1, 0), (1, 1, 0), (0, 2, 0), (1, 2, 0),
                             (0, 0, 1), (1, 0, 1), (0, 1, 1), (1, 1, 1), (0, 2, 1), (1, 2, 1)])
    # 3D reversed C-order
    i = nditer(a.reshape(2, 3, 2)[::-1], ['multi_index'], [['readonly']])
    assert_equal(iter_multi_index(i),
                            [(1, 0, 0), (1, 0, 1), (1, 1, 0), (1, 1, 1), (1, 2, 0), (1, 2, 1),
                             (0, 0, 0), (0, 0, 1), (0, 1, 0), (0, 1, 1), (0, 2, 0), (0, 2, 1)])
    i = nditer(a.reshape(2, 3, 2)[:, ::-1], ['multi_index'], [['readonly']])
    assert_equal(iter_multi_index(i),
                            [(0, 2, 0), (0, 2, 1), (0, 1, 0), (0, 1, 1), (0, 0, 0), (0, 0, 1),
                             (1, 2, 0), (1, 2, 1), (1, 1, 0), (1, 1, 1), (1, 0, 0), (1, 0, 1)])
    i = nditer(a.reshape(2, 3, 2)[:, :, ::-1], ['multi_index'], [['readonly']])
    assert_equal(iter_multi_index(i),
                            [(0, 0, 1), (0, 0, 0), (0, 1, 1), (0, 1, 0), (0, 2, 1), (0, 2, 0),
                             (1, 0, 1), (1, 0, 0), (1, 1, 1), (1, 1, 0), (1, 2, 1), (1, 2, 0)])
    # 3D reversed Fortran-order
    i = nditer(a.reshape(2, 3, 2).copy(order='F')[::-1],
                                                    ['multi_index'], [['readonly']])
    assert_equal(iter_multi_index(i),
                            [(1, 0, 0), (0, 0, 0), (1, 1, 0), (0, 1, 0), (1, 2, 0), (0, 2, 0),
                             (1, 0, 1), (0, 0, 1), (1, 1, 1), (0, 1, 1), (1, 2, 1), (0, 2, 1)])
    i = nditer(a.reshape(2, 3, 2).copy(order='F')[:, ::-1],
                                                    ['multi_index'], [['readonly']])
    assert_equal(iter_multi_index(i),
                            [(0, 2, 0), (1, 2, 0), (0, 1, 0), (1, 1, 0), (0, 0, 0), (1, 0, 0),
                             (0, 2, 1), (1, 2, 1), (0, 1, 1), (1, 1, 1), (0, 0, 1), (1, 0, 1)])
    i = nditer(a.reshape(2, 3, 2).copy(order='F')[:, :, ::-1],
                                                    ['multi_index'], [['readonly']])
    assert_equal(iter_multi_index(i),
                            [(0, 0, 1), (1, 0, 1), (0, 1, 1), (1, 1, 1), (0, 2, 1), (1, 2, 1),
                             (0, 0, 0), (1, 0, 0), (0, 1, 0), (1, 1, 0), (0, 2, 0), (1, 2, 0)])

def test_iter_best_order_c_index_1d():
    # The C index should be correct with any reordering

    a = arange(4)
    # 1D order
    i = nditer(a, ['c_index'], [['readonly']])
    assert_equal(iter_indices(i), [0, 1, 2, 3])
    # 1D reversed order
    i = nditer(a[::-1], ['c_index'], [['readonly']])
    assert_equal(iter_indices(i), [3, 2, 1, 0])

def test_iter_best_order_c_index_2d():
    # The C index should be correct with any reordering

    a = arange(6)
    # 2D C-order
    i = nditer(a.reshape(2, 3), ['c_index'], [['readonly']])
    assert_equal(iter_indices(i), [0, 1, 2, 3, 4, 5])
    # 2D Fortran-order
    i = nditer(a.reshape(2, 3).copy(order='F'),
                                    ['c_index'], [['readonly']])
    assert_equal(iter_indices(i), [0, 3, 1, 4, 2, 5])
    # 2D reversed C-order
    i = nditer(a.reshape(2, 3)[::-1], ['c_index'], [['readonly']])
    assert_equal(iter_indices(i), [3, 4, 5, 0, 1, 2])
    i = nditer(a.reshape(2, 3)[:, ::-1], ['c_index'], [['readonly']])
    assert_equal(iter_indices(i), [2, 1, 0, 5, 4, 3])
    i = nditer(a.reshape(2, 3)[::-1, ::-1], ['c_index'], [['readonly']])
    assert_equal(iter_indices(i), [5, 4, 3, 2, 1, 0])
    # 2D reversed Fortran-order
    i = nditer(a.reshape(2, 3).copy(order='F')[::-1],
                                    ['c_index'], [['readonly']])
    assert_equal(iter_indices(i), [3, 0, 4, 1, 5, 2])
    i = nditer(a.reshape(2, 3).copy(order='F')[:, ::-1],
                                    ['c_index'], [['readonly']])
    assert_equal(iter_indices(i), [2, 5, 1, 4, 0, 3])
    i = nditer(a.reshape(2, 3).copy(order='F')[::-1, ::-1],
                                    ['c_index'], [['readonly']])
    assert_equal(iter_indices(i), [5, 2, 4, 1, 3, 0])

def test_iter_best_order_c_index_3d():
    # The C index should be correct with any reordering

    a = arange(12)
    # 3D C-order
    i = nditer(a.reshape(2, 3, 2), ['c_index'], [['readonly']])
    assert_equal(iter_indices(i),
                            [0, 1, 2, 3, 4, 5, 6, 7, 8, 9, 10, 11])
    # 3D Fortran-order
    i = nditer(a.reshape(2, 3, 2).copy(order='F'),
                                    ['c_index'], [['readonly']])
    assert_equal(iter_indices(i),
                            [0, 6, 2, 8, 4, 10, 1, 7, 3, 9, 5, 11])
    # 3D reversed C-order
    i = nditer(a.reshape(2, 3, 2)[::-1], ['c_index'], [['readonly']])
    assert_equal(iter_indices(i),
                            [6, 7, 8, 9, 10, 11, 0, 1, 2, 3, 4, 5])
    i = nditer(a.reshape(2, 3, 2)[:, ::-1], ['c_index'], [['readonly']])
    assert_equal(iter_indices(i),
                            [4, 5, 2, 3, 0, 1, 10, 11, 8, 9, 6, 7])
    i = nditer(a.reshape(2, 3, 2)[:, :, ::-1], ['c_index'], [['readonly']])
    assert_equal(iter_indices(i),
                            [1, 0, 3, 2, 5, 4, 7, 6, 9, 8, 11, 10])
    # 3D reversed Fortran-order
    i = nditer(a.reshape(2, 3, 2).copy(order='F')[::-1],
                                    ['c_index'], [['readonly']])
    assert_equal(iter_indices(i),
                            [6, 0, 8, 2, 10, 4, 7, 1, 9, 3, 11, 5])
    i = nditer(a.reshape(2, 3, 2).copy(order='F')[:, ::-1],
                                    ['c_index'], [['readonly']])
    assert_equal(iter_indices(i),
                            [4, 10, 2, 8, 0, 6, 5, 11, 3, 9, 1, 7])
    i = nditer(a.reshape(2, 3, 2).copy(order='F')[:, :, ::-1],
                                    ['c_index'], [['readonly']])
    assert_equal(iter_indices(i),
                            [1, 7, 3, 9, 5, 11, 0, 6, 2, 8, 4, 10])

def test_iter_best_order_f_index_1d():
    # The Fortran index should be correct with any reordering

    a = arange(4)
    # 1D order
    i = nditer(a, ['f_index'], [['readonly']])
    assert_equal(iter_indices(i), [0, 1, 2, 3])
    # 1D reversed order
    i = nditer(a[::-1], ['f_index'], [['readonly']])
    assert_equal(iter_indices(i), [3, 2, 1, 0])

def test_iter_best_order_f_index_2d():
    # The Fortran index should be correct with any reordering

    a = arange(6)
    # 2D C-order
    i = nditer(a.reshape(2, 3), ['f_index'], [['readonly']])
    assert_equal(iter_indices(i), [0, 2, 4, 1, 3, 5])
    # 2D Fortran-order
    i = nditer(a.reshape(2, 3).copy(order='F'),
                                    ['f_index'], [['readonly']])
    assert_equal(iter_indices(i), [0, 1, 2, 3, 4, 5])
    # 2D reversed C-order
    i = nditer(a.reshape(2, 3)[::-1], ['f_index'], [['readonly']])
    assert_equal(iter_indices(i), [1, 3, 5, 0, 2, 4])
    i = nditer(a.reshape(2, 3)[:, ::-1], ['f_index'], [['readonly']])
    assert_equal(iter_indices(i), [4, 2, 0, 5, 3, 1])
    i = nditer(a.reshape(2, 3)[::-1, ::-1], ['f_index'], [['readonly']])
    assert_equal(iter_indices(i), [5, 3, 1, 4, 2, 0])
    # 2D reversed Fortran-order
    i = nditer(a.reshape(2, 3).copy(order='F')[::-1],
                                    ['f_index'], [['readonly']])
    assert_equal(iter_indices(i), [1, 0, 3, 2, 5, 4])
    i = nditer(a.reshape(2, 3).copy(order='F')[:, ::-1],
                                    ['f_index'], [['readonly']])
    assert_equal(iter_indices(i), [4, 5, 2, 3, 0, 1])
    i = nditer(a.reshape(2, 3).copy(order='F')[::-1, ::-1],
                                    ['f_index'], [['readonly']])
    assert_equal(iter_indices(i), [5, 4, 3, 2, 1, 0])

def test_iter_best_order_f_index_3d():
    # The Fortran index should be correct with any reordering

    a = arange(12)
    # 3D C-order
    i = nditer(a.reshape(2, 3, 2), ['f_index'], [['readonly']])
    assert_equal(iter_indices(i),
                            [0, 6, 2, 8, 4, 10, 1, 7, 3, 9, 5, 11])
    # 3D Fortran-order
    i = nditer(a.reshape(2, 3, 2).copy(order='F'),
                                    ['f_index'], [['readonly']])
    assert_equal(iter_indices(i),
                            [0, 1, 2, 3, 4, 5, 6, 7, 8, 9, 10, 11])
    # 3D reversed C-order
    i = nditer(a.reshape(2, 3, 2)[::-1], ['f_index'], [['readonly']])
    assert_equal(iter_indices(i),
                            [1, 7, 3, 9, 5, 11, 0, 6, 2, 8, 4, 10])
    i = nditer(a.reshape(2, 3, 2)[:, ::-1], ['f_index'], [['readonly']])
    assert_equal(iter_indices(i),
                            [4, 10, 2, 8, 0, 6, 5, 11, 3, 9, 1, 7])
    i = nditer(a.reshape(2, 3, 2)[:, :, ::-1], ['f_index'], [['readonly']])
    assert_equal(iter_indices(i),
                            [6, 0, 8, 2, 10, 4, 7, 1, 9, 3, 11, 5])
    # 3D reversed Fortran-order
    i = nditer(a.reshape(2, 3, 2).copy(order='F')[::-1],
                                    ['f_index'], [['readonly']])
    assert_equal(iter_indices(i),
                            [1, 0, 3, 2, 5, 4, 7, 6, 9, 8, 11, 10])
    i = nditer(a.reshape(2, 3, 2).copy(order='F')[:, ::-1],
                                    ['f_index'], [['readonly']])
    assert_equal(iter_indices(i),
                            [4, 5, 2, 3, 0, 1, 10, 11, 8, 9, 6, 7])
    i = nditer(a.reshape(2, 3, 2).copy(order='F')[:, :, ::-1],
                                    ['f_index'], [['readonly']])
    assert_equal(iter_indices(i),
                            [6, 7, 8, 9, 10, 11, 0, 1, 2, 3, 4, 5])

def test_iter_no_inner_full_coalesce():
    # Check no_inner iterators which coalesce into a single inner loop

    for shape in [(5,), (3, 4), (2, 3, 4), (2, 3, 4, 3), (2, 3, 2, 2, 3)]:
        size = np.prod(shape)
        a = arange(size)
        # Test each combination of forward and backwards indexing
        for dirs in range(2**len(shape)):
            dirs_index = [slice(None)] * len(shape)
            for bit in range(len(shape)):
                if ((2**bit) & dirs):
                    dirs_index[bit] = slice(None, None, -1)
            dirs_index = tuple(dirs_index)

            aview = a.reshape(shape)[dirs_index]
            # C-order
            i = nditer(aview, ['external_loop'], [['readonly']])
            assert_equal(i.ndim, 1)
            assert_equal(i[0].shape, (size,))
            # Fortran-order
            i = nditer(aview.T, ['external_loop'], [['readonly']])
            assert_equal(i.ndim, 1)
            assert_equal(i[0].shape, (size,))
            # Other order
            if len(shape) > 2:
                i = nditer(aview.swapaxes(0, 1),
                                    ['external_loop'], [['readonly']])
                assert_equal(i.ndim, 1)
                assert_equal(i[0].shape, (size,))

def test_iter_no_inner_dim_coalescing():
    # Check no_inner iterators whose dimensions may not coalesce completely

    # Skipping the last element in a dimension prevents coalescing
    # with the next-bigger dimension
    a = arange(24).reshape(2, 3, 4)[:, :, :-1]
    i = nditer(a, ['external_loop'], [['readonly']])
    assert_equal(i.ndim, 2)
    assert_equal(i[0].shape, (3,))
    a = arange(24).reshape(2, 3, 4)[:, :-1, :]
    i = nditer(a, ['external_loop'], [['readonly']])
    assert_equal(i.ndim, 2)
    assert_equal(i[0].shape, (8,))
    a = arange(24).reshape(2, 3, 4)[:-1, :, :]
    i = nditer(a, ['external_loop'], [['readonly']])
    assert_equal(i.ndim, 1)
    assert_equal(i[0].shape, (12,))

    # Even with lots of 1-sized dimensions, should still coalesce
    a = arange(24).reshape(1, 1, 2, 1, 1, 3, 1, 1, 4, 1, 1)
    i = nditer(a, ['external_loop'], [['readonly']])
    assert_equal(i.ndim, 1)
    assert_equal(i[0].shape, (24,))

def test_iter_dim_coalescing():
    # Check that the correct number of dimensions are coalesced

    # Tracking a multi-index disables coalescing
    a = arange(24).reshape(2, 3, 4)
    i = nditer(a, ['multi_index'], [['readonly']])
    assert_equal(i.ndim, 3)

    # A tracked index can allow coalescing if it's compatible with the array
    a3d = arange(24).reshape(2, 3, 4)
    i = nditer(a3d, ['c_index'], [['readonly']])
    assert_equal(i.ndim, 1)
    i = nditer(a3d.swapaxes(0, 1), ['c_index'], [['readonly']])
    assert_equal(i.ndim, 3)
    i = nditer(a3d.T, ['c_index'], [['readonly']])
    assert_equal(i.ndim, 3)
    i = nditer(a3d.T, ['f_index'], [['readonly']])
    assert_equal(i.ndim, 1)
    i = nditer(a3d.T.swapaxes(0, 1), ['f_index'], [['readonly']])
    assert_equal(i.ndim, 3)

    # When C or F order is forced, coalescing may still occur
    a3d = arange(24).reshape(2, 3, 4)
    i = nditer(a3d, order='C')
    assert_equal(i.ndim, 1)
    i = nditer(a3d.T, order='C')
    assert_equal(i.ndim, 3)
    i = nditer(a3d, order='F')
    assert_equal(i.ndim, 3)
    i = nditer(a3d.T, order='F')
    assert_equal(i.ndim, 1)
    i = nditer(a3d, order='A')
    assert_equal(i.ndim, 1)
    i = nditer(a3d.T, order='A')
    assert_equal(i.ndim, 1)

def test_iter_broadcasting():
    # Standard NumPy broadcasting rules

    # 1D with scalar
    i = nditer([arange(6), np.int32(2)], ['multi_index'], [['readonly']] * 2)
    assert_equal(i.itersize, 6)
    assert_equal(i.shape, (6,))

    # 2D with scalar
    i = nditer([arange(6).reshape(2, 3), np.int32(2)],
                        ['multi_index'], [['readonly']] * 2)
    assert_equal(i.itersize, 6)
    assert_equal(i.shape, (2, 3))
    # 2D with 1D
    i = nditer([arange(6).reshape(2, 3), arange(3)],
                        ['multi_index'], [['readonly']] * 2)
    assert_equal(i.itersize, 6)
    assert_equal(i.shape, (2, 3))
    i = nditer([arange(2).reshape(2, 1), arange(3)],
                        ['multi_index'], [['readonly']] * 2)
    assert_equal(i.itersize, 6)
    assert_equal(i.shape, (2, 3))
    # 2D with 2D
    i = nditer([arange(2).reshape(2, 1), arange(3).reshape(1, 3)],
                        ['multi_index'], [['readonly']] * 2)
    assert_equal(i.itersize, 6)
    assert_equal(i.shape, (2, 3))

    # 3D with scalar
    i = nditer([np.int32(2), arange(24).reshape(4, 2, 3)],
                        ['multi_index'], [['readonly']] * 2)
    assert_equal(i.itersize, 24)
    assert_equal(i.shape, (4, 2, 3))
    # 3D with 1D
    i = nditer([arange(3), arange(24).reshape(4, 2, 3)],
                        ['multi_index'], [['readonly']] * 2)
    assert_equal(i.itersize, 24)
    assert_equal(i.shape, (4, 2, 3))
    i = nditer([arange(3), arange(8).reshape(4, 2, 1)],
                        ['multi_index'], [['readonly']] * 2)
    assert_equal(i.itersize, 24)
    assert_equal(i.shape, (4, 2, 3))
    # 3D with 2D
    i = nditer([arange(6).reshape(2, 3), arange(24).reshape(4, 2, 3)],
                        ['multi_index'], [['readonly']] * 2)
    assert_equal(i.itersize, 24)
    assert_equal(i.shape, (4, 2, 3))
    i = nditer([arange(2).reshape(2, 1), arange(24).reshape(4, 2, 3)],
                        ['multi_index'], [['readonly']] * 2)
    assert_equal(i.itersize, 24)
    assert_equal(i.shape, (4, 2, 3))
    i = nditer([arange(3).reshape(1, 3), arange(8).reshape(4, 2, 1)],
                        ['multi_index'], [['readonly']] * 2)
    assert_equal(i.itersize, 24)
    assert_equal(i.shape, (4, 2, 3))
    # 3D with 3D
    i = nditer([arange(2).reshape(1, 2, 1), arange(3).reshape(1, 1, 3),
                        arange(4).reshape(4, 1, 1)],
                        ['multi_index'], [['readonly']] * 3)
    assert_equal(i.itersize, 24)
    assert_equal(i.shape, (4, 2, 3))
    i = nditer([arange(6).reshape(1, 2, 3), arange(4).reshape(4, 1, 1)],
                        ['multi_index'], [['readonly']] * 2)
    assert_equal(i.itersize, 24)
    assert_equal(i.shape, (4, 2, 3))
    i = nditer([arange(24).reshape(4, 2, 3), arange(12).reshape(4, 1, 3)],
                        ['multi_index'], [['readonly']] * 2)
    assert_equal(i.itersize, 24)
    assert_equal(i.shape, (4, 2, 3))

def test_iter_itershape():
    # Check that allocated outputs work with a specified shape
    a = np.arange(6, dtype='i2').reshape(2, 3)
    i = nditer([a, None], [], [['readonly'], ['writeonly', 'allocate']],
                            op_axes=[[0, 1, None], None],
                            itershape=(-1, -1, 4))
    assert_equal(i.operands[1].shape, (2, 3, 4))
    assert_equal(i.operands[1].strides, (24, 8, 2))

    i = nditer([a.T, None], [], [['readonly'], ['writeonly', 'allocate']],
                            op_axes=[[0, 1, None], None],
                            itershape=(-1, -1, 4))
    assert_equal(i.operands[1].shape, (3, 2, 4))
    assert_equal(i.operands[1].strides, (8, 24, 2))

    i = nditer([a.T, None], [], [['readonly'], ['writeonly', 'allocate']],
                            order='F',
                            op_axes=[[0, 1, None], None],
                            itershape=(-1, -1, 4))
    assert_equal(i.operands[1].shape, (3, 2, 4))
    assert_equal(i.operands[1].strides, (2, 6, 12))

    # If we specify 1 in the itershape, it shouldn't allow broadcasting
    # of that dimension to a bigger value
    assert_raises(ValueError, nditer, [a, None], [],
                            [['readonly'], ['writeonly', 'allocate']],
                            op_axes=[[0, 1, None], None],
                            itershape=(-1, 1, 4))
    # Test bug that for no op_axes but itershape, they are NULLed correctly
    i = np.nditer([np.ones(2), None, None], itershape=(2,))

def test_iter_broadcasting_errors():
    # Check that errors are thrown for bad broadcasting shapes

    # 1D with 1D
    assert_raises(ValueError, nditer, [arange(2), arange(3)],
                    [], [['readonly']] * 2)
    # 2D with 1D
    assert_raises(ValueError, nditer,
                    [arange(6).reshape(2, 3), arange(2)],
                    [], [['readonly']] * 2)
    # 2D with 2D
    assert_raises(ValueError, nditer,
                    [arange(6).reshape(2, 3), arange(9).reshape(3, 3)],
                    [], [['readonly']] * 2)
    assert_raises(ValueError, nditer,
                    [arange(6).reshape(2, 3), arange(4).reshape(2, 2)],
                    [], [['readonly']] * 2)
    # 3D with 3D
    assert_raises(ValueError, nditer,
                    [arange(36).reshape(3, 3, 4), arange(24).reshape(2, 3, 4)],
                    [], [['readonly']] * 2)
    assert_raises(ValueError, nditer,
                    [arange(8).reshape(2, 4, 1), arange(24).reshape(2, 3, 4)],
                    [], [['readonly']] * 2)

    # Verify that the error message mentions the right shapes
    try:
        nditer([arange(2).reshape(1, 2, 1),
                arange(3).reshape(1, 3),
                arange(6).reshape(2, 3)],
               [],
               [['readonly'], ['readonly'], ['writeonly', 'no_broadcast']])
        raise AssertionError('Should have raised a broadcast error')
    except ValueError as e:
        msg = str(e)
        # The message should contain the shape of the 3rd operand
        assert_(msg.find('(2,3)') >= 0,
                f'Message "{msg}" doesn\'t contain operand shape (2,3)')
        # The message should contain the broadcast shape
        assert_(msg.find('(1,2,3)') >= 0,
                f'Message "{msg}" doesn\'t contain broadcast shape (1,2,3)')

    try:
        nditer([arange(6).reshape(2, 3), arange(2)],
               [],
               [['readonly'], ['readonly']],
               op_axes=[[0, 1], [0, np.newaxis]],
               itershape=(4, 3))
        raise AssertionError('Should have raised a broadcast error')
    except ValueError as e:
        msg = str(e)
        # The message should contain "shape->remappedshape" for each operand
        assert_(msg.find('(2,3)->(2,3)') >= 0,
            f'Message "{msg}" doesn\'t contain operand shape (2,3)->(2,3)')
        assert_(msg.find('(2,)->(2,newaxis)') >= 0,
                ('Message "%s" doesn\'t contain remapped operand shape'
                '(2,)->(2,newaxis)') % msg)
        # The message should contain the itershape parameter
        assert_(msg.find('(4,3)') >= 0,
                f'Message "{msg}" doesn\'t contain itershape parameter (4,3)')

    try:
        nditer([np.zeros((2, 1, 1)), np.zeros((2,))],
               [],
               [['writeonly', 'no_broadcast'], ['readonly']])
        raise AssertionError('Should have raised a broadcast error')
    except ValueError as e:
        msg = str(e)
        # The message should contain the shape of the bad operand
        assert_(msg.find('(2,1,1)') >= 0,
            f'Message "{msg}" doesn\'t contain operand shape (2,1,1)')
        # The message should contain the broadcast shape
        assert_(msg.find('(2,1,2)') >= 0,
                f'Message "{msg}" doesn\'t contain the broadcast shape (2,1,2)')

def test_iter_flags_errors():
    # Check that bad combinations of flags produce errors

    a = arange(6)

    # Not enough operands
    assert_raises(ValueError, nditer, [], [], [])
    # Bad global flag
    assert_raises(ValueError, nditer, [a], ['bad flag'], [['readonly']])
    # Bad op flag
    assert_raises(ValueError, nditer, [a], [], [['readonly', 'bad flag']])
    # Bad order parameter
    assert_raises(ValueError, nditer, [a], [], [['readonly']], order='G')
    # Bad casting parameter
    assert_raises(ValueError, nditer, [a], [], [['readonly']], casting='noon')
    # op_flags must match ops
    assert_raises(ValueError, nditer, [a] * 3, [], [['readonly']] * 2)
    # Cannot track both a C and an F index
    assert_raises(ValueError, nditer, a,
                ['c_index', 'f_index'], [['readonly']])
    # Inner iteration and multi-indices/indices are incompatible
    assert_raises(ValueError, nditer, a,
                ['external_loop', 'multi_index'], [['readonly']])
    assert_raises(ValueError, nditer, a,
                ['external_loop', 'c_index'], [['readonly']])
    assert_raises(ValueError, nditer, a,
                ['external_loop', 'f_index'], [['readonly']])
    # Must specify exactly one of readwrite/readonly/writeonly per operand
    assert_raises(ValueError, nditer, a, [], [[]])
    assert_raises(ValueError, nditer, a, [], [['readonly', 'writeonly']])
    assert_raises(ValueError, nditer, a, [], [['readonly', 'readwrite']])
    assert_raises(ValueError, nditer, a, [], [['writeonly', 'readwrite']])
    assert_raises(ValueError, nditer, a,
                [], [['readonly', 'writeonly', 'readwrite']])
    # Python scalars are always readonly
    assert_raises(TypeError, nditer, 1.5, [], [['writeonly']])
    assert_raises(TypeError, nditer, 1.5, [], [['readwrite']])
    # Array scalars are always readonly
    assert_raises(TypeError, nditer, np.int32(1), [], [['writeonly']])
    assert_raises(TypeError, nditer, np.int32(1), [], [['readwrite']])
    # Check readonly array
    a.flags.writeable = False
    assert_raises(ValueError, nditer, a, [], [['writeonly']])
    assert_raises(ValueError, nditer, a, [], [['readwrite']])
    a.flags.writeable = True
    # Multi-indices available only with the multi_index flag
    i = nditer(arange(6), [], [['readonly']])
    assert_raises(ValueError, lambda i: i.multi_index, i)
    # Index available only with an index flag
    assert_raises(ValueError, lambda i: i.index, i)
    # GotoCoords and GotoIndex incompatible with buffering or no_inner

    def assign_multi_index(i):
        i.multi_index = (0,)

    def assign_index(i):
        i.index = 0

    def assign_iterindex(i):
        i.iterindex = 0

    def assign_iterrange(i):
        i.iterrange = (0, 1)
    i = nditer(arange(6), ['external_loop'])
    assert_raises(ValueError, assign_multi_index, i)
    assert_raises(ValueError, assign_index, i)
    assert_raises(ValueError, assign_iterindex, i)
    assert_raises(ValueError, assign_iterrange, i)
    i = nditer(arange(6), ['buffered'])
    assert_raises(ValueError, assign_multi_index, i)
    assert_raises(ValueError, assign_index, i)
    assert_raises(ValueError, assign_iterrange, i)
    # Can't iterate if size is zero
    assert_raises(ValueError, nditer, np.array([]))

def test_iter_slice():
    a, b, c = np.arange(3), np.arange(3), np.arange(3.)
    i = nditer([a, b, c], [], ['readwrite'])
    with i:
        i[0:2] = (3, 3)
        assert_equal(a, [3, 1, 2])
        assert_equal(b, [3, 1, 2])
        assert_equal(c, [0, 1, 2])
        i[1] = 12
        assert_equal(i[0:2], [3, 12])

def test_iter_assign_mapping():
    a = np.arange(24, dtype='f8').reshape(2, 3, 4).T
    it = np.nditer(a, [], [['readwrite', 'updateifcopy']],
                       casting='same_kind', op_dtypes=[np.dtype('f4')])
    with it:
        it.operands[0][...] = 3
        it.operands[0][...] = 14
    assert_equal(a, 14)
    it = np.nditer(a, [], [['readwrite', 'updateifcopy']],
                       casting='same_kind', op_dtypes=[np.dtype('f4')])
    with it:
        x = it.operands[0][-1:1]
        x[...] = 14
        it.operands[0][...] = -1234
    assert_equal(a, -1234)
    # check for no warnings on dealloc
    x = None
    it = None

def test_iter_nbo_align_contig():
    # Check that byte order, alignment, and contig changes work

    # Byte order change by requesting a specific dtype
    a = np.arange(6, dtype='f4')
    au = a.byteswap()
    au = au.view(au.dtype.newbyteorder())
    assert_(a.dtype.byteorder != au.dtype.byteorder)
    i = nditer(au, [], [['readwrite', 'updateifcopy']],
                        casting='equiv',
                        op_dtypes=[np.dtype('f4')])
    with i:
        # context manager triggers WRITEBACKIFCOPY on i at exit
        assert_equal(i.dtypes[0].byteorder, a.dtype.byteorder)
        assert_equal(i.operands[0].dtype.byteorder, a.dtype.byteorder)
        assert_equal(i.operands[0], a)
        i.operands[0][:] = 2
    assert_equal(au, [2] * 6)
    del i  # should not raise a warning
    # Byte order change by requesting NBO
    a = np.arange(6, dtype='f4')
    au = a.byteswap()
    au = au.view(au.dtype.newbyteorder())
    assert_(a.dtype.byteorder != au.dtype.byteorder)
    with nditer(au, [], [['readwrite', 'updateifcopy', 'nbo']],
                        casting='equiv') as i:
        # context manager triggers UPDATEIFCOPY on i at exit
        assert_equal(i.dtypes[0].byteorder, a.dtype.byteorder)
        assert_equal(i.operands[0].dtype.byteorder, a.dtype.byteorder)
        assert_equal(i.operands[0], a)
        i.operands[0][:] = 12345
        i.operands[0][:] = 2
    assert_equal(au, [2] * 6)

    # Unaligned input
    a = np.zeros((6 * 4 + 1,), dtype='i1')[1:]
    a = a.view('f4')
    a[:] = np.arange(6, dtype='f4')
    assert_(not a.flags.aligned)
    # Without 'aligned', shouldn't copy
    i = nditer(a, [], [['readonly']])
    assert_(not i.operands[0].flags.aligned)
    assert_equal(i.operands[0], a)
    # With 'aligned', should make a copy
    with nditer(a, [], [['readwrite', 'updateifcopy', 'aligned']]) as i:
        assert_(i.operands[0].flags.aligned)
        # context manager triggers UPDATEIFCOPY on i at exit
        assert_equal(i.operands[0], a)
        i.operands[0][:] = 3
    assert_equal(a, [3] * 6)

    # Discontiguous input
    a = arange(12)
    # If it is contiguous, shouldn't copy
    i = nditer(a[:6], [], [['readonly']])
    assert_(i.operands[0].flags.contiguous)
    assert_equal(i.operands[0], a[:6])
    # If it isn't contiguous, should buffer
    i = nditer(a[::2], ['buffered', 'external_loop'],
                        [['readonly', 'contig']],
                        buffersize=10)
    assert_(i[0].flags.contiguous)
    assert_equal(i[0], a[::2])

def test_iter_array_cast():
    # Check that arrays are cast as requested

    # No cast 'f4' -> 'f4'
    a = np.arange(6, dtype='f4').reshape(2, 3)
    i = nditer(a, [], [['readwrite']], op_dtypes=[np.dtype('f4')])
    with i:
        assert_equal(i.operands[0], a)
        assert_equal(i.operands[0].dtype, np.dtype('f4'))

    # Byte-order cast '<f4' -> '>f4'
    a = np.arange(6, dtype='<f4').reshape(2, 3)
    with nditer(a, [], [['readwrite', 'updateifcopy']],
            casting='equiv',
            op_dtypes=[np.dtype('>f4')]) as i:
        assert_equal(i.operands[0], a)
        assert_equal(i.operands[0].dtype, np.dtype('>f4'))

    # Safe case 'f4' -> 'f8'
    a = np.arange(24, dtype='f4').reshape(2, 3, 4).swapaxes(1, 2)
    i = nditer(a, [], [['readonly', 'copy']],
            casting='safe',
            op_dtypes=[np.dtype('f8')])
    assert_equal(i.operands[0], a)
    assert_equal(i.operands[0].dtype, np.dtype('f8'))
    # The memory layout of the temporary should match a (a is (48,4,16))
    # except negative strides get flipped to positive strides.
    assert_equal(i.operands[0].strides, (96, 8, 32))
    a = a[::-1, :, ::-1]
    i = nditer(a, [], [['readonly', 'copy']],
            casting='safe',
            op_dtypes=[np.dtype('f8')])
    assert_equal(i.operands[0], a)
    assert_equal(i.operands[0].dtype, np.dtype('f8'))
    assert_equal(i.operands[0].strides, (96, 8, 32))

    # Same-kind cast 'f8' -> 'f4' -> 'f8'
    a = np.arange(24, dtype='f8').reshape(2, 3, 4).T
    with nditer(a, [],
            [['readwrite', 'updateifcopy']],
            casting='same_kind',
            op_dtypes=[np.dtype('f4')]) as i:
        assert_equal(i.operands[0], a)
        assert_equal(i.operands[0].dtype, np.dtype('f4'))
        assert_equal(i.operands[0].strides, (4, 16, 48))
        # Check that WRITEBACKIFCOPY is activated at exit
        i.operands[0][2, 1, 1] = -12.5
        assert_(a[2, 1, 1] != -12.5)
    assert_equal(a[2, 1, 1], -12.5)

    a = np.arange(6, dtype='i4')[::-2]
    with nditer(a, [],
            [['writeonly', 'updateifcopy']],
            casting='unsafe',
            op_dtypes=[np.dtype('f4')]) as i:
        assert_equal(i.operands[0].dtype, np.dtype('f4'))
        # Even though the stride was negative in 'a', it
        # becomes positive in the temporary
        assert_equal(i.operands[0].strides, (4,))
        i.operands[0][:] = [1, 2, 3]
    assert_equal(a, [1, 2, 3])

def test_iter_array_cast_errors():
    # Check that invalid casts are caught

    # Need to enable copying for casts to occur
    assert_raises(TypeError, nditer, arange(2, dtype='f4'), [],
                [['readonly']], op_dtypes=[np.dtype('f8')])
    # Also need to allow casting for casts to occur
    assert_raises(TypeError, nditer, arange(2, dtype='f4'), [],
                [['readonly', 'copy']], casting='no',
                op_dtypes=[np.dtype('f8')])
    assert_raises(TypeError, nditer, arange(2, dtype='f4'), [],
                [['readonly', 'copy']], casting='equiv',
                op_dtypes=[np.dtype('f8')])
    assert_raises(TypeError, nditer, arange(2, dtype='f8'), [],
                [['writeonly', 'updateifcopy']],
                casting='no',
                op_dtypes=[np.dtype('f4')])
    assert_raises(TypeError, nditer, arange(2, dtype='f8'), [],
                [['writeonly', 'updateifcopy']],
                casting='equiv',
                op_dtypes=[np.dtype('f4')])
    # '<f4' -> '>f4' should not work with casting='no'
    assert_raises(TypeError, nditer, arange(2, dtype='<f4'), [],
                [['readonly', 'copy']], casting='no',
                op_dtypes=[np.dtype('>f4')])
    # 'f4' -> 'f8' is a safe cast, but 'f8' -> 'f4' isn't
    assert_raises(TypeError, nditer, arange(2, dtype='f4'), [],
                [['readwrite', 'updateifcopy']],
                casting='safe',
                op_dtypes=[np.dtype('f8')])
    assert_raises(TypeError, nditer, arange(2, dtype='f8'), [],
                [['readwrite', 'updateifcopy']],
                casting='safe',
                op_dtypes=[np.dtype('f4')])
    # 'f4' -> 'i4' is neither a safe nor a same-kind cast
    assert_raises(TypeError, nditer, arange(2, dtype='f4'), [],
                [['readonly', 'copy']],
                casting='same_kind',
                op_dtypes=[np.dtype('i4')])
    assert_raises(TypeError, nditer, arange(2, dtype='i4'), [],
                [['writeonly', 'updateifcopy']],
                casting='same_kind',
                op_dtypes=[np.dtype('f4')])

def test_iter_scalar_cast():
    # Check that scalars are cast as requested

    # No cast 'f4' -> 'f4'
    i = nditer(np.float32(2.5), [], [['readonly']],
                    op_dtypes=[np.dtype('f4')])
    assert_equal(i.dtypes[0], np.dtype('f4'))
    assert_equal(i.value.dtype, np.dtype('f4'))
    assert_equal(i.value, 2.5)
    # Safe cast 'f4' -> 'f8'
    i = nditer(np.float32(2.5), [],
                    [['readonly', 'copy']],
                    casting='safe',
                    op_dtypes=[np.dtype('f8')])
    assert_equal(i.dtypes[0], np.dtype('f8'))
    assert_equal(i.value.dtype, np.dtype('f8'))
    assert_equal(i.value, 2.5)
    # Same-kind cast 'f8' -> 'f4'
    i = nditer(np.float64(2.5), [],
                    [['readonly', 'copy']],
                    casting='same_kind',
                    op_dtypes=[np.dtype('f4')])
    assert_equal(i.dtypes[0], np.dtype('f4'))
    assert_equal(i.value.dtype, np.dtype('f4'))
    assert_equal(i.value, 2.5)
    # Unsafe cast 'f8' -> 'i4'
    i = nditer(np.float64(3.0), [],
                    [['readonly', 'copy']],
                    casting='unsafe',
                    op_dtypes=[np.dtype('i4')])
    assert_equal(i.dtypes[0], np.dtype('i4'))
    assert_equal(i.value.dtype, np.dtype('i4'))
    assert_equal(i.value, 3)
    # Readonly scalars may be cast even without setting COPY or BUFFERED
    i = nditer(3, [], [['readonly']], op_dtypes=[np.dtype('f8')])
    assert_equal(i[0].dtype, np.dtype('f8'))
    assert_equal(i[0], 3.)

def test_iter_scalar_cast_errors():
    # Check that invalid casts are caught

    # Need to allow copying/buffering for write casts of scalars to occur
    assert_raises(TypeError, nditer, np.float32(2), [],
                [['readwrite']], op_dtypes=[np.dtype('f8')])
    assert_raises(TypeError, nditer, 2.5, [],
                [['readwrite']], op_dtypes=[np.dtype('f4')])
    # 'f8' -> 'f4' isn't a safe cast if the value would overflow
    assert_raises(TypeError, nditer, np.float64(1e60), [],
                [['readonly']],
                casting='safe',
                op_dtypes=[np.dtype('f4')])
    # 'f4' -> 'i4' is neither a safe nor a same-kind cast
    assert_raises(TypeError, nditer, np.float32(2), [],
                [['readonly']],
                casting='same_kind',
                op_dtypes=[np.dtype('i4')])

def test_iter_object_arrays_basic():
    # Check that object arrays work

    obj = {'a': 3, 'b': 'd'}
    a = np.array([[1, 2, 3], None, obj, None], dtype='O')
    if HAS_REFCOUNT:
        rc = sys.getrefcount(obj)

    # Need to allow references for object arrays
    assert_raises(TypeError, nditer, a)
    if HAS_REFCOUNT:
        assert_equal(sys.getrefcount(obj), rc)

    i = nditer(a, ['refs_ok'], ['readonly'])
    vals = [x_[()] for x_ in i]
    assert_equal(np.array(vals, dtype='O'), a)
    vals, i, x = [None] * 3
    if HAS_REFCOUNT:
        assert_equal(sys.getrefcount(obj), rc)

    i = nditer(a.reshape(2, 2).T, ['refs_ok', 'buffered'],
                        ['readonly'], order='C')
    assert_(i.iterationneedsapi)
    vals = [x_[()] for x_ in i]
    assert_equal(np.array(vals, dtype='O'), a.reshape(2, 2).ravel(order='F'))
    vals, i, x = [None] * 3
    if HAS_REFCOUNT:
        assert_equal(sys.getrefcount(obj), rc)

    i = nditer(a.reshape(2, 2).T, ['refs_ok', 'buffered'],
                        ['readwrite'], order='C')
    with i:
        for x in i:
            x[...] = None
        vals, i, x = [None] * 3
    if HAS_REFCOUNT:
        assert_(sys.getrefcount(obj) == rc - 1)
    assert_equal(a, np.array([None] * 4, dtype='O'))

def test_iter_object_arrays_conversions():
    # Conversions to/from objects
    a = np.arange(6, dtype='O')
    i = nditer(a, ['refs_ok', 'buffered'], ['readwrite'],
                    casting='unsafe', op_dtypes='i4')
    with i:
        for x in i:
            x[...] += 1
    assert_equal(a, np.arange(6) + 1)

    a = np.arange(6, dtype='i4')
    i = nditer(a, ['refs_ok', 'buffered'], ['readwrite'],
                    casting='unsafe', op_dtypes='O')
    with i:
        for x in i:
            x[...] += 1
    assert_equal(a, np.arange(6) + 1)

    # Non-contiguous object array
    a = np.zeros((6,), dtype=[('p', 'i1'), ('a', 'O')])
    a = a['a']
    a[:] = np.arange(6)
    i = nditer(a, ['refs_ok', 'buffered'], ['readwrite'],
                    casting='unsafe', op_dtypes='i4')
    with i:
        for x in i:
            x[...] += 1
    assert_equal(a, np.arange(6) + 1)

    # Non-contiguous value array
    a = np.zeros((6,), dtype=[('p', 'i1'), ('a', 'i4')])
    a = a['a']
    a[:] = np.arange(6) + 98172488
    i = nditer(a, ['refs_ok', 'buffered'], ['readwrite'],
                    casting='unsafe', op_dtypes='O')
    with i:
        ob = i[0][()]
        if HAS_REFCOUNT:
            rc = sys.getrefcount(ob)
        for x in i:
            x[...] += 1
        if HAS_REFCOUNT:
            newrc = sys.getrefcount(ob)
            assert_(newrc == rc - 1)
    assert_equal(a, np.arange(6) + 98172489)

def test_iter_common_dtype():
    # Check that the iterator finds a common data type correctly
    # (some checks are somewhat duplicate after adopting NEP 50)

    i = nditer([array([3], dtype='f4'), array([0], dtype='f8')],
                    ['common_dtype'],
                    [['readonly', 'copy']] * 2,
                    casting='safe')
    assert_equal(i.dtypes[0], np.dtype('f8'))
    assert_equal(i.dtypes[1], np.dtype('f8'))
    i = nditer([array([3], dtype='i4'), array([0], dtype='f4')],
                    ['common_dtype'],
                    [['readonly', 'copy']] * 2,
                    casting='safe')
    assert_equal(i.dtypes[0], np.dtype('f8'))
    assert_equal(i.dtypes[1], np.dtype('f8'))
    i = nditer([array([3], dtype='f4'), array(0, dtype='f8')],
                    ['common_dtype'],
                    [['readonly', 'copy']] * 2,
                    casting='same_kind')
    assert_equal(i.dtypes[0], np.dtype('f8'))
    assert_equal(i.dtypes[1], np.dtype('f8'))
    i = nditer([array([3], dtype='u4'), array(0, dtype='i4')],
                    ['common_dtype'],
                    [['readonly', 'copy']] * 2,
                    casting='safe')
    assert_equal(i.dtypes[0], np.dtype('i8'))
    assert_equal(i.dtypes[1], np.dtype('i8'))
    i = nditer([array([3], dtype='u4'), array(-12, dtype='i4')],
                    ['common_dtype'],
                    [['readonly', 'copy']] * 2,
                    casting='safe')
    assert_equal(i.dtypes[0], np.dtype('i8'))
    assert_equal(i.dtypes[1], np.dtype('i8'))
    i = nditer([array([3], dtype='u4'), array(-12, dtype='i4'),
                 array([2j], dtype='c8'), array([9], dtype='f8')],
                    ['common_dtype'],
                    [['readonly', 'copy']] * 4,
                    casting='safe')
    assert_equal(i.dtypes[0], np.dtype('c16'))
    assert_equal(i.dtypes[1], np.dtype('c16'))
    assert_equal(i.dtypes[2], np.dtype('c16'))
    assert_equal(i.dtypes[3], np.dtype('c16'))
    assert_equal(i.value, (3, -12, 2j, 9))

    # When allocating outputs, other outputs aren't factored in
    i = nditer([array([3], dtype='i4'), None, array([2j], dtype='c16')], [],
                    [['readonly', 'copy'],
                     ['writeonly', 'allocate'],
                     ['writeonly']],
                    casting='safe')
    assert_equal(i.dtypes[0], np.dtype('i4'))
    assert_equal(i.dtypes[1], np.dtype('i4'))
    assert_equal(i.dtypes[2], np.dtype('c16'))
    # But, if common data types are requested, they are
    i = nditer([array([3], dtype='i4'), None, array([2j], dtype='c16')],
                    ['common_dtype'],
                    [['readonly', 'copy'],
                     ['writeonly', 'allocate'],
                     ['writeonly']],
                    casting='safe')
    assert_equal(i.dtypes[0], np.dtype('c16'))
    assert_equal(i.dtypes[1], np.dtype('c16'))
    assert_equal(i.dtypes[2], np.dtype('c16'))

def test_iter_copy_if_overlap():
    # Ensure the iterator makes copies on read/write overlap, if requested

    # Copy not needed, 1 op
    for flag in ['readonly', 'writeonly', 'readwrite']:
        a = arange(10)
        i = nditer([a], ['copy_if_overlap'], [[flag]])
        with i:
            assert_(i.operands[0] is a)

    # Copy needed, 2 ops, read-write overlap
    x = arange(10)
    a = x[1:]
    b = x[:-1]
    with nditer([a, b], ['copy_if_overlap'], [['readonly'], ['readwrite']]) as i:
        assert_(not np.shares_memory(*i.operands))

    # Copy not needed with elementwise, 2 ops, exactly same arrays
    x = arange(10)
    a = x
    b = x
    i = nditer([a, b], ['copy_if_overlap'], [['readonly', 'overlap_assume_elementwise'],
                                             ['readwrite', 'overlap_assume_elementwise']])
    with i:
        assert_(i.operands[0] is a and i.operands[1] is b)
    with nditer([a, b], ['copy_if_overlap'], [['readonly'], ['readwrite']]) as i:
        assert_(i.operands[0] is a and not np.shares_memory(i.operands[1], b))

    # Copy not needed, 2 ops, no overlap
    x = arange(10)
    a = x[::2]
    b = x[1::2]
    i = nditer([a, b], ['copy_if_overlap'], [['readonly'], ['writeonly']])
    assert_(i.operands[0] is a and i.operands[1] is b)

    # Copy needed, 2 ops, read-write overlap
    x = arange(4, dtype=np.int8)
    a = x[3:]
    b = x.view(np.int32)[:1]
    with nditer([a, b], ['copy_if_overlap'], [['readonly'], ['writeonly']]) as i:
        assert_(not np.shares_memory(*i.operands))

    # Copy needed, 3 ops, read-write overlap
    for flag in ['writeonly', 'readwrite']:
        x = np.ones([10, 10])
        a = x
        b = x.T
        c = x
        with nditer([a, b, c], ['copy_if_overlap'],
                   [['readonly'], ['readonly'], [flag]]) as i:
            a2, b2, c2 = i.operands
            assert_(not np.shares_memory(a2, c2))
            assert_(not np.shares_memory(b2, c2))

    # Copy not needed, 3 ops, read-only overlap
    x = np.ones([10, 10])
    a = x
    b = x.T
    c = x
    i = nditer([a, b, c], ['copy_if_overlap'],
               [['readonly'], ['readonly'], ['readonly']])
    a2, b2, c2 = i.operands
    assert_(a is a2)
    assert_(b is b2)
    assert_(c is c2)

    # Copy not needed, 3 ops, read-only overlap
    x = np.ones([10, 10])
    a = x
    b = np.ones([10, 10])
    c = x.T
    i = nditer([a, b, c], ['copy_if_overlap'],
               [['readonly'], ['writeonly'], ['readonly']])
    a2, b2, c2 = i.operands
    assert_(a is a2)
    assert_(b is b2)
    assert_(c is c2)

    # Copy not needed, 3 ops, write-only overlap
    x = np.arange(7)
    a = x[:3]
    b = x[3:6]
    c = x[4:7]
    i = nditer([a, b, c], ['copy_if_overlap'],
               [['readonly'], ['writeonly'], ['writeonly']])
    a2, b2, c2 = i.operands
    assert_(a is a2)
    assert_(b is b2)
    assert_(c is c2)

def test_iter_op_axes():
    # Check that custom axes work

    # Reverse the axes
    a = arange(6).reshape(2, 3)
    i = nditer([a, a.T], [], [['readonly']] * 2, op_axes=[[0, 1], [1, 0]])
    assert_(all([x == y for (x, y) in i]))
    a = arange(24).reshape(2, 3, 4)
    i = nditer([a.T, a], [], [['readonly']] * 2, op_axes=[[2, 1, 0], None])
    assert_(all([x == y for (x, y) in i]))

    # Broadcast 1D to any dimension
    a = arange(1, 31).reshape(2, 3, 5)
    b = arange(1, 3)
    i = nditer([a, b], [], [['readonly']] * 2, op_axes=[None, [0, -1, -1]])
    assert_equal([x * y for (x, y) in i], (a * b.reshape(2, 1, 1)).ravel())
    b = arange(1, 4)
    i = nditer([a, b], [], [['readonly']] * 2, op_axes=[None, [-1, 0, -1]])
    assert_equal([x * y for (x, y) in i], (a * b.reshape(1, 3, 1)).ravel())
    b = arange(1, 6)
    i = nditer([a, b], [], [['readonly']] * 2,
                            op_axes=[None, [np.newaxis, np.newaxis, 0]])
    assert_equal([x * y for (x, y) in i], (a * b.reshape(1, 1, 5)).ravel())

    # Inner product-style broadcasting
    a = arange(24).reshape(2, 3, 4)
    b = arange(40).reshape(5, 2, 4)
    i = nditer([a, b], ['multi_index'], [['readonly']] * 2,
                            op_axes=[[0, 1, -1, -1], [-1, -1, 0, 1]])
    assert_equal(i.shape, (2, 3, 5, 2))

    # Matrix product-style broadcasting
    a = arange(12).reshape(3, 4)
    b = arange(20).reshape(4, 5)
    i = nditer([a, b], ['multi_index'], [['readonly']] * 2,
                            op_axes=[[0, -1], [-1, 1]])
    assert_equal(i.shape, (3, 5))

def test_iter_op_axes_errors():
    # Check that custom axes throws errors for bad inputs

    # Wrong number of items in op_axes
    a = arange(6).reshape(2, 3)
    assert_raises(ValueError, nditer, [a, a], [], [['readonly']] * 2,
                                    op_axes=[[0], [1], [0]])
    # Out of bounds items in op_axes
    assert_raises(ValueError, nditer, [a, a], [], [['readonly']] * 2,
                                    op_axes=[[2, 1], [0, 1]])
    assert_raises(ValueError, nditer, [a, a], [], [['readonly']] * 2,
                                    op_axes=[[0, 1], [2, -1]])
    # Duplicate items in op_axes
    assert_raises(ValueError, nditer, [a, a], [], [['readonly']] * 2,
                                    op_axes=[[0, 0], [0, 1]])
    assert_raises(ValueError, nditer, [a, a], [], [['readonly']] * 2,
                                    op_axes=[[0, 1], [1, 1]])

    # Different sized arrays in op_axes
    assert_raises(ValueError, nditer, [a, a], [], [['readonly']] * 2,
                                    op_axes=[[0, 1], [0, 1, 0]])

    # Non-broadcastable dimensions in the result
    assert_raises(ValueError, nditer, [a, a], [], [['readonly']] * 2,
                                    op_axes=[[0, 1], [1, 0]])

def test_iter_copy():
    # Check that copying the iterator works correctly
    a = arange(24).reshape(2, 3, 4)

    # Simple iterator
    i = nditer(a)
    j = i.copy()
    assert_equal([x[()] for x in i], [x[()] for x in j])

    i.iterindex = 3
    j = i.copy()
    assert_equal([x[()] for x in i], [x[()] for x in j])

    # Buffered iterator
    i = nditer(a, ['buffered', 'ranged'], order='F', buffersize=3)
    j = i.copy()
    assert_equal([x[()] for x in i], [x[()] for x in j])

    i.iterindex = 3
    j = i.copy()
    assert_equal([x[()] for x in i], [x[()] for x in j])

    i.iterrange = (3, 9)
    j = i.copy()
    assert_equal([x[()] for x in i], [x[()] for x in j])

    i.iterrange = (2, 18)
    next(i)
    next(i)
    j = i.copy()
    assert_equal([x[()] for x in i], [x[()] for x in j])

    # Casting iterator
    with nditer(a, ['buffered'], order='F', casting='unsafe',
                op_dtypes='f8', buffersize=5) as i:
        j = i.copy()
    assert_equal([x[()] for x in j], a.ravel(order='F'))

    a = arange(24, dtype='<i4').reshape(2, 3, 4)
    with nditer(a, ['buffered'], order='F', casting='unsafe',
                op_dtypes='>f8', buffersize=5) as i:
        j = i.copy()
    assert_equal([x[()] for x in j], a.ravel(order='F'))


@pytest.mark.parametrize("dtype", np.typecodes["All"])
@pytest.mark.parametrize("loop_dtype", np.typecodes["All"])
@pytest.mark.filterwarnings("ignore::numpy.exceptions.ComplexWarning")
def test_iter_copy_casts(dtype, loop_dtype):
    # Ensure the dtype is never flexible:
    if loop_dtype.lower() == "m":
        loop_dtype = loop_dtype + "[ms]"
    elif np.dtype(loop_dtype).itemsize == 0:
        loop_dtype = loop_dtype + "50"

    # Make things a bit more interesting by requiring a byte-swap as well:
    arr = np.ones(1000, dtype=np.dtype(dtype).newbyteorder())
    try:
        expected = arr.astype(loop_dtype)
    except Exception:
        # Some casts are not possible, do not worry about them
        return

    it = np.nditer((arr,), ["buffered", "external_loop", "refs_ok"],
                   op_dtypes=[loop_dtype], casting="unsafe")

    if np.issubdtype(np.dtype(loop_dtype), np.number):
        # Casting to strings may be strange, but for simple dtypes do not rely
        # on the cast being correct:
        assert_array_equal(expected, np.ones(1000, dtype=loop_dtype))

    it_copy = it.copy()
    res = next(it)
    del it
    res_copy = next(it_copy)
    del it_copy

    assert_array_equal(res, expected)
    assert_array_equal(res_copy, expected)


def test_iter_copy_casts_structured():
    # Test a complicated structured dtype for casting, as it requires
    # both multiple steps and a more complex casting setup.
    # Includes a structured -> unstructured (any to object), and many other
    # casts, which cause this to require all steps in the casting machinery
    # one level down as well as the iterator copy (which uses NpyAuxData clone)
    in_dtype = np.dtype([("a", np.dtype("i,")),
                         ("b", np.dtype(">i,<i,>d,S17,>d,3f,O,i1"))])
    out_dtype = np.dtype([("a", np.dtype("O")),
                          ("b", np.dtype(">i,>i,S17,>d,>U3,3d,i1,O"))])
    arr = np.ones(1000, dtype=in_dtype)

    it = np.nditer((arr,), ["buffered", "external_loop", "refs_ok"],
                   op_dtypes=[out_dtype], casting="unsafe")
    it_copy = it.copy()

    res1 = next(it)
    del it
    res2 = next(it_copy)
    del it_copy

    expected = arr["a"].astype(out_dtype["a"])
    assert_array_equal(res1["a"], expected)
    assert_array_equal(res2["a"], expected)

    for field in in_dtype["b"].names:
        # Note that the .base avoids the subarray field
        expected = arr["b"][field].astype(out_dtype["b"][field].base)
        assert_array_equal(res1["b"][field], expected)
        assert_array_equal(res2["b"][field], expected)


def test_iter_copy_casts_structured2():
    # Similar to the above, this is a fairly arcane test to cover internals
    in_dtype = np.dtype([("a", np.dtype("O,O")),
                         ("b", np.dtype("5O,3O,(1,)O,(1,)i,(1,)O"))])
    out_dtype = np.dtype([("a", np.dtype("O")),
                          ("b", np.dtype("O,3i,4O,4O,4i"))])

    arr = np.ones(1, dtype=in_dtype)
    it = np.nditer((arr,), ["buffered", "external_loop", "refs_ok"],
                   op_dtypes=[out_dtype], casting="unsafe")
    it_copy = it.copy()

    res1 = next(it)
    del it
    res2 = next(it_copy)
    del it_copy

    # Array of two structured scalars:
    for res in res1, res2:
        # Cast to tuple by getitem, which may be weird and changeable?:
        assert isinstance(res["a"][0], tuple)
        assert res["a"][0] == (1, 1)

    for res in res1, res2:
        assert_array_equal(res["b"]["f0"][0], np.ones(5, dtype=object))
        assert_array_equal(res["b"]["f1"], np.ones((1, 3), dtype="i"))
        assert res["b"]["f2"].shape == (1, 4)
        assert_array_equal(res["b"]["f2"][0], np.ones(4, dtype=object))
        assert_array_equal(res["b"]["f3"][0], np.ones(4, dtype=object))
        assert_array_equal(res["b"]["f3"][0], np.ones(4, dtype="i"))


def test_iter_allocate_output_simple():
    # Check that the iterator will properly allocate outputs

    # Simple case
    a = arange(6)
    i = nditer([a, None], [], [['readonly'], ['writeonly', 'allocate']],
                        op_dtypes=[None, np.dtype('f4')])
    assert_equal(i.operands[1].shape, a.shape)
    assert_equal(i.operands[1].dtype, np.dtype('f4'))

def test_iter_allocate_output_buffered_readwrite():
    # Allocated output with buffering + delay_bufalloc

    a = arange(6)
    i = nditer([a, None], ['buffered', 'delay_bufalloc'],
                        [['readonly'], ['allocate', 'readwrite']])
    with i:
        i.operands[1][:] = 1
        i.reset()
        for x in i:
            x[1][...] += x[0][...]
        assert_equal(i.operands[1], a + 1)

def test_iter_allocate_output_itorder():
    # The allocated output should match the iteration order

    # C-order input, best iteration order
    a = arange(6, dtype='i4').reshape(2, 3)
    i = nditer([a, None], [], [['readonly'], ['writeonly', 'allocate']],
                        op_dtypes=[None, np.dtype('f4')])
    assert_equal(i.operands[1].shape, a.shape)
    assert_equal(i.operands[1].strides, a.strides)
    assert_equal(i.operands[1].dtype, np.dtype('f4'))
    # F-order input, best iteration order
    a = arange(24, dtype='i4').reshape(2, 3, 4).T
    i = nditer([a, None], [], [['readonly'], ['writeonly', 'allocate']],
                        op_dtypes=[None, np.dtype('f4')])
    assert_equal(i.operands[1].shape, a.shape)
    assert_equal(i.operands[1].strides, a.strides)
    assert_equal(i.operands[1].dtype, np.dtype('f4'))
    # Non-contiguous input, C iteration order
    a = arange(24, dtype='i4').reshape(2, 3, 4).swapaxes(0, 1)
    i = nditer([a, None], [],
                        [['readonly'], ['writeonly', 'allocate']],
                        order='C',
                        op_dtypes=[None, np.dtype('f4')])
    assert_equal(i.operands[1].shape, a.shape)
    assert_equal(i.operands[1].strides, (32, 16, 4))
    assert_equal(i.operands[1].dtype, np.dtype('f4'))

def test_iter_allocate_output_opaxes():
    # Specifying op_axes should work

    a = arange(24, dtype='i4').reshape(2, 3, 4)
    i = nditer([None, a], [], [['writeonly', 'allocate'], ['readonly']],
                        op_dtypes=[np.dtype('u4'), None],
                        op_axes=[[1, 2, 0], None])
    assert_equal(i.operands[0].shape, (4, 2, 3))
    assert_equal(i.operands[0].strides, (4, 48, 16))
    assert_equal(i.operands[0].dtype, np.dtype('u4'))

def test_iter_allocate_output_types_promotion():
    # Check type promotion of automatic outputs (this was more interesting
    # before NEP 50...)

    i = nditer([array([3], dtype='f4'), array([0], dtype='f8'), None], [],
                    [['readonly']] * 2 + [['writeonly', 'allocate']])
    assert_equal(i.dtypes[2], np.dtype('f8'))
    i = nditer([array([3], dtype='i4'), array([0], dtype='f4'), None], [],
                    [['readonly']] * 2 + [['writeonly', 'allocate']])
    assert_equal(i.dtypes[2], np.dtype('f8'))
    i = nditer([array([3], dtype='f4'), array(0, dtype='f8'), None], [],
                    [['readonly']] * 2 + [['writeonly', 'allocate']])
    assert_equal(i.dtypes[2], np.dtype('f8'))
    i = nditer([array([3], dtype='u4'), array(0, dtype='i4'), None], [],
                    [['readonly']] * 2 + [['writeonly', 'allocate']])
    assert_equal(i.dtypes[2], np.dtype('i8'))
    i = nditer([array([3], dtype='u4'), array(-12, dtype='i4'), None], [],
                    [['readonly']] * 2 + [['writeonly', 'allocate']])
    assert_equal(i.dtypes[2], np.dtype('i8'))

def test_iter_allocate_output_types_byte_order():
    # Verify the rules for byte order changes

    # When there's just one input, the output type exactly matches
    a = array([3], dtype='u4')
    a = a.view(a.dtype.newbyteorder())
    i = nditer([a, None], [],
                    [['readonly'], ['writeonly', 'allocate']])
    assert_equal(i.dtypes[0], i.dtypes[1])
    # With two or more inputs, the output type is in native byte order
    i = nditer([a, a, None], [],
                    [['readonly'], ['readonly'], ['writeonly', 'allocate']])
    assert_(i.dtypes[0] != i.dtypes[2])
    assert_equal(i.dtypes[0].newbyteorder('='), i.dtypes[2])

def test_iter_allocate_output_types_scalar():
    # If the inputs are all scalars, the output should be a scalar

    i = nditer([None, 1, 2.3, np.float32(12), np.complex128(3)], [],
                [['writeonly', 'allocate']] + [['readonly']] * 4)
    assert_equal(i.operands[0].dtype, np.dtype('complex128'))
    assert_equal(i.operands[0].ndim, 0)

def test_iter_allocate_output_subtype():
    # Make sure that the subtype with priority wins
    class MyNDArray(np.ndarray):
        __array_priority__ = 15

    # subclass vs ndarray
    a = np.array([[1, 2], [3, 4]]).view(MyNDArray)
    b = np.arange(4).reshape(2, 2).T
    i = nditer([a, b, None], [],
               [['readonly'], ['readonly'], ['writeonly', 'allocate']])
    assert_equal(type(a), type(i.operands[2]))
    assert_(type(b) is not type(i.operands[2]))
    assert_equal(i.operands[2].shape, (2, 2))

    # If subtypes are disabled, we should get back an ndarray.
    i = nditer([a, b, None], [],
               [['readonly'], ['readonly'],
                ['writeonly', 'allocate', 'no_subtype']])
    assert_equal(type(b), type(i.operands[2]))
    assert_(type(a) is not type(i.operands[2]))
    assert_equal(i.operands[2].shape, (2, 2))

def test_iter_allocate_output_errors():
    # Check that the iterator will throw errors for bad output allocations

    # Need an input if no output data type is specified
    a = arange(6)
    assert_raises(TypeError, nditer, [a, None], [],
                        [['writeonly'], ['writeonly', 'allocate']])
    # Allocated output should be flagged for writing
    assert_raises(ValueError, nditer, [a, None], [],
                        [['readonly'], ['allocate', 'readonly']])
    # Allocated output can't have buffering without delayed bufalloc
    assert_raises(ValueError, nditer, [a, None], ['buffered'],
                                            ['allocate', 'readwrite'])
    # Must specify dtype if there are no inputs (cannot promote existing ones;
    # maybe this should use the 'f4' here, but it does not historically.)
    assert_raises(TypeError, nditer, [None, None], [],
                        [['writeonly', 'allocate'],
                         ['writeonly', 'allocate']],
                        op_dtypes=[None, np.dtype('f4')])
    # If using op_axes, must specify all the axes
    a = arange(24, dtype='i4').reshape(2, 3, 4)
    assert_raises(ValueError, nditer, [a, None], [],
                        [['readonly'], ['writeonly', 'allocate']],
                        op_dtypes=[None, np.dtype('f4')],
                        op_axes=[None, [0, np.newaxis, 1]])
    # If using op_axes, the axes must be within bounds
    assert_raises(ValueError, nditer, [a, None], [],
                        [['readonly'], ['writeonly', 'allocate']],
                        op_dtypes=[None, np.dtype('f4')],
                        op_axes=[None, [0, 3, 1]])
    # If using op_axes, there can't be duplicates
    assert_raises(ValueError, nditer, [a, None], [],
                        [['readonly'], ['writeonly', 'allocate']],
                        op_dtypes=[None, np.dtype('f4')],
                        op_axes=[None, [0, 2, 1, 0]])
    # Not all axes may be specified if a reduction. If there is a hole
    # in op_axes, this is an error.
    a = arange(24, dtype='i4').reshape(2, 3, 4)
    assert_raises(ValueError, nditer, [a, None], ["reduce_ok"],
                        [['readonly'], ['readwrite', 'allocate']],
                        op_dtypes=[None, np.dtype('f4')],
                        op_axes=[None, [0, np.newaxis, 2]])

def test_all_allocated():
    # When no output and no shape is given, `()` is used as shape.
    i = np.nditer([None], op_dtypes=["int64"])
    assert i.operands[0].shape == ()
    assert i.dtypes == (np.dtype("int64"),)

    i = np.nditer([None], op_dtypes=["int64"], itershape=(2, 3, 4))
    assert i.operands[0].shape == (2, 3, 4)

def test_iter_remove_axis():
    a = arange(24).reshape(2, 3, 4)

    i = nditer(a, ['multi_index'])
    i.remove_axis(1)
    assert_equal(list(i), a[:, 0, :].ravel())

    a = a[::-1, :, :]
    i = nditer(a, ['multi_index'])
    i.remove_axis(0)
    assert_equal(list(i), a[0, :, :].ravel())

def test_iter_remove_multi_index_inner_loop():
    # Check that removing multi-index support works

    a = arange(24).reshape(2, 3, 4)

    i = nditer(a, ['multi_index'])
    assert_equal(i.ndim, 3)
    assert_equal(i.shape, (2, 3, 4))
    assert_equal(i.itviews[0].shape, (2, 3, 4))

    # Removing the multi-index tracking causes all dimensions to coalesce
    before = list(i)
    i.remove_multi_index()
    after = list(i)

    assert_equal(before, after)
    assert_equal(i.ndim, 1)
    assert_raises(ValueError, lambda i: i.shape, i)
    assert_equal(i.itviews[0].shape, (24,))

    # Removing the inner loop means there's just one iteration
    i.reset()
    assert_equal(i.itersize, 24)
    assert_equal(i[0].shape, ())
    i.enable_external_loop()
    assert_equal(i.itersize, 24)
    assert_equal(i[0].shape, (24,))
    assert_equal(i.value, arange(24))

def test_iter_iterindex():
    # Make sure iterindex works

    buffersize = 5
    a = arange(24).reshape(4, 3, 2)
    for flags in ([], ['buffered']):
        i = nditer(a, flags, buffersize=buffersize)
        assert_equal(iter_iterindices(i), list(range(24)))
        i.iterindex = 2
        assert_equal(iter_iterindices(i), list(range(2, 24)))

        i = nditer(a, flags, order='F', buffersize=buffersize)
        assert_equal(iter_iterindices(i), list(range(24)))
        i.iterindex = 5
        assert_equal(iter_iterindices(i), list(range(5, 24)))

        i = nditer(a[::-1], flags, order='F', buffersize=buffersize)
        assert_equal(iter_iterindices(i), list(range(24)))
        i.iterindex = 9
        assert_equal(iter_iterindices(i), list(range(9, 24)))

        i = nditer(a[::-1, ::-1], flags, order='C', buffersize=buffersize)
        assert_equal(iter_iterindices(i), list(range(24)))
        i.iterindex = 13
        assert_equal(iter_iterindices(i), list(range(13, 24)))

        i = nditer(a[::1, ::-1], flags, buffersize=buffersize)
        assert_equal(iter_iterindices(i), list(range(24)))
        i.iterindex = 23
        assert_equal(iter_iterindices(i), list(range(23, 24)))
        i.reset()
        i.iterindex = 2
        assert_equal(iter_iterindices(i), list(range(2, 24)))

def test_iter_iterrange():
    # Make sure getting and resetting the iterrange works

    buffersize = 5
    a = arange(24, dtype='i4').reshape(4, 3, 2)
    a_fort = a.ravel(order='F')

    i = nditer(a, ['ranged'], ['readonly'], order='F',
                buffersize=buffersize)
    assert_equal(i.iterrange, (0, 24))
    assert_equal([x[()] for x in i], a_fort)
    for r in [(0, 24), (1, 2), (3, 24), (5, 5), (0, 20), (23, 24)]:
        i.iterrange = r
        assert_equal(i.iterrange, r)
        assert_equal([x[()] for x in i], a_fort[r[0]:r[1]])

    i = nditer(a, ['ranged', 'buffered'], ['readonly'], order='F',
                op_dtypes='f8', buffersize=buffersize)
    assert_equal(i.iterrange, (0, 24))
    assert_equal([x[()] for x in i], a_fort)
    for r in [(0, 24), (1, 2), (3, 24), (5, 5), (0, 20), (23, 24)]:
        i.iterrange = r
        assert_equal(i.iterrange, r)
        assert_equal([x[()] for x in i], a_fort[r[0]:r[1]])

    def get_array(i):
        val = np.array([], dtype='f8')
        for x in i:
            val = np.concatenate((val, x))
        return val

    i = nditer(a, ['ranged', 'buffered', 'external_loop'],
                ['readonly'], order='F',
                op_dtypes='f8', buffersize=buffersize)
    assert_equal(i.iterrange, (0, 24))
    assert_equal(get_array(i), a_fort)
    for r in [(0, 24), (1, 2), (3, 24), (5, 5), (0, 20), (23, 24)]:
        i.iterrange = r
        assert_equal(i.iterrange, r)
        assert_equal(get_array(i), a_fort[r[0]:r[1]])

def test_iter_buffering():
    # Test buffering with several buffer sizes and types
    arrays = []
    # F-order swapped array
    _tmp = np.arange(24, dtype='c16').reshape(2, 3, 4).T
    _tmp = _tmp.view(_tmp.dtype.newbyteorder()).byteswap()
    arrays.append(_tmp)
    # Contiguous 1-dimensional array
    arrays.append(np.arange(10, dtype='f4'))
    # Unaligned array
    a = np.zeros((4 * 16 + 1,), dtype='i1')[1:]
    a = a.view('i4')
    a[:] = np.arange(16, dtype='i4')
    arrays.append(a)
    # 4-D F-order array
    arrays.append(np.arange(120, dtype='i4').reshape(5, 3, 2, 4).T)
    for a in arrays:
        for buffersize in (1, 2, 3, 5, 8, 11, 16, 1024):
            vals = []
            i = nditer(a, ['buffered', 'external_loop'],
                           [['readonly', 'nbo', 'aligned']],
                           order='C',
                           casting='equiv',
                           buffersize=buffersize)
            while not i.finished:
                assert_(i[0].size <= buffersize)
                vals.append(i[0].copy())
                i.iternext()
            assert_equal(np.concatenate(vals), a.ravel(order='C'))

def test_iter_write_buffering():
    # Test that buffering of writes is working

    # F-order swapped array
    a = np.arange(24).reshape(2, 3, 4).T
    a = a.view(a.dtype.newbyteorder()).byteswap()
    i = nditer(a, ['buffered'],
                   [['readwrite', 'nbo', 'aligned']],
                   casting='equiv',
                   order='C',
                   buffersize=16)
    x = 0
    with i:
        while not i.finished:
            i[0] = x
            x += 1
            i.iternext()
    assert_equal(a.ravel(order='C'), np.arange(24))

def test_iter_buffering_delayed_alloc():
    # Test that delaying buffer allocation works

    a = np.arange(6)
    b = np.arange(1, dtype='f4')
    i = nditer([a, b], ['buffered', 'delay_bufalloc', 'multi_index', 'reduce_ok'],
                    ['readwrite'],
                    casting='unsafe',
                    op_dtypes='f4')
    assert_(i.has_delayed_bufalloc)
    assert_raises(ValueError, lambda i: i.multi_index, i)
    assert_raises(ValueError, lambda i: i[0], i)
    assert_raises(ValueError, lambda i: i[0:2], i)

    def assign_iter(i):
        i[0] = 0
    assert_raises(ValueError, assign_iter, i)

    i.reset()
    assert_(not i.has_delayed_bufalloc)
    assert_equal(i.multi_index, (0,))
    with i:
        assert_equal(i[0], 0)
        i[1] = 1
        assert_equal(i[0:2], [0, 1])
        assert_equal([[x[0][()], x[1][()]] for x in i], list(zip(range(6), [1] * 6)))

def test_iter_buffered_cast_simple():
    # Test that buffering can handle a simple cast

    a = np.arange(10, dtype='f4')
    i = nditer(a, ['buffered', 'external_loop'],
                   [['readwrite', 'nbo', 'aligned']],
                   casting='same_kind',
                   op_dtypes=[np.dtype('f8')],
                   buffersize=3)
    with i:
        for v in i:
            v[...] *= 2

    assert_equal(a, 2 * np.arange(10, dtype='f4'))

def test_iter_buffered_cast_byteswapped():
    # Test that buffering can handle a cast which requires swap->cast->swap

    a = np.arange(10, dtype='f4')
    a = a.view(a.dtype.newbyteorder()).byteswap()
    i = nditer(a, ['buffered', 'external_loop'],
                   [['readwrite', 'nbo', 'aligned']],
                   casting='same_kind',
                   op_dtypes=[np.dtype('f8').newbyteorder()],
                   buffersize=3)
    with i:
        for v in i:
            v[...] *= 2

    assert_equal(a, 2 * np.arange(10, dtype='f4'))

    with warnings.catch_warnings():
        warnings.simplefilter('ignore', np.exceptions.ComplexWarning)

        a = np.arange(10, dtype='f8')
        a = a.view(a.dtype.newbyteorder()).byteswap()
        i = nditer(a, ['buffered', 'external_loop'],
                       [['readwrite', 'nbo', 'aligned']],
                       casting='unsafe',
                       op_dtypes=[np.dtype('c8').newbyteorder()],
                       buffersize=3)
        with i:
            for v in i:
                v[...] *= 2

        assert_equal(a, 2 * np.arange(10, dtype='f8'))

def test_iter_buffered_cast_byteswapped_complex():
    # Test that buffering can handle a cast which requires swap->cast->copy

    a = np.arange(10, dtype='c8')
    a = a.view(a.dtype.newbyteorder()).byteswap()
    a += 2j
    i = nditer(a, ['buffered', 'external_loop'],
                   [['readwrite', 'nbo', 'aligned']],
                   casting='same_kind',
                   op_dtypes=[np.dtype('c16')],
                   buffersize=3)
    with i:
        for v in i:
            v[...] *= 2
    assert_equal(a, 2 * np.arange(10, dtype='c8') + 4j)

    a = np.arange(10, dtype='c8')
    a += 2j
    i = nditer(a, ['buffered', 'external_loop'],
                   [['readwrite', 'nbo', 'aligned']],
                   casting='same_kind',
                   op_dtypes=[np.dtype('c16').newbyteorder()],
                   buffersize=3)
    with i:
        for v in i:
            v[...] *= 2
    assert_equal(a, 2 * np.arange(10, dtype='c8') + 4j)

    a = np.arange(10, dtype=np.clongdouble)
    a = a.view(a.dtype.newbyteorder()).byteswap()
    a += 2j
    i = nditer(a, ['buffered', 'external_loop'],
                   [['readwrite', 'nbo', 'aligned']],
                   casting='same_kind',
                   op_dtypes=[np.dtype('c16')],
                   buffersize=3)
    with i:
        for v in i:
            v[...] *= 2
    assert_equal(a, 2 * np.arange(10, dtype=np.clongdouble) + 4j)

    a = np.arange(10, dtype=np.longdouble)
    a = a.view(a.dtype.newbyteorder()).byteswap()
    i = nditer(a, ['buffered', 'external_loop'],
                   [['readwrite', 'nbo', 'aligned']],
                   casting='same_kind',
                   op_dtypes=[np.dtype('f4')],
                   buffersize=7)
    with i:
        for v in i:
            v[...] *= 2
    assert_equal(a, 2 * np.arange(10, dtype=np.longdouble))

def test_iter_buffered_cast_structured_type():
    # Tests buffering of structured types

    # simple -> struct type (duplicates the value)
    sdt = [('a', 'f4'), ('b', 'i8'), ('c', 'c8', (2, 3)), ('d', 'O')]
    a = np.arange(3, dtype='f4') + 0.5
    i = nditer(a, ['buffered', 'refs_ok'], ['readonly'],
                    casting='unsafe',
                    op_dtypes=sdt)
    vals = [np.array(x) for x in i]
    assert_equal(vals[0]['a'], 0.5)
    assert_equal(vals[0]['b'], 0)
    assert_equal(vals[0]['c'], [[(0.5)] * 3] * 2)
    assert_equal(vals[0]['d'], 0.5)
    assert_equal(vals[1]['a'], 1.5)
    assert_equal(vals[1]['b'], 1)
    assert_equal(vals[1]['c'], [[(1.5)] * 3] * 2)
    assert_equal(vals[1]['d'], 1.5)
    assert_equal(vals[0].dtype, np.dtype(sdt))

    # object -> struct type
    sdt = [('a', 'f4'), ('b', 'i8'), ('c', 'c8', (2, 3)), ('d', 'O')]
    a = np.zeros((3,), dtype='O')
    a[0] = (0.5, 0.5, [[0.5, 0.5, 0.5], [0.5, 0.5, 0.5]], 0.5)
    a[1] = (1.5, 1.5, [[1.5, 1.5, 1.5], [1.5, 1.5, 1.5]], 1.5)
    a[2] = (2.5, 2.5, [[2.5, 2.5, 2.5], [2.5, 2.5, 2.5]], 2.5)
    if HAS_REFCOUNT:
        rc = sys.getrefcount(a[0])
    i = nditer(a, ['buffered', 'refs_ok'], ['readonly'],
                    casting='unsafe',
                    op_dtypes=sdt)
    vals = [x.copy() for x in i]
    assert_equal(vals[0]['a'], 0.5)
    assert_equal(vals[0]['b'], 0)
    assert_equal(vals[0]['c'], [[(0.5)] * 3] * 2)
    assert_equal(vals[0]['d'], 0.5)
    assert_equal(vals[1]['a'], 1.5)
    assert_equal(vals[1]['b'], 1)
    assert_equal(vals[1]['c'], [[(1.5)] * 3] * 2)
    assert_equal(vals[1]['d'], 1.5)
    assert_equal(vals[0].dtype, np.dtype(sdt))
    vals, i, x = [None] * 3
    if HAS_REFCOUNT:
        assert_equal(sys.getrefcount(a[0]), rc)

    # single-field struct type -> simple
    sdt = [('a', 'f4')]
    a = np.array([(5.5,), (8,)], dtype=sdt)
    i = nditer(a, ['buffered', 'refs_ok'], ['readonly'],
                    casting='unsafe',
                    op_dtypes='i4')
    assert_equal([x_[()] for x_ in i], [5, 8])

    # make sure multi-field struct type -> simple doesn't work
    sdt = [('a', 'f4'), ('b', 'i8'), ('d', 'O')]
    a = np.array([(5.5, 7, 'test'), (8, 10, 11)], dtype=sdt)
    assert_raises(TypeError, lambda: (
        nditer(a, ['buffered', 'refs_ok'], ['readonly'],
               casting='unsafe',
               op_dtypes='i4')))

    # struct type -> struct type (field-wise copy)
    sdt1 = [('a', 'f4'), ('b', 'i8'), ('d', 'O')]
    sdt2 = [('d', 'u2'), ('a', 'O'), ('b', 'f8')]
    a = np.array([(1, 2, 3), (4, 5, 6)], dtype=sdt1)
    i = nditer(a, ['buffered', 'refs_ok'], ['readonly'],
                    casting='unsafe',
                    op_dtypes=sdt2)
    assert_equal(i[0].dtype, np.dtype(sdt2))
    assert_equal([np.array(x_) for x_ in i],
                 [np.array((1, 2, 3), dtype=sdt2),
                  np.array((4, 5, 6), dtype=sdt2)])


def test_iter_buffered_cast_structured_type_failure_with_cleanup():
    # make sure struct type -> struct type with different
    # number of fields fails
    sdt1 = [('a', 'f4'), ('b', 'i8'), ('d', 'O')]
    sdt2 = [('b', 'O'), ('a', 'f8')]
    a = np.array([(1, 2, 3), (4, 5, 6)], dtype=sdt1)

    for intent in ["readwrite", "readonly", "writeonly"]:
        # This test was initially designed to test an error at a different
        # place, but will now raise earlier to to the cast not being possible:
        # `assert np.can_cast(a.dtype, sdt2, casting="unsafe")` fails.
        # Without a faulty DType, there is probably no reliable
        # way to get the initial tested behaviour.
        simple_arr = np.array([1, 2], dtype="i,i")  # requires clean up
        with pytest.raises(TypeError):
            nditer((simple_arr, a), ['buffered', 'refs_ok'], [intent, intent],
                   casting='unsafe', op_dtypes=["f,f", sdt2])


def test_buffered_cast_error_paths():
    with pytest.raises(ValueError):
        # The input is cast into an `S3` buffer
        np.nditer((np.array("a", dtype="S1"),), op_dtypes=["i"],
                  casting="unsafe", flags=["buffered"])

    # The `M8[ns]` is cast into the `S3` output
    it = np.nditer((np.array(1, dtype="i"),), op_dtypes=["S1"],
                   op_flags=["writeonly"], casting="unsafe", flags=["buffered"])
    with pytest.raises(ValueError):
        with it:
            buf = next(it)
            buf[...] = "a"  # cannot be converted to int.

@pytest.mark.skipif(not HAS_SUBPROCESSES, reason="platform cannot start subprocesses")
@pytest.mark.skipif(not HAS_REFCOUNT, reason="PyPy seems to not hit this.")
def test_buffered_cast_error_paths_unraisable():
    # The following gives an unraisable error. Pytest sometimes captures that
    # (depending python and/or pytest version). So with Python>=3.8 this can
    # probably be cleaned out in the future to check for
    # pytest.PytestUnraisableExceptionWarning:
    code = textwrap.dedent("""
        import numpy as np

        it = np.nditer((np.array(1, dtype="i"),), op_dtypes=["S1"],
                       op_flags=["writeonly"], casting="unsafe", flags=["buffered"])
        buf = next(it)
        buf[...] = "a"
        del buf, it  # Flushing only happens during deallocate right now.
        """)
    res = subprocess.check_output([sys.executable, "-c", code],
                                  stderr=subprocess.STDOUT, text=True)
    assert "ValueError" in res


def test_iter_buffered_cast_subarray():
    # Tests buffering of subarrays

    # one element -> many (copies it to all)
    sdt1 = [('a', 'f4')]
    sdt2 = [('a', 'f8', (3, 2, 2))]
    a = np.zeros((6,), dtype=sdt1)
    a['a'] = np.arange(6)
    i = nditer(a, ['buffered', 'refs_ok'], ['readonly'],
                    casting='unsafe',
                    op_dtypes=sdt2)
    assert_equal(i[0].dtype, np.dtype(sdt2))
    for x, count in zip(i, list(range(6))):
        assert_(np.all(x['a'] == count))

    # one element -> many -> back (copies it to all)
    sdt1 = [('a', 'O', (1, 1))]
    sdt2 = [('a', 'O', (3, 2, 2))]
    a = np.zeros((6,), dtype=sdt1)
    a['a'][:, 0, 0] = np.arange(6)
    i = nditer(a, ['buffered', 'refs_ok'], ['readwrite'],
                    casting='unsafe',
                    op_dtypes=sdt2)
    with i:
        assert_equal(i[0].dtype, np.dtype(sdt2))
        count = 0
        for x in i:
            assert_(np.all(x['a'] == count))
            x['a'][0] += 2
            count += 1
    assert_equal(a['a'], np.arange(6).reshape(6, 1, 1) + 2)

    # many -> one element -> back (copies just element 0)
    sdt1 = [('a', 'O', (3, 2, 2))]
    sdt2 = [('a', 'O', (1,))]
    a = np.zeros((6,), dtype=sdt1)
    a['a'][:, 0, 0, 0] = np.arange(6)
    i = nditer(a, ['buffered', 'refs_ok'], ['readwrite'],
                    casting='unsafe',
                    op_dtypes=sdt2)
    with i:
        assert_equal(i[0].dtype, np.dtype(sdt2))
        count = 0
        for x in i:
            assert_equal(x['a'], count)
            x['a'] += 2
            count += 1
    assert_equal(a['a'], np.arange(6).reshape(6, 1, 1, 1) * np.ones((1, 3, 2, 2)) + 2)

    # many -> one element -> back (copies just element 0)
    sdt1 = [('a', 'f8', (3, 2, 2))]
    sdt2 = [('a', 'O', (1,))]
    a = np.zeros((6,), dtype=sdt1)
    a['a'][:, 0, 0, 0] = np.arange(6)
    i = nditer(a, ['buffered', 'refs_ok'], ['readonly'],
                    casting='unsafe',
                    op_dtypes=sdt2)
    assert_equal(i[0].dtype, np.dtype(sdt2))
    count = 0
    for x in i:
        assert_equal(x['a'], count)
        count += 1

    # many -> one element (copies just element 0)
    sdt1 = [('a', 'O', (3, 2, 2))]
    sdt2 = [('a', 'f4', (1,))]
    a = np.zeros((6,), dtype=sdt1)
    a['a'][:, 0, 0, 0] = np.arange(6)
    i = nditer(a, ['buffered', 'refs_ok'], ['readonly'],
                    casting='unsafe',
                    op_dtypes=sdt2)
    assert_equal(i[0].dtype, np.dtype(sdt2))
    count = 0
    for x in i:
        assert_equal(x['a'], count)
        count += 1

    # many -> matching shape (straightforward copy)
    sdt1 = [('a', 'O', (3, 2, 2))]
    sdt2 = [('a', 'f4', (3, 2, 2))]
    a = np.zeros((6,), dtype=sdt1)
    a['a'] = np.arange(6 * 3 * 2 * 2).reshape(6, 3, 2, 2)
    i = nditer(a, ['buffered', 'refs_ok'], ['readonly'],
                    casting='unsafe',
                    op_dtypes=sdt2)
    assert_equal(i[0].dtype, np.dtype(sdt2))
    count = 0
    for x in i:
        assert_equal(x['a'], a[count]['a'])
        count += 1

    # vector -> smaller vector (truncates)
    sdt1 = [('a', 'f8', (6,))]
    sdt2 = [('a', 'f4', (2,))]
    a = np.zeros((6,), dtype=sdt1)
    a['a'] = np.arange(6 * 6).reshape(6, 6)
    i = nditer(a, ['buffered', 'refs_ok'], ['readonly'],
                    casting='unsafe',
                    op_dtypes=sdt2)
    assert_equal(i[0].dtype, np.dtype(sdt2))
    count = 0
    for x in i:
        assert_equal(x['a'], a[count]['a'][:2])
        count += 1

    # vector -> bigger vector (pads with zeros)
    sdt1 = [('a', 'f8', (2,))]
    sdt2 = [('a', 'f4', (6,))]
    a = np.zeros((6,), dtype=sdt1)
    a['a'] = np.arange(6 * 2).reshape(6, 2)
    i = nditer(a, ['buffered', 'refs_ok'], ['readonly'],
                    casting='unsafe',
                    op_dtypes=sdt2)
    assert_equal(i[0].dtype, np.dtype(sdt2))
    count = 0
    for x in i:
        assert_equal(x['a'][:2], a[count]['a'])
        assert_equal(x['a'][2:], [0, 0, 0, 0])
        count += 1

    # vector -> matrix (broadcasts)
    sdt1 = [('a', 'f8', (2,))]
    sdt2 = [('a', 'f4', (2, 2))]
    a = np.zeros((6,), dtype=sdt1)
    a['a'] = np.arange(6 * 2).reshape(6, 2)
    i = nditer(a, ['buffered', 'refs_ok'], ['readonly'],
                    casting='unsafe',
                    op_dtypes=sdt2)
    assert_equal(i[0].dtype, np.dtype(sdt2))
    count = 0
    for x in i:
        assert_equal(x['a'][0], a[count]['a'])
        assert_equal(x['a'][1], a[count]['a'])
        count += 1

    # vector -> matrix (broadcasts and zero-pads)
    sdt1 = [('a', 'f8', (2, 1))]
    sdt2 = [('a', 'f4', (3, 2))]
    a = np.zeros((6,), dtype=sdt1)
    a['a'] = np.arange(6 * 2).reshape(6, 2, 1)
    i = nditer(a, ['buffered', 'refs_ok'], ['readonly'],
                    casting='unsafe',
                    op_dtypes=sdt2)
    assert_equal(i[0].dtype, np.dtype(sdt2))
    count = 0
    for x in i:
        assert_equal(x['a'][:2, 0], a[count]['a'][:, 0])
        assert_equal(x['a'][:2, 1], a[count]['a'][:, 0])
        assert_equal(x['a'][2, :], [0, 0])
        count += 1

    # matrix -> matrix (truncates and zero-pads)
    sdt1 = [('a', 'f8', (2, 3))]
    sdt2 = [('a', 'f4', (3, 2))]
    a = np.zeros((6,), dtype=sdt1)
    a['a'] = np.arange(6 * 2 * 3).reshape(6, 2, 3)
    i = nditer(a, ['buffered', 'refs_ok'], ['readonly'],
                    casting='unsafe',
                    op_dtypes=sdt2)
    assert_equal(i[0].dtype, np.dtype(sdt2))
    count = 0
    for x in i:
        assert_equal(x['a'][:2, 0], a[count]['a'][:, 0])
        assert_equal(x['a'][:2, 1], a[count]['a'][:, 1])
        assert_equal(x['a'][2, :], [0, 0])
        count += 1

def test_iter_buffering_badwriteback():
    # Writing back from a buffer cannot combine elements

    # a needs write buffering, but had a broadcast dimension
    a = np.arange(6).reshape(2, 3, 1)
    b = np.arange(12).reshape(2, 3, 2)
    assert_raises(ValueError, nditer, [a, b],
                  ['buffered', 'external_loop'],
                  [['readwrite'], ['writeonly']],
                  order='C')

    # But if a is readonly, it's fine
    nditer([a, b], ['buffered', 'external_loop'],
           [['readonly'], ['writeonly']],
           order='C')

    # If a has just one element, it's fine too (constant 0 stride, a reduction)
    a = np.arange(1).reshape(1, 1, 1)
    nditer([a, b], ['buffered', 'external_loop', 'reduce_ok'],
           [['readwrite'], ['writeonly']],
           order='C')

    # check that it fails on other dimensions too
    a = np.arange(6).reshape(1, 3, 2)
    assert_raises(ValueError, nditer, [a, b],
                  ['buffered', 'external_loop'],
                  [['readwrite'], ['writeonly']],
                  order='C')
    a = np.arange(4).reshape(2, 1, 2)
    assert_raises(ValueError, nditer, [a, b],
                  ['buffered', 'external_loop'],
                  [['readwrite'], ['writeonly']],
                  order='C')

def test_iter_buffering_string():
    # Safe casting disallows shrinking strings
    a = np.array(['abc', 'a', 'abcd'], dtype=np.bytes_)
    assert_equal(a.dtype, np.dtype('S4'))
    assert_raises(TypeError, nditer, a, ['buffered'], ['readonly'],
                  op_dtypes='S2')
    i = nditer(a, ['buffered'], ['readonly'], op_dtypes='S6')
    assert_equal(i[0], b'abc')
    assert_equal(i[0].dtype, np.dtype('S6'))

    a = np.array(['abc', 'a', 'abcd'], dtype=np.str_)
    assert_equal(a.dtype, np.dtype('U4'))
    assert_raises(TypeError, nditer, a, ['buffered'], ['readonly'],
                    op_dtypes='U2')
    i = nditer(a, ['buffered'], ['readonly'], op_dtypes='U6')
    assert_equal(i[0], 'abc')
    assert_equal(i[0].dtype, np.dtype('U6'))

def test_iter_buffering_growinner():
    # Test that the inner loop grows when no buffering is needed
    a = np.arange(30)
    i = nditer(a, ['buffered', 'growinner', 'external_loop'],
                           buffersize=5)
    # Should end up with just one inner loop here
    assert_equal(i[0].size, a.size)


@pytest.mark.parametrize("read_or_readwrite", ["readonly", "readwrite"])
def test_iter_contig_flag_reduce_error(read_or_readwrite):
    # Test that a non-contiguous operand is rejected without buffering.
    # NOTE: This is true even for a reduction, where we return a 0-stride
    #       below!
    with pytest.raises(TypeError, match="Iterator operand required buffering"):
        it = np.nditer(
            (np.zeros(()),), flags=["external_loop", "reduce_ok"],
            op_flags=[(read_or_readwrite, "contig"),], itershape=(10,))


@pytest.mark.parametrize("arr", [
        lambda: np.zeros(()),
        lambda: np.zeros((20, 1))[::20],
        lambda: np.zeros((1, 20))[:, ::20]
    ])
def test_iter_contig_flag_single_operand_strides(arr):
    """
    Tests the strides with the contig flag for both broadcast and non-broadcast
    operands in 3 cases where the logic is needed:
    1. When everything has a zero stride, the broadcast op needs to repeated
    2. When the reduce axis is the last axis (first to iterate).
    3. When the reduce axis is the first axis (last to iterate).

    NOTE: The semantics of the cast flag are not clearly defined when
          it comes to reduction.  It is unclear that there are any users.
    """
    first_op = np.ones((10, 10))
    broadcast_op = arr()
    red_op = arr()
    # Add a first operand to ensure no axis-reordering and the result shape.
    iterator = np.nditer(
        (first_op, broadcast_op, red_op),
        flags=["external_loop", "reduce_ok", "buffered", "delay_bufalloc"],
        op_flags=[("readonly", "contig")] * 2 + [("readwrite", "contig")])

    with iterator:
        iterator.reset()
        for f, b, r in iterator:
            # The first operand is contigouos, we should have a view
            assert np.shares_memory(f, first_op)
            # Although broadcast, the second op always has a contiguous stride
            assert b.strides[0] == 8
            assert not np.shares_memory(b, broadcast_op)
            # The reduction has a contiguous stride or a 0 stride
            if red_op.ndim == 0 or red_op.shape[-1] == 1:
                assert r.strides[0] == 0
            else:
                # The stride is 8, although it was not originally:
                assert r.strides[0] == 8
            # If the reduce stride is 0, buffering makes no difference, but we
            # do it anyway right now:
            assert not np.shares_memory(r, red_op)


@pytest.mark.xfail(reason="The contig flag was always buggy.")
def test_iter_contig_flag_incorrect():
    # This case does the wrong thing...
    iterator = np.nditer(
        (np.ones((10, 10)).T, np.ones((1, 10))),
        flags=["external_loop", "reduce_ok", "buffered", "delay_bufalloc"],
        op_flags=[("readonly", "contig")] * 2)

    with iterator:
        iterator.reset()
        for a, b in iterator:
            # Remove a and b from locals (pytest may want to format them)
            a, b = a.strides, b.strides
            assert a == 8
            assert b == 8  # should be 8 but is 0 due to axis reorder


@pytest.mark.slow
def test_iter_buffered_reduce_reuse():
    # large enough array for all views, including negative strides.
    a = np.arange(2 * 3**5)[3**5:3**5 + 1]
    flags = ['buffered', 'delay_bufalloc', 'multi_index', 'reduce_ok', 'refs_ok']
    op_flags = [('readonly',), ('readwrite', 'allocate')]
    op_axes_list = [[(0, 1, 2), (0, 1, -1)], [(0, 1, 2), (0, -1, -1)]]
    # wrong dtype to force buffering
    op_dtypes = [float, a.dtype]

    def get_params():
        for xs in range(-3**2, 3**2 + 1):
            for ys in range(xs, 3**2 + 1):
                for op_axes in op_axes_list:
                    # last stride is reduced and because of that not
                    # important for this test, as it is the inner stride.
                    strides = (xs * a.itemsize, ys * a.itemsize, a.itemsize)
                    arr = np.lib.stride_tricks.as_strided(a, (3, 3, 3), strides)

                    for skip in [0, 1]:
                        yield arr, op_axes, skip

    for arr, op_axes, skip in get_params():
        nditer2 = np.nditer([arr.copy(), None],
                            op_axes=op_axes, flags=flags, op_flags=op_flags,
                            op_dtypes=op_dtypes)
        with nditer2:
            nditer2.operands[-1][...] = 0
            nditer2.reset()
            nditer2.iterindex = skip

            for (a2_in, b2_in) in nditer2:
                b2_in += a2_in.astype(np.int_)

            comp_res = nditer2.operands[-1]

        for bufsize in range(3**3):
            nditer1 = np.nditer([arr, None],
                                op_axes=op_axes, flags=flags, op_flags=op_flags,
                                buffersize=bufsize, op_dtypes=op_dtypes)
            with nditer1:
                nditer1.operands[-1][...] = 0
                nditer1.reset()
                nditer1.iterindex = skip

                for (a1_in, b1_in) in nditer1:
                    b1_in += a1_in.astype(np.int_)

                res = nditer1.operands[-1]
            assert_array_equal(res, comp_res)


def test_iter_buffered_reduce_reuse_core():
    # NumPy re-uses buffers for broadcast operands (as of writing when reading).
    # Test this even if the offset is manually set at some point during
    # the iteration.  (not a particularly tricky path)
    arr = np.empty((1, 6, 4, 1)).reshape(1, 6, 4, 1)[:, ::3, ::2, :]
    arr[...] = np.arange(arr.size).reshape(arr.shape)
    # First and last dimension are broadcast dimensions.
    arr = np.broadcast_to(arr, (100, 2, 2, 2))

    flags = ['buffered', 'reduce_ok', 'refs_ok', 'multi_index']
    op_flags = [('readonly',)]

    buffersize = 100  # small enough to not fit the whole array
    it = np.nditer(arr, flags=flags, op_flags=op_flags, buffersize=100)

    # Iterate a bit (this will cause buffering internally)
    expected = [next(it) for i in range(11)]
    # Now, manually advance to inside the core (the +1)
    it.iterindex = 10 * (2 * 2 * 2) + 1
    result = [next(it) for i in range(10)]

    assert expected[1:] == result


def test_iter_no_broadcast():
    # Test that the no_broadcast flag works
    a = np.arange(24).reshape(2, 3, 4)
    b = np.arange(6).reshape(2, 3, 1)
    c = np.arange(12).reshape(3, 4)

    nditer([a, b, c], [],
           [['readonly', 'no_broadcast'],
            ['readonly'], ['readonly']])
    assert_raises(ValueError, nditer, [a, b, c], [],
                  [['readonly'], ['readonly', 'no_broadcast'], ['readonly']])
    assert_raises(ValueError, nditer, [a, b, c], [],
                  [['readonly'], ['readonly'], ['readonly', 'no_broadcast']])


class TestIterNested:

    def test_basic(self):
        # Test nested iteration basic usage
        a = arange(12).reshape(2, 3, 2)

        i, j = np.nested_iters(a, [[0], [1, 2]])
        vals = [list(j) for _ in i]
        assert_equal(vals, [[0, 1, 2, 3, 4, 5], [6, 7, 8, 9, 10, 11]])

        i, j = np.nested_iters(a, [[0, 1], [2]])
        vals = [list(j) for _ in i]
        assert_equal(vals, [[0, 1], [2, 3], [4, 5], [6, 7], [8, 9], [10, 11]])

        i, j = np.nested_iters(a, [[0, 2], [1]])
        vals = [list(j) for _ in i]
        assert_equal(vals, [[0, 2, 4], [1, 3, 5], [6, 8, 10], [7, 9, 11]])

    def test_reorder(self):
        # Test nested iteration basic usage
        a = arange(12).reshape(2, 3, 2)

        # In 'K' order (default), it gets reordered
        i, j = np.nested_iters(a, [[0], [2, 1]])
        vals = [list(j) for _ in i]
        assert_equal(vals, [[0, 1, 2, 3, 4, 5], [6, 7, 8, 9, 10, 11]])

        i, j = np.nested_iters(a, [[1, 0], [2]])
        vals = [list(j) for _ in i]
        assert_equal(vals, [[0, 1], [2, 3], [4, 5], [6, 7], [8, 9], [10, 11]])

        i, j = np.nested_iters(a, [[2, 0], [1]])
        vals = [list(j) for _ in i]
        assert_equal(vals, [[0, 2, 4], [1, 3, 5], [6, 8, 10], [7, 9, 11]])

        # In 'C' order, it doesn't
        i, j = np.nested_iters(a, [[0], [2, 1]], order='C')
        vals = [list(j) for _ in i]
        assert_equal(vals, [[0, 2, 4, 1, 3, 5], [6, 8, 10, 7, 9, 11]])

        i, j = np.nested_iters(a, [[1, 0], [2]], order='C')
        vals = [list(j) for _ in i]
        assert_equal(vals, [[0, 1], [6, 7], [2, 3], [8, 9], [4, 5], [10, 11]])

        i, j = np.nested_iters(a, [[2, 0], [1]], order='C')
        vals = [list(j) for _ in i]
        assert_equal(vals, [[0, 2, 4], [6, 8, 10], [1, 3, 5], [7, 9, 11]])

    def test_flip_axes(self):
        # Test nested iteration with negative axes
        a = arange(12).reshape(2, 3, 2)[::-1, ::-1, ::-1]

        # In 'K' order (default), the axes all get flipped
        i, j = np.nested_iters(a, [[0], [1, 2]])
        vals = [list(j) for _ in i]
        assert_equal(vals, [[0, 1, 2, 3, 4, 5], [6, 7, 8, 9, 10, 11]])

        i, j = np.nested_iters(a, [[0, 1], [2]])
        vals = [list(j) for _ in i]
        assert_equal(vals, [[0, 1], [2, 3], [4, 5], [6, 7], [8, 9], [10, 11]])

        i, j = np.nested_iters(a, [[0, 2], [1]])
        vals = [list(j) for _ in i]
        assert_equal(vals, [[0, 2, 4], [1, 3, 5], [6, 8, 10], [7, 9, 11]])

        # In 'C' order, flipping axes is disabled
        i, j = np.nested_iters(a, [[0], [1, 2]], order='C')
        vals = [list(j) for _ in i]
        assert_equal(vals, [[11, 10, 9, 8, 7, 6], [5, 4, 3, 2, 1, 0]])

        i, j = np.nested_iters(a, [[0, 1], [2]], order='C')
        vals = [list(j) for _ in i]
        assert_equal(vals, [[11, 10], [9, 8], [7, 6], [5, 4], [3, 2], [1, 0]])

        i, j = np.nested_iters(a, [[0, 2], [1]], order='C')
        vals = [list(j) for _ in i]
        assert_equal(vals, [[11, 9, 7], [10, 8, 6], [5, 3, 1], [4, 2, 0]])

    def test_broadcast(self):
        # Test nested iteration with broadcasting
        a = arange(2).reshape(2, 1)
        b = arange(3).reshape(1, 3)

        i, j = np.nested_iters([a, b], [[0], [1]])
        vals = [list(j) for _ in i]
        assert_equal(vals, [[[0, 0], [0, 1], [0, 2]], [[1, 0], [1, 1], [1, 2]]])

        i, j = np.nested_iters([a, b], [[1], [0]])
        vals = [list(j) for _ in i]
        assert_equal(vals, [[[0, 0], [1, 0]], [[0, 1], [1, 1]], [[0, 2], [1, 2]]])

    def test_dtype_copy(self):
        # Test nested iteration with a copy to change dtype

        # copy
        a = arange(6, dtype='i4').reshape(2, 3)
        i, j = np.nested_iters(a, [[0], [1]],
                            op_flags=['readonly', 'copy'],
                            op_dtypes='f8')
        assert_equal(j[0].dtype, np.dtype('f8'))
        vals = [list(j) for _ in i]
        assert_equal(vals, [[0, 1, 2], [3, 4, 5]])
        vals = None

        # writebackifcopy - using context manager
        a = arange(6, dtype='f4').reshape(2, 3)
        i, j = np.nested_iters(a, [[0], [1]],
                            op_flags=['readwrite', 'updateifcopy'],
                            casting='same_kind',
                            op_dtypes='f8')
        with i, j:
            assert_equal(j[0].dtype, np.dtype('f8'))
            for x in i:
                for y in j:
                    y[...] += 1
            assert_equal(a, [[0, 1, 2], [3, 4, 5]])
        assert_equal(a, [[1, 2, 3], [4, 5, 6]])

        # writebackifcopy - using close()
        a = arange(6, dtype='f4').reshape(2, 3)
        i, j = np.nested_iters(a, [[0], [1]],
                            op_flags=['readwrite', 'updateifcopy'],
                            casting='same_kind',
                            op_dtypes='f8')
        assert_equal(j[0].dtype, np.dtype('f8'))
        for x in i:
            for y in j:
                y[...] += 1
        assert_equal(a, [[0, 1, 2], [3, 4, 5]])
        i.close()
        j.close()
        assert_equal(a, [[1, 2, 3], [4, 5, 6]])

    def test_dtype_buffered(self):
        # Test nested iteration with buffering to change dtype

        a = arange(6, dtype='f4').reshape(2, 3)
        i, j = np.nested_iters(a, [[0], [1]],
                            flags=['buffered'],
                            op_flags=['readwrite'],
                            casting='same_kind',
                            op_dtypes='f8')
        assert_equal(j[0].dtype, np.dtype('f8'))
        for x in i:
            for y in j:
                y[...] += 1
        assert_equal(a, [[1, 2, 3], [4, 5, 6]])

    def test_0d(self):
        a = np.arange(12).reshape(2, 3, 2)
        i, j = np.nested_iters(a, [[], [1, 0, 2]])
        vals = [list(j) for _ in i]
        assert_equal(vals, [[0, 1, 2, 3, 4, 5, 6, 7, 8, 9, 10, 11]])

        i, j = np.nested_iters(a, [[1, 0, 2], []])
        vals = [list(j) for _ in i]
        assert_equal(vals, [[0], [1], [2], [3], [4], [5], [6], [7], [8], [9], [10], [11]])

        i, j, k = np.nested_iters(a, [[2, 0], [], [1]])
        vals = []
        for x in i:
            for y in j:
                vals.append(list(k))
        assert_equal(vals, [[0, 2, 4], [1, 3, 5], [6, 8, 10], [7, 9, 11]])

    def test_iter_nested_iters_dtype_buffered(self):
        # Test nested iteration with buffering to change dtype

        a = arange(6, dtype='f4').reshape(2, 3)
        i, j = np.nested_iters(a, [[0], [1]],
                            flags=['buffered'],
                            op_flags=['readwrite'],
                            casting='same_kind',
                            op_dtypes='f8')
        with i, j:
            assert_equal(j[0].dtype, np.dtype('f8'))
            for x in i:
                for y in j:
                    y[...] += 1
        assert_equal(a, [[1, 2, 3], [4, 5, 6]])

def test_iter_reduction_error():

    a = np.arange(6)
    assert_raises(ValueError, nditer, [a, None], [],
                    [['readonly'], ['readwrite', 'allocate']],
                    op_axes=[[0], [-1]])

    a = np.arange(6).reshape(2, 3)
    assert_raises(ValueError, nditer, [a, None], ['external_loop'],
                    [['readonly'], ['readwrite', 'allocate']],
                    op_axes=[[0, 1], [-1, -1]])

def test_iter_reduction():
    # Test doing reductions with the iterator

    a = np.arange(6)
    i = nditer([a, None], ['reduce_ok'],
                    [['readonly'], ['readwrite', 'allocate']],
                    op_axes=[[0], [-1]])
    # Need to initialize the output operand to the addition unit
    with i:
        i.operands[1][...] = 0
        # Do the reduction
        for x, y in i:
            y[...] += x
        # Since no axes were specified, should have allocated a scalar
        assert_equal(i.operands[1].ndim, 0)
        assert_equal(i.operands[1], np.sum(a))

    a = np.arange(6).reshape(2, 3)
    i = nditer([a, None], ['reduce_ok', 'external_loop'],
                    [['readonly'], ['readwrite', 'allocate']],
                    op_axes=[[0, 1], [-1, -1]])
    # Need to initialize the output operand to the addition unit
    with i:
        i.operands[1][...] = 0
        # Reduction shape/strides for the output
        assert_equal(i[1].shape, (6,))
        assert_equal(i[1].strides, (0,))
        # Do the reduction
        for x, y in i:
            # Use a for loop instead of ``y[...] += x``
            # (equivalent to ``y[...] = y[...].copy() + x``),
            # because y has zero strides we use for the reduction
            for j in range(len(y)):
                y[j] += x[j]
        # Since no axes were specified, should have allocated a scalar
        assert_equal(i.operands[1].ndim, 0)
        assert_equal(i.operands[1], np.sum(a))

    # This is a tricky reduction case for the buffering double loop
    # to handle
    a = np.ones((2, 3, 5))
    it1 = nditer([a, None], ['reduce_ok', 'external_loop'],
                    [['readonly'], ['readwrite', 'allocate']],
                    op_axes=[None, [0, -1, 1]])
    it2 = nditer([a, None], ['reduce_ok', 'external_loop',
                            'buffered', 'delay_bufalloc'],
                    [['readonly'], ['readwrite', 'allocate']],
                    op_axes=[None, [0, -1, 1]], buffersize=10)
    with it1, it2:
        it1.operands[1].fill(0)
        it2.operands[1].fill(0)
        it2.reset()
        for x in it1:
            x[1][...] += x[0]
        for x in it2:
            x[1][...] += x[0]
        assert_equal(it1.operands[1], it2.operands[1])
        assert_equal(it2.operands[1].sum(), a.size)

def test_iter_buffering_reduction():
    # Test doing buffered reductions with the iterator

    a = np.arange(6)
    b = np.array(0., dtype='f8').byteswap()
    b = b.view(b.dtype.newbyteorder())
    i = nditer([a, b], ['reduce_ok', 'buffered'],
                    [['readonly'], ['readwrite', 'nbo']],
                    op_axes=[[0], [-1]])
    with i:
        assert_equal(i[1].dtype, np.dtype('f8'))
        assert_(i[1].dtype != b.dtype)
        # Do the reduction
        for x, y in i:
            y[...] += x
    # Since no axes were specified, should have allocated a scalar
    assert_equal(b, np.sum(a))

    a = np.arange(6).reshape(2, 3)
    b = np.array([0, 0], dtype='f8').byteswap()
    b = b.view(b.dtype.newbyteorder())
    i = nditer([a, b], ['reduce_ok', 'external_loop', 'buffered'],
                    [['readonly'], ['readwrite', 'nbo']],
                    op_axes=[[0, 1], [0, -1]])
    # Reduction shape/strides for the output
    with i:
        assert_equal(i[1].shape, (3,))
        assert_equal(i[1].strides, (0,))
        # Do the reduction
        for x, y in i:
            # Use a for loop instead of ``y[...] += x``
            # (equivalent to ``y[...] = y[...].copy() + x``),
            # because y has zero strides we use for the reduction
            for j in range(len(y)):
                y[j] += x[j]
    assert_equal(b, np.sum(a, axis=1))

    # Iterator inner double loop was wrong on this one
    p = np.arange(2) + 1
    it = np.nditer([p, None],
            ['delay_bufalloc', 'reduce_ok', 'buffered', 'external_loop'],
            [['readonly'], ['readwrite', 'allocate']],
            op_axes=[[-1, 0], [-1, -1]],
            itershape=(2, 2))
    with it:
        it.operands[1].fill(0)
        it.reset()
        assert_equal(it[0], [1, 2, 1, 2])

    # Iterator inner loop should take argument contiguity into account
    x = np.ones((7, 13, 8), np.int8)[4:6, 1:11:6, 1:5].transpose(1, 2, 0)
    x[...] = np.arange(x.size).reshape(x.shape)
    y_base = np.arange(4 * 4, dtype=np.int8).reshape(4, 4)
    y_base_copy = y_base.copy()
    y = y_base[::2, :, None]

    it = np.nditer([y, x],
                   ['buffered', 'external_loop', 'reduce_ok'],
                   [['readwrite'], ['readonly']])
    with it:
        for a, b in it:
            a.fill(2)

    assert_equal(y_base[1::2], y_base_copy[1::2])
    assert_equal(y_base[::2], 2)

def test_iter_buffering_reduction_reuse_reduce_loops():
    # There was a bug triggering reuse of the reduce loop inappropriately,
    # which caused processing to happen in unnecessarily small chunks
    # and overran the buffer.

    a = np.zeros((2, 7))
    b = np.zeros((1, 7))
    it = np.nditer([a, b], flags=['reduce_ok', 'external_loop', 'buffered'],
                    op_flags=[['readonly'], ['readwrite']],
                    buffersize=5)

    with it:
        bufsizes = [x.shape[0] for x, y in it]
    assert_equal(bufsizes, [5, 2, 5, 2])
    assert_equal(sum(bufsizes), a.size)

def test_iter_writemasked_badinput():
    a = np.zeros((2, 3))
    b = np.zeros((3,))
    m = np.array([[True, True, False], [False, True, False]])
    m2 = np.array([True, True, False])
    m3 = np.array([0, 1, 1], dtype='u1')
    mbad1 = np.array([0, 1, 1], dtype='i1')
    mbad2 = np.array([0, 1, 1], dtype='f4')

    # Need an 'arraymask' if any operand is 'writemasked'
    assert_raises(ValueError, nditer, [a, m], [],
                    [['readwrite', 'writemasked'], ['readonly']])

    # A 'writemasked' operand must not be readonly
    assert_raises(ValueError, nditer, [a, m], [],
                    [['readonly', 'writemasked'], ['readonly', 'arraymask']])

    # 'writemasked' and 'arraymask' may not be used together
    assert_raises(ValueError, nditer, [a, m], [],
                    [['readonly'], ['readwrite', 'arraymask', 'writemasked']])

    # 'arraymask' may only be specified once
    assert_raises(ValueError, nditer, [a, m, m2], [],
                    [['readwrite', 'writemasked'],
                     ['readonly', 'arraymask'],
                     ['readonly', 'arraymask']])

    # An 'arraymask' with nothing 'writemasked' also doesn't make sense
    assert_raises(ValueError, nditer, [a, m], [],
                    [['readwrite'], ['readonly', 'arraymask']])

    # A writemasked reduction requires a similarly smaller mask
    assert_raises(ValueError, nditer, [a, b, m], ['reduce_ok'],
                    [['readonly'],
                     ['readwrite', 'writemasked'],
                     ['readonly', 'arraymask']])
    # But this should work with a smaller/equal mask to the reduction operand
    np.nditer([a, b, m2], ['reduce_ok'],
                    [['readonly'],
                     ['readwrite', 'writemasked'],
                     ['readonly', 'arraymask']])
    # The arraymask itself cannot be a reduction
    assert_raises(ValueError, nditer, [a, b, m2], ['reduce_ok'],
                    [['readonly'],
                     ['readwrite', 'writemasked'],
                     ['readwrite', 'arraymask']])

    # A uint8 mask is ok too
    np.nditer([a, m3], ['buffered'],
                    [['readwrite', 'writemasked'],
                     ['readonly', 'arraymask']],
                    op_dtypes=['f4', None],
                    casting='same_kind')
    # An int8 mask isn't ok
    assert_raises(TypeError, np.nditer, [a, mbad1], ['buffered'],
                    [['readwrite', 'writemasked'],
                     ['readonly', 'arraymask']],
                    op_dtypes=['f4', None],
                    casting='same_kind')
    # A float32 mask isn't ok
    assert_raises(TypeError, np.nditer, [a, mbad2], ['buffered'],
                    [['readwrite', 'writemasked'],
                     ['readonly', 'arraymask']],
                    op_dtypes=['f4', None],
                    casting='same_kind')


def _is_buffered(iterator):
    try:
        iterator.itviews
    except ValueError:
        return True
    return False

@pytest.mark.parametrize("arrs",
        [np.zeros((3,), dtype='f8'),
         np.zeros((9876, 3 * 5), dtype='f8')[::2, :],
         np.zeros((4, 312, 124, 3), dtype='f8')[::2, :, ::2, :],
         # Also test with the last dimension strided (so it does not fit if
         # there is repeated access)
         np.zeros((9,), dtype='f8')[::3],
         np.zeros((9876, 3 * 10), dtype='f8')[::2, ::5],
         np.zeros((4, 312, 124, 3), dtype='f8')[::2, :, ::2, ::-1]])
def test_iter_writemasked(arrs):
    # Note, the slicing above is to ensure that nditer cannot combine multiple
    # axes into one.  The repetition is just to make things a bit more
    # interesting.
    a = arrs.copy()
    shape = a.shape
    reps = shape[-1] // 3
    msk = np.empty(shape, dtype=bool)
    msk[...] = [True, True, False] * reps

    # When buffering is unused, 'writemasked' effectively does nothing.
    # It's up to the user of the iterator to obey the requested semantics.
    it = np.nditer([a, msk], [],
                [['readwrite', 'writemasked'],
                 ['readonly', 'arraymask']])
    with it:
        for x, m in it:
            x[...] = 1
    # Because we violated the semantics, all the values became 1
    assert_equal(a, np.broadcast_to([1, 1, 1] * reps, shape))

    # Even if buffering is enabled, we still may be accessing the array
    # directly.
    it = np.nditer([a, msk], ['buffered'],
                [['readwrite', 'writemasked'],
                 ['readonly', 'arraymask']])
    # @seberg: I honestly don't currently understand why a "buffered" iterator
    # would end up not using a buffer for the small array here at least when
    # "writemasked" is used, that seems confusing...  Check by testing for
    # actual memory overlap!
    is_buffered = True
    with it:
        for x, m in it:
            x[...] = 2.5
            if np.may_share_memory(x, a):
                is_buffered = False

    if not is_buffered:
        # Because we violated the semantics, all the values became 2.5
        assert_equal(a, np.broadcast_to([2.5, 2.5, 2.5] * reps, shape))
    else:
        # For large sizes, the iterator may be buffered:
        assert_equal(a, np.broadcast_to([2.5, 2.5, 1] * reps, shape))
        a[...] = 2.5

    # If buffering will definitely happening, for instance because of
    # a cast, only the items selected by the mask will be copied back from
    # the buffer.
    it = np.nditer([a, msk], ['buffered'],
                [['readwrite', 'writemasked'],
                 ['readonly', 'arraymask']],
                op_dtypes=['i8', None],
                casting='unsafe')
    with it:
        for x, m in it:
            x[...] = 3
    # Even though we violated the semantics, only the selected values
    # were copied back
    assert_equal(a, np.broadcast_to([3, 3, 2.5] * reps, shape))


@pytest.mark.parametrize(["mask", "mask_axes"], [
        # Allocated operand (only broadcasts with -1)
        (None, [-1, 0]),
        # Reduction along the first dimension (with and without op_axes)
        (np.zeros((1, 4), dtype="bool"), [0, 1]),
        (np.zeros((1, 4), dtype="bool"), None),
        # Test 0-D and -1 op_axes
        (np.zeros(4, dtype="bool"), [-1, 0]),
        (np.zeros((), dtype="bool"), [-1, -1]),
        (np.zeros((), dtype="bool"), None)])
def test_iter_writemasked_broadcast_error(mask, mask_axes):
    # This assumes that a readwrite mask makes sense. This is likely not the
    # case and should simply be deprecated.
    arr = np.zeros((3, 4))
    itflags = ["reduce_ok"]
    mask_flags = ["arraymask", "readwrite", "allocate"]
    a_flags = ["writeonly", "writemasked"]
    if mask_axes is None:
        op_axes = None
    else:
        op_axes = [mask_axes, [0, 1]]

    with assert_raises(ValueError):
        np.nditer((mask, arr), flags=itflags, op_flags=[mask_flags, a_flags],
                  op_axes=op_axes)


def test_iter_writemasked_decref():
    # force casting (to make it interesting) by using a structured dtype.
    arr = np.arange(10000).astype(">i,O")
    original = arr.copy()
    mask = np.random.randint(0, 2, size=10000).astype(bool)

    it = np.nditer([arr, mask], ['buffered', "refs_ok"],
                   [['readwrite', 'writemasked'],
                    ['readonly', 'arraymask']],
                   op_dtypes=["<i,O", "?"])
    singleton = object()
    if HAS_REFCOUNT:
        count = sys.getrefcount(singleton)
    for buf, mask_buf in it:
        buf[...] = (3, singleton)

    del buf, mask_buf, it   # delete everything to ensure correct cleanup

    if HAS_REFCOUNT:
        # The buffer would have included additional items, they must be
        # cleared correctly:
        assert sys.getrefcount(singleton) - count == np.count_nonzero(mask)

    assert_array_equal(arr[~mask], original[~mask])
    assert (arr[mask] == np.array((3, singleton), arr.dtype)).all()
    del arr

    if HAS_REFCOUNT:
        assert sys.getrefcount(singleton) == count


def test_iter_non_writable_attribute_deletion():
    it = np.nditer(np.ones(2))
    attr = ["value", "shape", "operands", "itviews", "has_delayed_bufalloc",
            "iterationneedsapi", "has_multi_index", "has_index", "dtypes",
            "ndim", "nop", "itersize", "finished"]

    for s in attr:
        assert_raises(AttributeError, delattr, it, s)


def test_iter_writable_attribute_deletion():
    it = np.nditer(np.ones(2))
    attr = ["multi_index", "index", "iterrange", "iterindex"]
    for s in attr:
        assert_raises(AttributeError, delattr, it, s)


def test_iter_element_deletion():
    it = np.nditer(np.ones(3))
    try:
        del it[1]
        del it[1:2]
    except TypeError:
        pass
    except Exception:
        raise AssertionError

def test_iter_allocated_array_dtypes():
    # If the dtype of an allocated output has a shape, the shape gets
    # tacked onto the end of the result.
    it = np.nditer(([1, 3, 20], None), op_dtypes=[None, ('i4', (2,))])
    for a, b in it:
        b[0] = a - 1
        b[1] = a + 1
    assert_equal(it.operands[1], [[0, 2], [2, 4], [19, 21]])

    # Check the same (less sensitive) thing when `op_axes` with -1 is given.
    it = np.nditer(([[1, 3, 20]], None), op_dtypes=[None, ('i4', (2,))],
                   flags=["reduce_ok"], op_axes=[None, (-1, 0)])
    for a, b in it:
        b[0] = a - 1
        b[1] = a + 1
    assert_equal(it.operands[1], [[0, 2], [2, 4], [19, 21]])

    # Make sure this works for scalars too
    it = np.nditer((10, 2, None), op_dtypes=[None, None, ('i4', (2, 2))])
    for a, b, c in it:
        c[0, 0] = a - b
        c[0, 1] = a + b
        c[1, 0] = a * b
        c[1, 1] = a / b
    assert_equal(it.operands[2], [[8, 12], [20, 5]])


def test_0d_iter():
    # Basic test for iteration of 0-d arrays:
    i = nditer([2, 3], ['multi_index'], [['readonly']] * 2)
    assert_equal(i.ndim, 0)
    assert_equal(next(i), (2, 3))
    assert_equal(i.multi_index, ())
    assert_equal(i.iterindex, 0)
    assert_raises(StopIteration, next, i)
    # test reset:
    i.reset()
    assert_equal(next(i), (2, 3))
    assert_raises(StopIteration, next, i)

    # test forcing to 0-d
    i = nditer(np.arange(5), ['multi_index'], [['readonly']], op_axes=[()])
    assert_equal(i.ndim, 0)
    assert_equal(len(i), 1)

    i = nditer(np.arange(5), ['multi_index'], [['readonly']],
               op_axes=[()], itershape=())
    assert_equal(i.ndim, 0)
    assert_equal(len(i), 1)

    # passing an itershape alone is not enough, the op_axes are also needed
    with assert_raises(ValueError):
        nditer(np.arange(5), ['multi_index'], [['readonly']], itershape=())

    # Test a more complex buffered casting case (same as another test above)
    sdt = [('a', 'f4'), ('b', 'i8'), ('c', 'c8', (2, 3)), ('d', 'O')]
    a = np.array(0.5, dtype='f4')
    i = nditer(a, ['buffered', 'refs_ok'], ['readonly'],
                    casting='unsafe', op_dtypes=sdt)
    vals = next(i)
    assert_equal(vals['a'], 0.5)
    assert_equal(vals['b'], 0)
    assert_equal(vals['c'], [[(0.5)] * 3] * 2)
    assert_equal(vals['d'], 0.5)

def test_object_iter_cleanup():
    # see gh-18450
    # object arrays can raise a python exception in ufunc inner loops using
    # nditer, which should cause iteration to stop & cleanup. There were bugs
    # in the nditer cleanup when decref'ing object arrays.
    # This test would trigger valgrind "uninitialized read" before the bugfix.
    assert_raises(TypeError, lambda: np.zeros((17000, 2), dtype='f4') * None)

    # this more explicit code also triggers the invalid access
    arr = np.arange(ncu.BUFSIZE * 10).reshape(10, -1).astype(str)
    oarr = arr.astype(object)
    oarr[:, -1] = None
    assert_raises(TypeError, lambda: np.add(oarr[:, ::-1], arr[:, ::-1]))

    # followup: this tests for a bug introduced in the first pass of gh-18450,
    # caused by an incorrect fallthrough of the TypeError
    class T:
        def __bool__(self):
            raise TypeError("Ambiguous")
    assert_raises(TypeError, np.logical_or.reduce,
                             np.array([T(), T()], dtype='O'))

def test_object_iter_cleanup_reduce():
    # Similar as above, but a complex reduction case that was previously
    # missed (see gh-18810).
    # The following array is special in that it cannot be flattened:
    arr = np.array([[None, 1], [-1, -1], [None, 2], [-1, -1]])[::2]
    with pytest.raises(TypeError):
        np.sum(arr)

@pytest.mark.parametrize("arr", [
        np.ones((8000, 4, 2), dtype=object)[:, ::2, :],
        np.ones((8000, 4, 2), dtype=object, order="F")[:, ::2, :],
        np.ones((8000, 4, 2), dtype=object)[:, ::2, :].copy("F")])
def test_object_iter_cleanup_large_reduce(arr):
    # More complicated calls are possible for large arrays:
    out = np.ones(8000, dtype=np.intp)
    # force casting with `dtype=object`
    res = np.sum(arr, axis=(1, 2), dtype=object, out=out)
    assert_array_equal(res, np.full(8000, 4, dtype=object))

def test_iter_too_large():
    # The total size of the iterator must not exceed the maximum intp due
    # to broadcasting. Dividing by 1024 will keep it small enough to
    # give a legal array.
    size = np.iinfo(np.intp).max // 1024
    arr = np.lib.stride_tricks.as_strided(np.zeros(1), (size,), (0,))
    assert_raises(ValueError, nditer, (arr, arr[:, None]))
    # test the same for multiindex. That may get more interesting when
    # removing 0 dimensional axis is allowed (since an iterator can grow then)
    assert_raises(ValueError, nditer,
                  (arr, arr[:, None]), flags=['multi_index'])


def test_iter_too_large_with_multiindex():
    # When a multi index is being tracked, the error is delayed this
    # checks the delayed error messages and getting below that by
    # removing an axis.
    base_size = 2**10
    num = 1
    while base_size**num < np.iinfo(np.intp).max:
        num += 1

    shape_template = [1, 1] * num
    arrays = []
    for i in range(num):
        shape = shape_template[:]
        shape[i * 2] = 2**10
        arrays.append(np.empty(shape))
    arrays = tuple(arrays)

    # arrays are now too large to be broadcast. The different modes test
    # different nditer functionality with or without GIL.
    for mode in range(6):
        with assert_raises(ValueError):
            _multiarray_tests.test_nditer_too_large(arrays, -1, mode)
    # but if we do nothing with the nditer, it can be constructed:
    _multiarray_tests.test_nditer_too_large(arrays, -1, 7)

    # When an axis is removed, things should work again (half the time):
    for i in range(num):
        for mode in range(6):
            # an axis with size 1024 is removed:
            _multiarray_tests.test_nditer_too_large(arrays, i * 2, mode)
            # an axis with size 1 is removed:
            with assert_raises(ValueError):
                _multiarray_tests.test_nditer_too_large(arrays, i * 2 + 1, mode)

def test_writebacks():
    a = np.arange(6, dtype='f4')
    au = a.byteswap()
    au = au.view(au.dtype.newbyteorder())
    assert_(a.dtype.byteorder != au.dtype.byteorder)
    it = nditer(au, [], [['readwrite', 'updateifcopy']],
                        casting='equiv', op_dtypes=[np.dtype('f4')])
    with it:
        it.operands[0][:] = 100
    assert_equal(au, 100)
    # do it again, this time raise an error,
    it = nditer(au, [], [['readwrite', 'updateifcopy']],
                        casting='equiv', op_dtypes=[np.dtype('f4')])
    try:
        with it:
            assert_equal(au.flags.writeable, False)
            it.operands[0][:] = 0
            raise ValueError('exit context manager on exception')
    except Exception:
        pass
    assert_equal(au, 0)
    assert_equal(au.flags.writeable, True)
    # cannot reuse i outside context manager
    assert_raises(ValueError, getattr, it, 'operands')

    it = nditer(au, [], [['readwrite', 'updateifcopy']],
                        casting='equiv', op_dtypes=[np.dtype('f4')])
    with it:
        x = it.operands[0]
        x[:] = 6
        assert_(x.flags.writebackifcopy)
    assert_equal(au, 6)
    assert_(not x.flags.writebackifcopy)
    x[:] = 123  # x.data still valid
    assert_equal(au, 6)  # but not connected to au

    it = nditer(au, [],
                 [['readwrite', 'updateifcopy']],
                 casting='equiv', op_dtypes=[np.dtype('f4')])
    # reentering works
    with it:
        with it:
            for x in it:
                x[...] = 123

    it = nditer(au, [],
                 [['readwrite', 'updateifcopy']],
                 casting='equiv', op_dtypes=[np.dtype('f4')])
    # make sure exiting the inner context manager closes the iterator
    with it:
        with it:
            for x in it:
                x[...] = 123
        assert_raises(ValueError, getattr, it, 'operands')
    # do not crash if original data array is decrefed
    it = nditer(au, [],
                 [['readwrite', 'updateifcopy']],
                 casting='equiv', op_dtypes=[np.dtype('f4')])
    del au
    with it:
        for x in it:
            x[...] = 123
    # make sure we cannot reenter the closed iterator
    enter = it.__enter__
    assert_raises(RuntimeError, enter)

def test_close_equivalent():
    ''' using a context amanger and using nditer.close are equivalent
    '''
    def add_close(x, y, out=None):
        addop = np.add
        it = np.nditer([x, y, out], [],
                    [['readonly'], ['readonly'], ['writeonly', 'allocate']])
        for (a, b, c) in it:
            addop(a, b, out=c)
        ret = it.operands[2]
        it.close()
        return ret

    def add_context(x, y, out=None):
        addop = np.add
        it = np.nditer([x, y, out], [],
                    [['readonly'], ['readonly'], ['writeonly', 'allocate']])
        with it:
            for (a, b, c) in it:
                addop(a, b, out=c)
            return it.operands[2]
    z = add_close(range(5), range(5))
    assert_equal(z, range(0, 10, 2))
    z = add_context(range(5), range(5))
    assert_equal(z, range(0, 10, 2))

def test_close_raises():
    it = np.nditer(np.arange(3))
    assert_equal(next(it), 0)
    it.close()
    assert_raises(StopIteration, next, it)
    assert_raises(ValueError, getattr, it, 'operands')

def test_close_parameters():
    it = np.nditer(np.arange(3))
    assert_raises(TypeError, it.close, 1)

@pytest.mark.skipif(not HAS_REFCOUNT, reason="Python lacks refcounts")
def test_warn_noclose():
    a = np.arange(6, dtype='f4')
    au = a.byteswap()
    au = au.view(au.dtype.newbyteorder())
    with pytest.warns(RuntimeWarning):
        it = np.nditer(au, [], [['readwrite', 'updateifcopy']],
                       casting='equiv', op_dtypes=[np.dtype('f4')])
        del it

@pytest.mark.parametrize(["in_dtype", "buf_dtype"],
        [("i", "O"), ("O", "i"),  # most simple cases
         ("i,O", "O,O"),  # structured partially only copying O
         ("O,i", "i,O"),  # structured casting to and from O
         ])
@pytest.mark.parametrize("steps", [1, 2, 3])
def test_partial_iteration_cleanup(in_dtype, buf_dtype, steps):
    """
    Checks for reference counting leaks during cleanup.  Using explicit
    reference counts lead to occasional false positives (at least in parallel
    test setups).  This test now should still test leaks correctly when
    run e.g. with pytest-valgrind or pytest-leaks
    """
    value = 2**30 + 1  # just a random value that Python won't intern
    arr = np.full(int(ncu.BUFSIZE * 2.5), value).astype(in_dtype)

    it = np.nditer(arr, op_dtypes=[np.dtype(buf_dtype)],
            flags=["buffered", "external_loop", "refs_ok"], casting="unsafe")
    for step in range(steps):
        # The iteration finishes in 3 steps, the first two are partial
        next(it)

    del it  # not necessary, but we test the cleanup

    # Repeat the test with `iternext`
    it = np.nditer(arr, op_dtypes=[np.dtype(buf_dtype)],
                   flags=["buffered", "external_loop", "refs_ok"], casting="unsafe")
    for step in range(steps):
        it.iternext()

    del it  # not necessary, but we test the cleanup

@pytest.mark.skipif(not HAS_REFCOUNT, reason="Python lacks refcounts")
@pytest.mark.parametrize(["in_dtype", "buf_dtype"],
         [("O", "i"),  # most simple cases
          ("O,i", "i,O"),  # structured casting to and from O
          ])
def test_partial_iteration_error(in_dtype, buf_dtype):
    value = 123  # relies on python cache (leak-check will still find it)
    arr = np.full(int(ncu.BUFSIZE * 2.5), value).astype(in_dtype)
    if in_dtype == "O":
        arr[int(ncu.BUFSIZE * 1.5)] = None
    else:
        arr[int(ncu.BUFSIZE * 1.5)]["f0"] = None

    count = sys.getrefcount(value)

    it = np.nditer(arr, op_dtypes=[np.dtype(buf_dtype)],
            flags=["buffered", "external_loop", "refs_ok"], casting="unsafe")
    with pytest.raises(TypeError):
        # pytest.raises seems to have issues with the error originating
        # in the for loop, so manually unravel:
        next(it)
        next(it)  # raises TypeError

    # Repeat the test with `iternext` after resetting, the buffers should
    # already be cleared from any references, so resetting is sufficient.
    it.reset()
    with pytest.raises(TypeError):
        it.iternext()
        it.iternext()

    assert count == sys.getrefcount(value)


def test_arbitrary_number_of_ops():
    # 2*16 + 1 is still just a few kiB, so should be fast and easy to deal with
    # but larger than any small custom integer.
    ops = [np.arange(10) for a in range(2**16 + 1)]

    it = np.nditer(ops)
    for i, vals in enumerate(it):
        assert all(v == i for v in vals)


def test_arbitrary_number_of_ops_nested():
    # 2*16 + 1 is still just a few kiB, so should be fast and easy to deal with
    # but larger than any small custom integer.
    ops = [np.arange(10) for a in range(2**16 + 1)]

    it = np.nested_iters(ops, [[0], []])
    for i, vals in enumerate(it):
        assert all(v == i for v in vals)


@pytest.mark.slow
@requires_memory(9 * np.iinfo(np.intc).max)
@pytest.mark.thread_unsafe(reason="crashes with low memory")
def test_arbitrary_number_of_ops_error():
    # A different error may happen for more than integer operands, but that
    # is too large to test nicely.
    a = np.ones(1)
    args = [a] * (np.iinfo(np.intc).max + 1)
    with pytest.raises(ValueError, match="Too many operands to nditer"):
        np.nditer(args)

    with pytest.raises(ValueError, match="Too many operands to nditer"):
        np.nested_iters(args, [[0], []])


@pytest.mark.thread_unsafe(reason="capfd is thread-unsafe")
def test_debug_print(capfd):
    """
    Matches the expected output of a debug print with the actual output.
    Note that the iterator dump should not be considered stable API,
    this test is mainly to ensure the print does not crash.

    Currently uses a subprocess to avoid dealing with the C level `printf`s.
    """
    # the expected output with all addresses and sizes stripped (they vary
    # and/or are platform dependent).
    expected = """
    ------ BEGIN ITERATOR DUMP ------
    | Iterator Address:
    | ItFlags: BUFFER REDUCE
    | NDim: 2
    | NOp: 2
    | IterSize: 50
    | IterStart: 0
    | IterEnd: 50
    | IterIndex: 0
    | Iterator SizeOf:
    | BufferData SizeOf:
    | AxisData SizeOf:
    |
    | Perm: 0 1
    | DTypes:
    | DTypes: dtype('float64') dtype('int32')
    | InitDataPtrs:
    | BaseOffsets: 0 0
    | Ptrs:
    | User/buffer ptrs:
    | Operands:
    | Operand DTypes: dtype('int64') dtype('float64')
    | OpItFlags:
    |   Flags[0]: READ CAST
    |   Flags[1]: READ WRITE CAST REDUCE
    |
    | BufferData:
    |   BufferSize: 50
    |   Size: 5
    |   BufIterEnd: 5
    |   BUFFER CoreSize: 5
    |   REDUCE Pos: 0
    |   REDUCE OuterSize: 10
    |   REDUCE OuterDim: 1
    |   Strides: 8 4
    |   REDUCE Outer Strides: 40 0
    |   REDUCE Outer Ptrs:
    |   ReadTransferFn:
    |   ReadTransferData:
    |   WriteTransferFn:
    |   WriteTransferData:
    |   Buffers:
    |
    | AxisData[0]:
    |   Shape: 5
    |   Index: 0
    |   Strides: 16 8
    | AxisData[1]:
    |   Shape: 10
    |   Index: 0
    |   Strides: 80 0
    ------- END ITERATOR DUMP -------
    """.strip().splitlines()

    arr1 = np.arange(100, dtype=np.int64).reshape(10, 10)[:, ::2]
    arr2 = np.arange(5.)
    it = np.nditer((arr1, arr2), op_dtypes=["d", "i4"], casting="unsafe",
                   flags=["reduce_ok", "buffered"],
                   op_flags=[["readonly"], ["readwrite"]])
    it.debug_print()
    res = capfd.readouterr().out
    res = res.strip().splitlines()

    assert len(res) == len(expected)
    for res_line, expected_line in zip(res, expected):
        # The actual output may have additional pointers listed that are
        # stripped from the example output:
        assert res_line.startswith(expected_line.strip())


@pytest.mark.skipif(sys.flags.optimize == 2, reason="Python running -OO")
@pytest.mark.xfail(IS_PYPY, reason="PyPy does not modify tp_doc")
def test_signature_constructor():
    sig = inspect.signature(np.nditer)

    assert sig.parameters
    assert "self" not in sig.parameters
    assert "args" not in sig.parameters
    assert "kwargs" not in sig.parameters


@pytest.mark.skipif(sys.flags.optimize == 2, reason="Python running -OO")
@pytest.mark.xfail(IS_PYPY, reason="PyPy does not modify tp_doc")
@pytest.mark.parametrize(
    "method",
    [fn for name, fn in vars(np.nditer).items() if callable(fn) and name[0] != "_"],
)
def test_signature_methods(method):
    sig = inspect.signature(method)

    assert "self" in sig.parameters
    assert sig.parameters["self"].kind is inspect.Parameter.POSITIONAL_ONLY<|MERGE_RESOLUTION|>--- conflicted
+++ resolved
@@ -12,12 +12,8 @@
 from numpy import all, arange, array, nditer
 from numpy.testing import (
     HAS_REFCOUNT,
-<<<<<<< HEAD
     HAS_SUBPROCESSES,
-=======
     IS_PYPY,
-    IS_WASM,
->>>>>>> 884aec97
     assert_,
     assert_array_equal,
     assert_equal,
