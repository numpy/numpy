import itertools
import math
import platform
import sys
import warnings
from decimal import Decimal

import pytest
from hypothesis import given, strategies as st
from hypothesis.extra import numpy as hynp

import numpy as np
from numpy import ma
from numpy._core import sctypes
from numpy._core._rational_tests import rational
from numpy._core.numerictypes import obj2sctype
from numpy.exceptions import AxisError
from numpy.random import rand, randint, randn
from numpy.testing import (
    HAS_REFCOUNT,
    IS_WASM,
    assert_,
    assert_almost_equal,
    assert_array_almost_equal,
    assert_array_equal,
    assert_array_max_ulp,
    assert_equal,
    assert_raises,
    assert_raises_regex,
)


class TestResize:
    def test_copies(self):
        A = np.array([[1, 2], [3, 4]])
        Ar1 = np.array([[1, 2, 3, 4], [1, 2, 3, 4]])
        assert_equal(np.resize(A, (2, 4)), Ar1)

        Ar2 = np.array([[1, 2], [3, 4], [1, 2], [3, 4]])
        assert_equal(np.resize(A, (4, 2)), Ar2)

        Ar3 = np.array([[1, 2, 3], [4, 1, 2], [3, 4, 1], [2, 3, 4]])
        assert_equal(np.resize(A, (4, 3)), Ar3)

    def test_repeats(self):
        A = np.array([1, 2, 3])
        Ar1 = np.array([[1, 2, 3, 1], [2, 3, 1, 2]])
        assert_equal(np.resize(A, (2, 4)), Ar1)

        Ar2 = np.array([[1, 2], [3, 1], [2, 3], [1, 2]])
        assert_equal(np.resize(A, (4, 2)), Ar2)

        Ar3 = np.array([[1, 2, 3], [1, 2, 3], [1, 2, 3], [1, 2, 3]])
        assert_equal(np.resize(A, (4, 3)), Ar3)

    def test_zeroresize(self):
        A = np.array([[1, 2], [3, 4]])
        Ar = np.resize(A, (0,))
        assert_array_equal(Ar, np.array([]))
        assert_equal(A.dtype, Ar.dtype)

        Ar = np.resize(A, (0, 2))
        assert_equal(Ar.shape, (0, 2))

        Ar = np.resize(A, (2, 0))
        assert_equal(Ar.shape, (2, 0))

    def test_reshape_from_zero(self):
        # See also gh-6740
        A = np.zeros(0, dtype=[('a', np.float32)])
        Ar = np.resize(A, (2, 1))
        assert_array_equal(Ar, np.zeros((2, 1), Ar.dtype))
        assert_equal(A.dtype, Ar.dtype)

    def test_negative_resize(self):
        A = np.arange(0, 10, dtype=np.float32)
        new_shape = (-10, -1)
        with pytest.raises(ValueError, match=r"negative"):
            np.resize(A, new_shape=new_shape)

    def test_unsigned_resize(self):
        # ensure unsigned integer sizes don't lead to underflows
        for dt_pair in [(np.int32, np.uint32), (np.int64, np.uint64)]:
            arr = np.array([[23, 95], [66, 37]])
            assert_array_equal(np.resize(arr, dt_pair[0](1)),
                               np.resize(arr, dt_pair[1](1)))

    def test_subclass(self):
        class MyArray(np.ndarray):
            __array_priority__ = 1.

        my_arr = np.array([1]).view(MyArray)
        assert type(np.resize(my_arr, 5)) is MyArray
        assert type(np.resize(my_arr, 0)) is MyArray

        my_arr = np.array([]).view(MyArray)
        assert type(np.resize(my_arr, 5)) is MyArray


class TestNonarrayArgs:
    # check that non-array arguments to functions wrap them in arrays
    def test_choose(self):
        choices = [[0, 1, 2],
                   [3, 4, 5],
                   [5, 6, 7]]
        tgt = [5, 1, 5]
        a = [2, 0, 1]

        out = np.choose(a, choices)
        assert_equal(out, tgt)

    def test_clip(self):
        arr = [-1, 5, 2, 3, 10, -4, -9]
        out = np.clip(arr, 2, 7)
        tgt = [2, 5, 2, 3, 7, 2, 2]
        assert_equal(out, tgt)

    def test_compress(self):
        arr = [[0, 1, 2, 3, 4],
               [5, 6, 7, 8, 9]]
        tgt = [[5, 6, 7, 8, 9]]
        out = np.compress([0, 1], arr, axis=0)
        assert_equal(out, tgt)

    def test_count_nonzero(self):
        arr = [[0, 1, 7, 0, 0],
               [3, 0, 0, 2, 19]]
        tgt = np.array([2, 3])
        out = np.count_nonzero(arr, axis=1)
        assert_equal(out, tgt)

    def test_diagonal(self):
        a = [[0, 1, 2, 3],
             [4, 5, 6, 7],
             [8, 9, 10, 11]]
        out = np.diagonal(a)
        tgt = [0, 5, 10]

        assert_equal(out, tgt)

    def test_mean(self):
        A = [[1, 2, 3], [4, 5, 6]]
        assert_(np.mean(A) == 3.5)
        assert_(np.all(np.mean(A, 0) == np.array([2.5, 3.5, 4.5])))
        assert_(np.all(np.mean(A, 1) == np.array([2., 5.])))

        with warnings.catch_warnings(record=True) as w:
            warnings.filterwarnings('always', '', RuntimeWarning)
            assert_(np.isnan(np.mean([])))
            assert_(w[0].category is RuntimeWarning)

    def test_ptp(self):
        a = [3, 4, 5, 10, -3, -5, 6.0]
        assert_equal(np.ptp(a, axis=0), 15.0)

    def test_prod(self):
        arr = [[1, 2, 3, 4],
               [5, 6, 7, 9],
               [10, 3, 4, 5]]
        tgt = [24, 1890, 600]

        assert_equal(np.prod(arr, axis=-1), tgt)

    def test_ravel(self):
        a = [[1, 2, 3], [4, 5, 6], [7, 8, 9], [10, 11, 12]]
        tgt = [1, 2, 3, 4, 5, 6, 7, 8, 9, 10, 11, 12]
        assert_equal(np.ravel(a), tgt)

    def test_repeat(self):
        a = [1, 2, 3]
        tgt = [1, 1, 2, 2, 3, 3]

        out = np.repeat(a, 2)
        assert_equal(out, tgt)

    def test_reshape(self):
        arr = [[1, 2, 3], [4, 5, 6], [7, 8, 9], [10, 11, 12]]
        tgt = [[1, 2, 3, 4, 5, 6], [7, 8, 9, 10, 11, 12]]
        assert_equal(np.reshape(arr, (2, 6)), tgt)

    def test_reshape_shape_arg(self):
        arr = np.arange(12)
        shape = (3, 4)
        expected = arr.reshape(shape)

        with pytest.raises(
            TypeError,
            match="You cannot specify 'newshape' and 'shape' "
                  "arguments at the same time."
        ):
            np.reshape(arr, shape=shape, newshape=shape)
        with pytest.raises(
            TypeError,
            match=r"reshape\(\) missing 1 required positional "
                  "argument: 'shape'"
        ):
            np.reshape(arr)

        assert_equal(np.reshape(arr, shape), expected)
        assert_equal(np.reshape(arr, shape, order="C"), expected)
        assert_equal(np.reshape(arr, shape, "C"), expected)
        assert_equal(np.reshape(arr, shape=shape), expected)
        assert_equal(np.reshape(arr, shape=shape, order="C"), expected)
        with pytest.warns(DeprecationWarning):
            actual = np.reshape(arr, newshape=shape)
            assert_equal(actual, expected)

    def test_reshape_copy_arg(self):
        arr = np.arange(24).reshape(2, 3, 4)
        arr_f_ord = np.array(arr, order="F")
        shape = (12, 2)

        assert np.shares_memory(np.reshape(arr, shape), arr)
        assert np.shares_memory(np.reshape(arr, shape, order="C"), arr)
        assert np.shares_memory(
            np.reshape(arr_f_ord, shape, order="F"), arr_f_ord)
        assert np.shares_memory(np.reshape(arr, shape, copy=None), arr)
        assert np.shares_memory(np.reshape(arr, shape, copy=False), arr)
        assert np.shares_memory(arr.reshape(shape, copy=False), arr)
        assert not np.shares_memory(np.reshape(arr, shape, copy=True), arr)
        assert not np.shares_memory(
            np.reshape(arr, shape, order="C", copy=True), arr)
        assert not np.shares_memory(
            np.reshape(arr, shape, order="F", copy=True), arr)
        assert not np.shares_memory(
            np.reshape(arr, shape, order="F", copy=None), arr)

        err_msg = "Unable to avoid creating a copy while reshaping."
        with pytest.raises(ValueError, match=err_msg):
            np.reshape(arr, shape, order="F", copy=False)
        with pytest.raises(ValueError, match=err_msg):
            np.reshape(arr_f_ord, shape, order="C", copy=False)

    def test_round(self):
        arr = [1.56, 72.54, 6.35, 3.25]
        tgt = [1.6, 72.5, 6.4, 3.2]
        assert_equal(np.around(arr, decimals=1), tgt)
        s = np.float64(1.)
        assert_(isinstance(s.round(), np.float64))
        assert_equal(s.round(), 1.)

    @pytest.mark.parametrize('dtype', [
        np.int8, np.int16, np.int32, np.int64,
        np.uint8, np.uint16, np.uint32, np.uint64,
        np.float16, np.float32, np.float64,
    ])
    def test_dunder_round(self, dtype):
        s = dtype(1)
        assert_(isinstance(round(s), int))
        assert_(isinstance(round(s, None), int))
        assert_(isinstance(round(s, ndigits=None), int))
        assert_equal(round(s), 1)
        assert_equal(round(s, None), 1)
        assert_equal(round(s, ndigits=None), 1)

    @pytest.mark.parametrize('val, ndigits', [
        pytest.param(2**31 - 1, -1,
            marks=pytest.mark.skip(reason="Out of range of int32")
        ),
        (2**31 - 1, 1 - math.ceil(math.log10(2**31 - 1))),
        (2**31 - 1, -math.ceil(math.log10(2**31 - 1)))
    ])
    def test_dunder_round_edgecases(self, val, ndigits):
        assert_equal(round(val, ndigits), round(np.int32(val), ndigits))

    def test_dunder_round_accuracy(self):
        f = np.float64(5.1 * 10**73)
        assert_(isinstance(round(f, -73), np.float64))
        assert_array_max_ulp(round(f, -73), 5.0 * 10**73)
        assert_(isinstance(round(f, ndigits=-73), np.float64))
        assert_array_max_ulp(round(f, ndigits=-73), 5.0 * 10**73)

        i = np.int64(501)
        assert_(isinstance(round(i, -2), np.int64))
        assert_array_max_ulp(round(i, -2), 500)
        assert_(isinstance(round(i, ndigits=-2), np.int64))
        assert_array_max_ulp(round(i, ndigits=-2), 500)

    @pytest.mark.xfail(raises=AssertionError, reason="gh-15896")
    def test_round_py_consistency(self):
        f = 5.1 * 10**73
        assert_equal(round(np.float64(f), -73), round(f, -73))

    def test_searchsorted(self):
        arr = [-8, -5, -1, 3, 6, 10]
        out = np.searchsorted(arr, 0)
        assert_equal(out, 3)

    def test_size(self):
        A = [[1, 2, 3], [4, 5, 6]]
        assert_(np.size(A) == 6)
        assert_(np.size(A, 0) == 2)
        assert_(np.size(A, 1) == 3)
        assert_(np.size(A, ()) == 1)
        assert_(np.size(A, (0,)) == 2)
        assert_(np.size(A, (1,)) == 3)
        assert_(np.size(A, (0, 1)) == 6)

    def test_squeeze(self):
        A = [[[1, 1, 1], [2, 2, 2], [3, 3, 3]]]
        assert_equal(np.squeeze(A).shape, (3, 3))
        assert_equal(np.squeeze(np.zeros((1, 3, 1))).shape, (3,))
        assert_equal(np.squeeze(np.zeros((1, 3, 1)), axis=0).shape, (3, 1))
        assert_equal(np.squeeze(np.zeros((1, 3, 1)), axis=-1).shape, (1, 3))
        assert_equal(np.squeeze(np.zeros((1, 3, 1)), axis=2).shape, (1, 3))
        assert_equal(np.squeeze([np.zeros((3, 1))]).shape, (3,))
        assert_equal(np.squeeze([np.zeros((3, 1))], axis=0).shape, (3, 1))
        assert_equal(np.squeeze([np.zeros((3, 1))], axis=2).shape, (1, 3))
        assert_equal(np.squeeze([np.zeros((3, 1))], axis=-1).shape, (1, 3))

    def test_std(self):
        A = [[1, 2, 3], [4, 5, 6]]
        assert_almost_equal(np.std(A), 1.707825127659933)
        assert_almost_equal(np.std(A, 0), np.array([1.5, 1.5, 1.5]))
        assert_almost_equal(np.std(A, 1), np.array([0.81649658, 0.81649658]))

        with warnings.catch_warnings(record=True) as w:
            warnings.filterwarnings('always', '', RuntimeWarning)
            assert_(np.isnan(np.std([])))
            assert_(w[0].category is RuntimeWarning)

    def test_swapaxes(self):
        tgt = [[[0, 4], [2, 6]], [[1, 5], [3, 7]]]
        a = [[[0, 1], [2, 3]], [[4, 5], [6, 7]]]
        out = np.swapaxes(a, 0, 2)
        assert_equal(out, tgt)

    def test_sum(self):
        m = [[1, 2, 3],
             [4, 5, 6],
             [7, 8, 9]]
        tgt = [[6], [15], [24]]
        out = np.sum(m, axis=1, keepdims=True)

        assert_equal(tgt, out)

    def test_take(self):
        tgt = [2, 3, 5]
        indices = [1, 2, 4]
        a = [1, 2, 3, 4, 5]

        out = np.take(a, indices)
        assert_equal(out, tgt)

        pairs = [
            (np.int32, np.int32), (np.int32, np.int64),
            (np.int64, np.int32), (np.int64, np.int64)
        ]
        for array_type, indices_type in pairs:
            x = np.array([1, 2, 3, 4, 5], dtype=array_type)
            ind = np.array([0, 2, 2, 3], dtype=indices_type)
            tgt = np.array([1, 3, 3, 4], dtype=array_type)
            out = np.take(x, ind)
            assert_equal(out, tgt)
            assert_equal(out.dtype, tgt.dtype)

    def test_trace(self):
        c = [[1, 2], [3, 4], [5, 6]]
        assert_equal(np.trace(c), 5)

    def test_transpose(self):
        arr = [[1, 2], [3, 4], [5, 6]]
        tgt = [[1, 3, 5], [2, 4, 6]]
        assert_equal(np.transpose(arr, (1, 0)), tgt)
        assert_equal(np.transpose(arr, (-1, -2)), tgt)
        assert_equal(np.matrix_transpose(arr), tgt)

    def test_var(self):
        A = [[1, 2, 3], [4, 5, 6]]
        assert_almost_equal(np.var(A), 2.9166666666666665)
        assert_almost_equal(np.var(A, 0), np.array([2.25, 2.25, 2.25]))
        assert_almost_equal(np.var(A, 1), np.array([0.66666667, 0.66666667]))

        with warnings.catch_warnings(record=True) as w:
            warnings.filterwarnings('always', '', RuntimeWarning)
            assert_(np.isnan(np.var([])))
            assert_(w[0].category is RuntimeWarning)

        B = np.array([None, 0])
        B[0] = 1j
        assert_almost_equal(np.var(B), 0.25)

    def test_std_with_mean_keyword(self):
        # Setting the seed to make the test reproducible
        rng = np.random.RandomState(1234)
        A = rng.randn(10, 20, 5) + 0.5

        mean_out = np.zeros((10, 1, 5))
        std_out = np.zeros((10, 1, 5))

        mean = np.mean(A,
                       out=mean_out,
                       axis=1,
                       keepdims=True)

        # The returned  object should be the object specified during calling
        assert mean_out is mean

        std = np.std(A,
                     out=std_out,
                     axis=1,
                     keepdims=True,
                     mean=mean)

        # The returned  object should be the object specified during calling
        assert std_out is std

        # Shape of returned mean and std should be same
        assert std.shape == mean.shape
        assert std.shape == (10, 1, 5)

        # Output should be the same as from the individual algorithms
        std_old = np.std(A, axis=1, keepdims=True)

        assert std_old.shape == mean.shape
        assert_almost_equal(std, std_old)

    def test_var_with_mean_keyword(self):
        # Setting the seed to make the test reproducible
        rng = np.random.RandomState(1234)
        A = rng.randn(10, 20, 5) + 0.5

        mean_out = np.zeros((10, 1, 5))
        var_out = np.zeros((10, 1, 5))

        mean = np.mean(A,
                       out=mean_out,
                       axis=1,
                       keepdims=True)

        # The returned  object should be the object specified during calling
        assert mean_out is mean

        var = np.var(A,
                     out=var_out,
                     axis=1,
                     keepdims=True,
                     mean=mean)

        # The returned  object should be the object specified during calling
        assert var_out is var

        # Shape of returned mean and var should be same
        assert var.shape == mean.shape
        assert var.shape == (10, 1, 5)

        # Output should be the same as from the individual algorithms
        var_old = np.var(A, axis=1, keepdims=True)

        assert var_old.shape == mean.shape
        assert_almost_equal(var, var_old)

    def test_std_with_mean_keyword_keepdims_false(self):
        rng = np.random.RandomState(1234)
        A = rng.randn(10, 20, 5) + 0.5

        mean = np.mean(A,
                       axis=1,
                       keepdims=True)

        std = np.std(A,
                     axis=1,
                     keepdims=False,
                     mean=mean)

        # Shape of returned mean and std should be same
        assert std.shape == (10, 5)

        # Output should be the same as from the individual algorithms
        std_old = np.std(A, axis=1, keepdims=False)
        mean_old = np.mean(A, axis=1, keepdims=False)

        assert std_old.shape == mean_old.shape
        assert_equal(std, std_old)

    def test_var_with_mean_keyword_keepdims_false(self):
        rng = np.random.RandomState(1234)
        A = rng.randn(10, 20, 5) + 0.5

        mean = np.mean(A,
                       axis=1,
                       keepdims=True)

        var = np.var(A,
                     axis=1,
                     keepdims=False,
                     mean=mean)

        # Shape of returned mean and var should be same
        assert var.shape == (10, 5)

        # Output should be the same as from the individual algorithms
        var_old = np.var(A, axis=1, keepdims=False)
        mean_old = np.mean(A, axis=1, keepdims=False)

        assert var_old.shape == mean_old.shape
        assert_equal(var, var_old)

    def test_std_with_mean_keyword_where_nontrivial(self):
        rng = np.random.RandomState(1234)
        A = rng.randn(10, 20, 5) + 0.5

        where = A > 0.5

        mean = np.mean(A,
                       axis=1,
                       keepdims=True,
                       where=where)

        std = np.std(A,
                     axis=1,
                     keepdims=False,
                     mean=mean,
                     where=where)

        # Shape of returned mean and std should be same
        assert std.shape == (10, 5)

        # Output should be the same as from the individual algorithms
        std_old = np.std(A, axis=1, where=where)
        mean_old = np.mean(A, axis=1, where=where)

        assert std_old.shape == mean_old.shape
        assert_equal(std, std_old)

    def test_var_with_mean_keyword_where_nontrivial(self):
        rng = np.random.RandomState(1234)
        A = rng.randn(10, 20, 5) + 0.5

        where = A > 0.5

        mean = np.mean(A,
                       axis=1,
                       keepdims=True,
                       where=where)

        var = np.var(A,
                     axis=1,
                     keepdims=False,
                     mean=mean,
                     where=where)

        # Shape of returned mean and var should be same
        assert var.shape == (10, 5)

        # Output should be the same as from the individual algorithms
        var_old = np.var(A, axis=1, where=where)
        mean_old = np.mean(A, axis=1, where=where)

        assert var_old.shape == mean_old.shape
        assert_equal(var, var_old)

    def test_std_with_mean_keyword_multiple_axis(self):
        # Setting the seed to make the test reproducible
        rng = np.random.RandomState(1234)
        A = rng.randn(10, 20, 5) + 0.5

        axis = (0, 2)

        mean = np.mean(A,
                       out=None,
                       axis=axis,
                       keepdims=True)

        std = np.std(A,
                     out=None,
                     axis=axis,
                     keepdims=False,
                     mean=mean)

        # Shape of returned mean and std should be same
        assert std.shape == (20,)

        # Output should be the same as from the individual algorithms
        std_old = np.std(A, axis=axis, keepdims=False)

        assert_almost_equal(std, std_old)

    def test_std_with_mean_keyword_axis_None(self):
        # Setting the seed to make the test reproducible
        rng = np.random.RandomState(1234)
        A = rng.randn(10, 20, 5) + 0.5

        axis = None

        mean = np.mean(A,
                       out=None,
                       axis=axis,
                       keepdims=True)

        std = np.std(A,
                     out=None,
                     axis=axis,
                     keepdims=False,
                     mean=mean)

        # Shape of returned mean and std should be same
        assert std.shape == ()

        # Output should be the same as from the individual algorithms
        std_old = np.std(A, axis=axis, keepdims=False)

        assert_almost_equal(std, std_old)

    def test_std_with_mean_keyword_keepdims_true_masked(self):

        A = ma.array([[2., 3., 4., 5.],
                      [1., 2., 3., 4.]],
                     mask=[[True, False, True, False],
                           [True, False, True, False]])

        B = ma.array([[100., 3., 104., 5.],
                      [101., 2., 103., 4.]],
                      mask=[[True, False, True, False],
                            [True, False, True, False]])

        mean_out = ma.array([[0., 0., 0., 0.]],
                            mask=[[False, False, False, False]])
        std_out = ma.array([[0., 0., 0., 0.]],
                           mask=[[False, False, False, False]])

        axis = 0

        mean = np.mean(A, out=mean_out,
                       axis=axis, keepdims=True)

        std = np.std(A, out=std_out,
                     axis=axis, keepdims=True,
                     mean=mean)

        # Shape of returned mean and std should be same
        assert std.shape == mean.shape
        assert std.shape == (1, 4)

        # Output should be the same as from the individual algorithms
        std_old = np.std(A, axis=axis, keepdims=True)
        mean_old = np.mean(A, axis=axis, keepdims=True)

        assert std_old.shape == mean_old.shape
        assert_almost_equal(std, std_old)
        assert_almost_equal(mean, mean_old)

        assert mean_out is mean
        assert std_out is std

        # masked elements should be ignored
        mean_b = np.mean(B, axis=axis, keepdims=True)
        std_b = np.std(B, axis=axis, keepdims=True, mean=mean_b)
        assert_almost_equal(std, std_b)
        assert_almost_equal(mean, mean_b)

    def test_var_with_mean_keyword_keepdims_true_masked(self):

        A = ma.array([[2., 3., 4., 5.],
                      [1., 2., 3., 4.]],
                     mask=[[True, False, True, False],
                           [True, False, True, False]])

        B = ma.array([[100., 3., 104., 5.],
                      [101., 2., 103., 4.]],
                      mask=[[True, False, True, False],
                            [True, False, True, False]])

        mean_out = ma.array([[0., 0., 0., 0.]],
                            mask=[[False, False, False, False]])
        var_out = ma.array([[0., 0., 0., 0.]],
                           mask=[[False, False, False, False]])

        axis = 0

        mean = np.mean(A, out=mean_out,
                       axis=axis, keepdims=True)

        var = np.var(A, out=var_out,
                     axis=axis, keepdims=True,
                     mean=mean)

        # Shape of returned mean and var should be same
        assert var.shape == mean.shape
        assert var.shape == (1, 4)

        # Output should be the same as from the individual algorithms
        var_old = np.var(A, axis=axis, keepdims=True)
        mean_old = np.mean(A, axis=axis, keepdims=True)

        assert var_old.shape == mean_old.shape
        assert_almost_equal(var, var_old)
        assert_almost_equal(mean, mean_old)

        assert mean_out is mean
        assert var_out is var

        # masked elements should be ignored
        mean_b = np.mean(B, axis=axis, keepdims=True)
        var_b = np.var(B, axis=axis, keepdims=True, mean=mean_b)
        assert_almost_equal(var, var_b)
        assert_almost_equal(mean, mean_b)


class TestIsscalar:
    def test_isscalar(self):
        assert_(np.isscalar(3.1))
        assert_(np.isscalar(np.int16(12345)))
        assert_(np.isscalar(False))
        assert_(np.isscalar('numpy'))
        assert_(not np.isscalar([3.1]))
        assert_(not np.isscalar(None))

        # PEP 3141
        from fractions import Fraction
        assert_(np.isscalar(Fraction(5, 17)))
        from numbers import Number
        assert_(np.isscalar(Number()))


class TestBoolScalar:
    def test_logical(self):
        f = np.False_
        t = np.True_
        s = "xyz"
        assert_((t and s) is s)
        assert_((f and s) is f)

    def test_bitwise_or(self):
        f = np.False_
        t = np.True_
        assert_((t | t) is t)
        assert_((f | t) is t)
        assert_((t | f) is t)
        assert_((f | f) is f)

    def test_bitwise_and(self):
        f = np.False_
        t = np.True_
        assert_((t & t) is t)
        assert_((f & t) is f)
        assert_((t & f) is f)
        assert_((f & f) is f)

    def test_bitwise_xor(self):
        f = np.False_
        t = np.True_
        assert_((t ^ t) is f)
        assert_((f ^ t) is t)
        assert_((t ^ f) is t)
        assert_((f ^ f) is f)


class TestBoolArray:
    def _create_bool_arrays(self):
        # offset for simd tests
        t = np.array([True] * 41, dtype=bool)[1::]
        f = np.array([False] * 41, dtype=bool)[1::]
        o = np.array([False] * 42, dtype=bool)[2::]
        nm = f.copy()
        im = t.copy()
        nm[3] = True
        nm[-2] = True
        im[3] = False
        im[-2] = False
        return t, f, o, nm, im

    def test_all_any(self):
        t, f, _, nm, im = self._create_bool_arrays()
        assert_(t.all())
        assert_(t.any())
        assert_(not f.all())
        assert_(not f.any())
        assert_(nm.any())
        assert_(im.any())
        assert_(not nm.all())
        assert_(not im.all())
        # check bad element in all positions
        for i in range(256 - 7):
            d = np.array([False] * 256, dtype=bool)[7::]
            d[i] = True
            assert_(np.any(d))
            e = np.array([True] * 256, dtype=bool)[7::]
            e[i] = False
            assert_(not np.all(e))
            assert_array_equal(e, ~d)
        # big array test for blocked libc loops
        for i in list(range(9, 6000, 507)) + [7764, 90021, -10]:
            d = np.array([False] * 100043, dtype=bool)
            d[i] = True
            assert_(np.any(d), msg=f"{i!r}")
            e = np.array([True] * 100043, dtype=bool)
            e[i] = False
            assert_(not np.all(e), msg=f"{i!r}")

    def test_logical_not_abs(self):
        t, f, o, nm, im = self._create_bool_arrays()
        assert_array_equal(~t, f)
        assert_array_equal(np.abs(~t), f)
        assert_array_equal(np.abs(~f), t)
        assert_array_equal(np.abs(f), f)
        assert_array_equal(~np.abs(f), t)
        assert_array_equal(~np.abs(t), f)
        assert_array_equal(np.abs(~nm), im)
        np.logical_not(t, out=o)
        assert_array_equal(o, f)
        np.abs(t, out=o)
        assert_array_equal(o, t)

    def test_logical_and_or_xor(self):
        t, f, o, nm, im = self._create_bool_arrays()
        assert_array_equal(t | t, t)
        assert_array_equal(f | f, f)
        assert_array_equal(t | f, t)
        assert_array_equal(f | t, t)
        np.logical_or(t, t, out=o)
        assert_array_equal(o, t)
        assert_array_equal(t & t, t)
        assert_array_equal(f & f, f)
        assert_array_equal(t & f, f)
        assert_array_equal(f & t, f)
        np.logical_and(t, t, out=o)
        assert_array_equal(o, t)
        assert_array_equal(t ^ t, f)
        assert_array_equal(f ^ f, f)
        assert_array_equal(t ^ f, t)
        assert_array_equal(f ^ t, t)
        np.logical_xor(t, t, out=o)
        assert_array_equal(o, f)

        assert_array_equal(nm & t, nm)
        assert_array_equal(im & f, False)
        assert_array_equal(nm & True, nm)
        assert_array_equal(im & False, f)
        assert_array_equal(nm | t, t)
        assert_array_equal(im | f, im)
        assert_array_equal(nm | True, t)
        assert_array_equal(im | False, im)
        assert_array_equal(nm ^ t, im)
        assert_array_equal(im ^ f, im)
        assert_array_equal(nm ^ True, im)
        assert_array_equal(im ^ False, im)


class TestBoolCmp:
    def _create_data(self, dtype, size):
        # generate data using given dtype and num for size of array
        a = np.ones(size, dtype=dtype)
        e = np.ones(a.size, dtype=bool)
        # generate values for all permutation of 256bit simd vectors
        s = 0
        r = int(size / 32)
        for i in range(int(size / 8)):
            a[s:s + r] = [i & 2**x for x in range(r)]
            e[s:s + r] = [(i & 2**x) != 0 for x in range(r)]
            s += r
        n = a.copy()
        n[e] = np.nan

        inf = a.copy()
        inf[::3][e[::3]] = np.inf
        inf[1::3][e[1::3]] = -np.inf
        inf[2::3][e[2::3]] = np.nan
        enonan = e.copy()
        enonan[2::3] = False

        sign = a.copy()
        sign[e] *= -1.
        sign[1::6][e[1::6]] = -np.inf
        # On RISC-V, many operations that produce NaNs, such as converting
        # a -NaN from f64 to f32, return a canonical NaN.  The canonical
        # NaNs are always positive.  See section 11.3 NaN Generation and
        # Propagation of the RISC-V Unprivileged ISA for more details.
        # We disable the float32 sign test on riscv64 for -np.nan as the sign
        # of the NaN will be lost when it's converted to a float32.
        if not (dtype == np.float32 and platform.machine() == 'riscv64'):
            sign[3::6][e[3::6]] = -np.nan
        sign[4::6][e[4::6]] = -0.
        return a, e, n, inf, enonan, sign

    def test_float(self):
        # offset for alignment test
        f, ef, nf, inff, efnonan, signf = self._create_data(np.float32, 256)
        for i in range(4):
            assert_array_equal(f[i:] > 0, ef[i:])
            assert_array_equal(f[i:] - 1 >= 0, ef[i:])
            assert_array_equal(f[i:] == 0, ~ef[i:])
            assert_array_equal(-f[i:] < 0, ef[i:])
            assert_array_equal(-f[i:] + 1 <= 0, ef[i:])
            r = f[i:] != 0
            assert_array_equal(r, ef[i:])
            r2 = f[i:] != np.zeros_like(f[i:])
            r3 = 0 != f[i:]
            assert_array_equal(r, r2)
            assert_array_equal(r, r3)
            # check bool == 0x1
            assert_array_equal(r.view(np.int8), r.astype(np.int8))
            assert_array_equal(r2.view(np.int8), r2.astype(np.int8))
            assert_array_equal(r3.view(np.int8), r3.astype(np.int8))

            # isnan on amd64 takes the same code path
            assert_array_equal(np.isnan(nf[i:]), ef[i:])
            assert_array_equal(np.isfinite(nf[i:]), ~ef[i:])
            assert_array_equal(np.isfinite(inff[i:]), ~ef[i:])
            assert_array_equal(np.isinf(inff[i:]), efnonan[i:])
            assert_array_equal(np.signbit(signf[i:]), ef[i:])

    def test_double(self):
        # offset for alignment test
        d, ed, nd, infd, ednonan, signd = self._create_data(np.float64, 128)
        for i in range(2):
            assert_array_equal(d[i:] > 0, ed[i:])
            assert_array_equal(d[i:] - 1 >= 0, ed[i:])
            assert_array_equal(d[i:] == 0, ~ed[i:])
            assert_array_equal(-d[i:] < 0, ed[i:])
            assert_array_equal(-d[i:] + 1 <= 0, ed[i:])
            r = d[i:] != 0
            assert_array_equal(r, ed[i:])
            r2 = d[i:] != np.zeros_like(d[i:])
            r3 = 0 != d[i:]
            assert_array_equal(r, r2)
            assert_array_equal(r, r3)
            # check bool == 0x1
            assert_array_equal(r.view(np.int8), r.astype(np.int8))
            assert_array_equal(r2.view(np.int8), r2.astype(np.int8))
            assert_array_equal(r3.view(np.int8), r3.astype(np.int8))

            # isnan on amd64 takes the same code path
            assert_array_equal(np.isnan(nd[i:]), ed[i:])
            assert_array_equal(np.isfinite(nd[i:]), ~ed[i:])
            assert_array_equal(np.isfinite(infd[i:]), ~ed[i:])
            assert_array_equal(np.isinf(infd[i:]), ednonan[i:])
            assert_array_equal(np.signbit(signd[i:]), ed[i:])


class TestSeterr:
    def test_default(self):
        err = np.geterr()
        assert_equal(err,
                     {'divide': 'warn',
                          'invalid': 'warn',
                          'over': 'warn',
                          'under': 'ignore'}
                     )

    def test_set(self):
        with np.errstate():
            err = np.seterr()
            old = np.seterr(divide='print')
            assert_(err == old)
            new = np.seterr()
            assert_(new['divide'] == 'print')
            np.seterr(over='raise')
            assert_(np.geterr()['over'] == 'raise')
            assert_(new['divide'] == 'print')
            np.seterr(**old)
            assert_(np.geterr() == old)

    @pytest.mark.skipif(IS_WASM, reason="no wasm fp exception support")
    @pytest.mark.skipif(platform.machine() == "armv5tel", reason="See gh-413.")
    def test_divide_err(self):
        with np.errstate(divide='raise'):
            with assert_raises(FloatingPointError):
                np.array([1.]) / np.array([0.])

            np.seterr(divide='ignore')
            np.array([1.]) / np.array([0.])


class TestFloatExceptions:
    def assert_raises_fpe(self, fpeerr, flop, x, y):
        ftype = type(x)
        try:
            flop(x, y)
            assert_(False,
                    f"Type {ftype} did not raise fpe error '{fpeerr}'.")
        except FloatingPointError as exc:
            assert_(str(exc).find(fpeerr) >= 0,
                    f"Type {ftype} raised wrong fpe error '{exc}'.")

    def assert_op_raises_fpe(self, fpeerr, flop, sc1, sc2):
        # Check that fpe exception is raised.
        #
        # Given a floating operation `flop` and two scalar values, check that
        # the operation raises the floating point exception specified by
        # `fpeerr`. Tests all variants with 0-d array scalars as well.

        self.assert_raises_fpe(fpeerr, flop, sc1, sc2)
        self.assert_raises_fpe(fpeerr, flop, sc1[()], sc2)
        self.assert_raises_fpe(fpeerr, flop, sc1, sc2[()])
        self.assert_raises_fpe(fpeerr, flop, sc1[()], sc2[()])

    # Test for all real and complex float types
    @pytest.mark.skipif(IS_WASM, reason="no wasm fp exception support")
    @pytest.mark.parametrize("typecode", np.typecodes["AllFloat"])
    def test_floating_exceptions(self, typecode):
        if 'bsd' in sys.platform and typecode in 'gG':
            pytest.skip(reason="Fallback impl for (c)longdouble may not raise "
                               "FPE errors as expected on BSD OSes, "
                               "see gh-24876, gh-23379")

        # Test basic arithmetic function errors
        with np.errstate(all='raise'):
            ftype = obj2sctype(typecode)
            if np.dtype(ftype).kind == 'f':
                # Get some extreme values for the type
                fi = np.finfo(ftype)
                ft_tiny = fi.tiny
                ft_max = fi.max
                ft_eps = fi.eps
                underflow = 'underflow'
                divbyzero = 'divide by zero'
            else:
                # 'c', complex, corresponding real dtype
                rtype = type(ftype(0).real)
                fi = np.finfo(rtype)
                ft_tiny = ftype(fi.tiny)
                ft_max = ftype(fi.max)
                ft_eps = ftype(fi.eps)
                # The complex types raise different exceptions
                underflow = ''
                divbyzero = ''
            overflow = 'overflow'
            invalid = 'invalid'

            # The value of tiny for double double is NaN, so we need to
            # pass the assert
            if not np.isnan(ft_tiny):
                self.assert_raises_fpe(underflow,
                                    lambda a, b: a / b, ft_tiny, ft_max)
                self.assert_raises_fpe(underflow,
                                    lambda a, b: a * b, ft_tiny, ft_tiny)
            self.assert_raises_fpe(overflow,
                                   lambda a, b: a * b, ft_max, ftype(2))
            self.assert_raises_fpe(overflow,
                                   lambda a, b: a / b, ft_max, ftype(0.5))
            self.assert_raises_fpe(overflow,
                                   lambda a, b: a + b, ft_max, ft_max * ft_eps)
            self.assert_raises_fpe(overflow,
                                   lambda a, b: a - b, -ft_max, ft_max * ft_eps)
            self.assert_raises_fpe(overflow,
                                   np.power, ftype(2), ftype(2**fi.nexp))
            self.assert_raises_fpe(divbyzero,
                                   lambda a, b: a / b, ftype(1), ftype(0))
            self.assert_raises_fpe(
                invalid, lambda a, b: a / b, ftype(np.inf), ftype(np.inf)
            )
            self.assert_raises_fpe(invalid,
                                   lambda a, b: a / b, ftype(0), ftype(0))
            self.assert_raises_fpe(
                invalid, lambda a, b: a - b, ftype(np.inf), ftype(np.inf)
            )
            self.assert_raises_fpe(
                invalid, lambda a, b: a + b, ftype(np.inf), ftype(-np.inf)
            )
            self.assert_raises_fpe(invalid,
                                   lambda a, b: a * b, ftype(0), ftype(np.inf))

    @pytest.mark.skipif(IS_WASM, reason="no wasm fp exception support")
    def test_warnings(self):
        # test warning code path
        with warnings.catch_warnings(record=True) as w:
            warnings.simplefilter("always")
            with np.errstate(all="warn"):
                np.divide(1, 0.)
                assert_equal(len(w), 1)
                assert_("divide by zero" in str(w[0].message))
                np.array(1e300) * np.array(1e300)
                assert_equal(len(w), 2)
                assert_("overflow" in str(w[-1].message))
                np.array(np.inf) - np.array(np.inf)
                assert_equal(len(w), 3)
                assert_("invalid value" in str(w[-1].message))
                np.array(1e-300) * np.array(1e-300)
                assert_equal(len(w), 4)
                assert_("underflow" in str(w[-1].message))


class TestTypes:
    def check_promotion_cases(self, promote_func):
        # tests that the scalars get coerced correctly.
        b = np.bool(0)
        i8, i16, i32, i64 = np.int8(0), np.int16(0), np.int32(0), np.int64(0)
        u8, u16, u32, u64 = np.uint8(0), np.uint16(0), np.uint32(0), np.uint64(0)
        f32, f64, fld = np.float32(0), np.float64(0), np.longdouble(0)
        c64, c128, cld = np.complex64(0), np.complex128(0), np.clongdouble(0)

        # coercion within the same kind
        assert_equal(promote_func(i8, i16), np.dtype(np.int16))
        assert_equal(promote_func(i32, i8), np.dtype(np.int32))
        assert_equal(promote_func(i16, i64), np.dtype(np.int64))
        assert_equal(promote_func(u8, u32), np.dtype(np.uint32))
        assert_equal(promote_func(f32, f64), np.dtype(np.float64))
        assert_equal(promote_func(fld, f32), np.dtype(np.longdouble))
        assert_equal(promote_func(f64, fld), np.dtype(np.longdouble))
        assert_equal(promote_func(c128, c64), np.dtype(np.complex128))
        assert_equal(promote_func(cld, c128), np.dtype(np.clongdouble))
        assert_equal(promote_func(c64, fld), np.dtype(np.clongdouble))

        # coercion between kinds
        assert_equal(promote_func(b, i32), np.dtype(np.int32))
        assert_equal(promote_func(b, u8), np.dtype(np.uint8))
        assert_equal(promote_func(i8, u8), np.dtype(np.int16))
        assert_equal(promote_func(u8, i32), np.dtype(np.int32))
        assert_equal(promote_func(i64, u32), np.dtype(np.int64))
        assert_equal(promote_func(u64, i32), np.dtype(np.float64))
        assert_equal(promote_func(i32, f32), np.dtype(np.float64))
        assert_equal(promote_func(i64, f32), np.dtype(np.float64))
        assert_equal(promote_func(f32, i16), np.dtype(np.float32))
        assert_equal(promote_func(f32, u32), np.dtype(np.float64))
        assert_equal(promote_func(f32, c64), np.dtype(np.complex64))
        assert_equal(promote_func(c128, f32), np.dtype(np.complex128))
        assert_equal(promote_func(cld, f64), np.dtype(np.clongdouble))

        # coercion between scalars and 1-D arrays
        assert_equal(promote_func(np.array([b]), i8), np.dtype(np.int8))
        assert_equal(promote_func(np.array([b]), u8), np.dtype(np.uint8))
        assert_equal(promote_func(np.array([b]), i32), np.dtype(np.int32))
        assert_equal(promote_func(np.array([b]), u32), np.dtype(np.uint32))
        assert_equal(promote_func(np.array([i8]), i64), np.dtype(np.int64))
        # unsigned and signed unfortunately tend to promote to float64:
        assert_equal(promote_func(u64, np.array([i32])), np.dtype(np.float64))
        assert_equal(promote_func(i64, np.array([u32])), np.dtype(np.int64))
        assert_equal(promote_func(np.array([u16]), i32), np.dtype(np.int32))
        assert_equal(promote_func(np.int32(-1), np.array([u64])),
                     np.dtype(np.float64))
        assert_equal(promote_func(f64, np.array([f32])), np.dtype(np.float64))
        assert_equal(promote_func(fld, np.array([f32])),
                     np.dtype(np.longdouble))
        assert_equal(promote_func(np.array([f64]), fld),
                     np.dtype(np.longdouble))
        assert_equal(promote_func(fld, np.array([c64])),
                     np.dtype(np.clongdouble))
        assert_equal(promote_func(c64, np.array([f64])),
                     np.dtype(np.complex128))
        assert_equal(promote_func(np.complex64(3j), np.array([f64])),
                     np.dtype(np.complex128))
        assert_equal(promote_func(np.array([f32]), c128),
                     np.dtype(np.complex128))

        # coercion between scalars and 1-D arrays, where
        # the scalar has greater kind than the array
        assert_equal(promote_func(np.array([b]), f64), np.dtype(np.float64))
        assert_equal(promote_func(np.array([b]), i64), np.dtype(np.int64))
        assert_equal(promote_func(np.array([b]), u64), np.dtype(np.uint64))
        assert_equal(promote_func(np.array([i8]), f64), np.dtype(np.float64))
        assert_equal(promote_func(np.array([u16]), f64), np.dtype(np.float64))

    def test_coercion(self):
        def res_type(a, b):
            return np.add(a, b).dtype

        self.check_promotion_cases(res_type)

        # Use-case: float/complex scalar * bool/int8 array
        #           shouldn't narrow the float/complex type
        for a in [np.array([True, False]), np.array([-3, 12], dtype=np.int8)]:
            b = 1.234 * a
            assert_equal(b.dtype, np.dtype('f8'), f"array type {a.dtype}")
            b = np.longdouble(1.234) * a
            assert_equal(b.dtype, np.dtype(np.longdouble),
                         f"array type {a.dtype}")
            b = np.float64(1.234) * a
            assert_equal(b.dtype, np.dtype('f8'), f"array type {a.dtype}")
            b = np.float32(1.234) * a
            assert_equal(b.dtype, np.dtype('f4'), f"array type {a.dtype}")
            b = np.float16(1.234) * a
            assert_equal(b.dtype, np.dtype('f2'), f"array type {a.dtype}")

            b = 1.234j * a
            assert_equal(b.dtype, np.dtype('c16'), f"array type {a.dtype}")
            b = np.clongdouble(1.234j) * a
            assert_equal(b.dtype, np.dtype(np.clongdouble),
                         f"array type {a.dtype}")
            b = np.complex128(1.234j) * a
            assert_equal(b.dtype, np.dtype('c16'), f"array type {a.dtype}")
            b = np.complex64(1.234j) * a
            assert_equal(b.dtype, np.dtype('c8'), f"array type {a.dtype}")

        # The following use-case is problematic, and to resolve its
        # tricky side-effects requires more changes.
        #
        # Use-case: (1-t)*a, where 't' is a boolean array and 'a' is
        #            a float32, shouldn't promote to float64
        #
        # a = np.array([1.0, 1.5], dtype=np.float32)
        # t = np.array([True, False])
        # b = t*a
        # assert_equal(b, [1.0, 0.0])
        # assert_equal(b.dtype, np.dtype('f4'))
        # b = (1-t)*a
        # assert_equal(b, [0.0, 1.5])
        # assert_equal(b.dtype, np.dtype('f4'))
        #
        # Probably ~t (bitwise negation) is more proper to use here,
        # but this is arguably less intuitive to understand at a glance, and
        # would fail if 't' is actually an integer array instead of boolean:
        #
        # b = (~t)*a
        # assert_equal(b, [0.0, 1.5])
        # assert_equal(b.dtype, np.dtype('f4'))

    def test_result_type(self):
        self.check_promotion_cases(np.result_type)
        assert_(np.result_type(None) == np.dtype(None))

    def test_promote_types_endian(self):
        # promote_types should always return native-endian types
        assert_equal(np.promote_types('<i8', '<i8'), np.dtype('i8'))
        assert_equal(np.promote_types('>i8', '>i8'), np.dtype('i8'))

        assert_equal(np.promote_types('>i8', '>U16'), np.dtype('U21'))
        assert_equal(np.promote_types('<i8', '<U16'), np.dtype('U21'))
        assert_equal(np.promote_types('>U16', '>i8'), np.dtype('U21'))
        assert_equal(np.promote_types('<U16', '<i8'), np.dtype('U21'))

        assert_equal(np.promote_types('<S5', '<U8'), np.dtype('U8'))
        assert_equal(np.promote_types('>S5', '>U8'), np.dtype('U8'))
        assert_equal(np.promote_types('<U8', '<S5'), np.dtype('U8'))
        assert_equal(np.promote_types('>U8', '>S5'), np.dtype('U8'))
        assert_equal(np.promote_types('<U5', '<U8'), np.dtype('U8'))
        assert_equal(np.promote_types('>U8', '>U5'), np.dtype('U8'))

        assert_equal(np.promote_types('<M8', '<M8'), np.dtype('M8'))
        assert_equal(np.promote_types('>M8', '>M8'), np.dtype('M8'))
        assert_equal(np.promote_types('<m8', '<m8'), np.dtype('m8'))
        assert_equal(np.promote_types('>m8', '>m8'), np.dtype('m8'))

    def test_can_cast_and_promote_usertypes(self):
        # The rational type defines safe casting for signed integers,
        # boolean. Rational itself *does* cast safely to double.
        # (rational does not actually cast to all signed integers, e.g.
        # int64 can be both long and longlong and it registers only the first)
        valid_types = ["int8", "int16", "int32", "int64", "bool"]
        invalid_types = "BHILQP" + "FDG" + "mM" + "f" + "V"

        rational_dt = np.dtype(rational)
        for numpy_dtype in valid_types:
            numpy_dtype = np.dtype(numpy_dtype)
            assert np.can_cast(numpy_dtype, rational_dt)
            assert np.promote_types(numpy_dtype, rational_dt) is rational_dt

        for numpy_dtype in invalid_types:
            numpy_dtype = np.dtype(numpy_dtype)
            assert not np.can_cast(numpy_dtype, rational_dt)
            with pytest.raises(TypeError):
                np.promote_types(numpy_dtype, rational_dt)

        double_dt = np.dtype("double")
        assert np.can_cast(rational_dt, double_dt)
        assert np.promote_types(double_dt, rational_dt) is double_dt

    @pytest.mark.parametrize("swap", ["", "swap"])
    @pytest.mark.parametrize("string_dtype", ["U", "S"])
    def test_promote_types_strings(self, swap, string_dtype):
        if swap == "swap":
            promote_types = lambda a, b: np.promote_types(b, a)
        else:
            promote_types = np.promote_types

        S = string_dtype

        # Promote numeric with unsized string:
        assert_equal(promote_types('bool', S), np.dtype(S + '5'))
        assert_equal(promote_types('b', S), np.dtype(S + '4'))
        assert_equal(promote_types('u1', S), np.dtype(S + '3'))
        assert_equal(promote_types('u2', S), np.dtype(S + '5'))
        assert_equal(promote_types('u4', S), np.dtype(S + '10'))
        assert_equal(promote_types('u8', S), np.dtype(S + '20'))
        assert_equal(promote_types('i1', S), np.dtype(S + '4'))
        assert_equal(promote_types('i2', S), np.dtype(S + '6'))
        assert_equal(promote_types('i4', S), np.dtype(S + '11'))
        assert_equal(promote_types('i8', S), np.dtype(S + '21'))
        # Promote numeric with sized string:
        assert_equal(promote_types('bool', S + '1'), np.dtype(S + '5'))
        assert_equal(promote_types('bool', S + '30'), np.dtype(S + '30'))
        assert_equal(promote_types('b', S + '1'), np.dtype(S + '4'))
        assert_equal(promote_types('b', S + '30'), np.dtype(S + '30'))
        assert_equal(promote_types('u1', S + '1'), np.dtype(S + '3'))
        assert_equal(promote_types('u1', S + '30'), np.dtype(S + '30'))
        assert_equal(promote_types('u2', S + '1'), np.dtype(S + '5'))
        assert_equal(promote_types('u2', S + '30'), np.dtype(S + '30'))
        assert_equal(promote_types('u4', S + '1'), np.dtype(S + '10'))
        assert_equal(promote_types('u4', S + '30'), np.dtype(S + '30'))
        assert_equal(promote_types('u8', S + '1'), np.dtype(S + '20'))
        assert_equal(promote_types('u8', S + '30'), np.dtype(S + '30'))
        # Promote with object:
        assert_equal(promote_types('O', S + '30'), np.dtype('O'))

    @pytest.mark.parametrize(["dtype1", "dtype2"],
            [[np.dtype("V6"), np.dtype("V10")],  # mismatch shape
             # Mismatching names:
             [np.dtype([("name1", "i8")]), np.dtype([("name2", "i8")])],
            ])
    def test_invalid_void_promotion(self, dtype1, dtype2):
        with pytest.raises(TypeError):
            np.promote_types(dtype1, dtype2)

    @pytest.mark.parametrize(["dtype1", "dtype2"],
            [[np.dtype("V10"), np.dtype("V10")],
             [np.dtype([("name1", "i8")]),
              np.dtype([("name1", np.dtype("i8").newbyteorder())])],
             [np.dtype("i8,i8"), np.dtype("i8,>i8")],
             [np.dtype("i8,i8"), np.dtype("i4,i4")],
            ])
    def test_valid_void_promotion(self, dtype1, dtype2):
        assert np.promote_types(dtype1, dtype2) == dtype1

    @pytest.mark.parametrize("dtype",
            list(np.typecodes["All"]) +
            ["i,i", "10i", "S3", "S100", "U3", "U100", rational])
    def test_promote_identical_types_metadata(self, dtype):
        # The same type passed in twice to promote types always
        # preserves metadata
        metadata = {1: 1}
        dtype = np.dtype(dtype, metadata=metadata)

        res = np.promote_types(dtype, dtype)
        assert res.metadata == dtype.metadata

        # byte-swapping preserves and makes the dtype native:
        dtype = dtype.newbyteorder()
        if dtype.isnative:
            # The type does not have byte swapping
            return

        res = np.promote_types(dtype, dtype)

        # Metadata is (currently) generally lost on byte-swapping (except for
        # unicode.
        if dtype.char != "U":
            assert res.metadata is None
        else:
            assert res.metadata == metadata
        assert res.isnative

    @pytest.mark.slow
    @pytest.mark.filterwarnings('ignore:Promotion of numbers:FutureWarning')
    @pytest.mark.parametrize(["dtype1", "dtype2"],
            itertools.product(
                list(np.typecodes["All"]) +
                ["i,i", "S3", "S100", "U3", "U100", rational],
                repeat=2))
    def test_promote_types_metadata(self, dtype1, dtype2):
        """Metadata handling in promotion does not appear formalized
        right now in NumPy. This test should thus be considered to
        document behaviour, rather than test the correct definition of it.

        This test is very ugly, it was useful for rewriting part of the
        promotion, but probably should eventually be replaced/deleted
        (i.e. when metadata handling in promotion is better defined).
        """
        metadata1 = {1: 1}
        metadata2 = {2: 2}
        dtype1 = np.dtype(dtype1, metadata=metadata1)
        dtype2 = np.dtype(dtype2, metadata=metadata2)

        try:
            res = np.promote_types(dtype1, dtype2)
        except TypeError:
            # Promotion failed, this test only checks metadata
            return

        if res.char not in "USV" or res.names is not None or res.shape != ():
            # All except string dtypes (and unstructured void) lose metadata
            # on promotion (unless both dtypes are identical).
            # At some point structured ones did not, but were restrictive.
            assert res.metadata is None
        elif res == dtype1:
            # If one result is the result, it is usually returned unchanged:
            assert res is dtype1
        elif res == dtype2:
            # dtype1 may have been cast to the same type/kind as dtype2.
            # If the resulting dtype is identical we currently pick the cast
            # version of dtype1, which lost the metadata:
            if np.promote_types(dtype1, dtype2.kind) == dtype2:
                res.metadata is None
            else:
                res.metadata == metadata2
        else:
            assert res.metadata is None

        # Try again for byteswapped version
        dtype1 = dtype1.newbyteorder()
        assert dtype1.metadata == metadata1
        res_bs = np.promote_types(dtype1, dtype2)
        assert res_bs == res
        assert res_bs.metadata == res.metadata

    def test_can_cast(self):
        assert_(np.can_cast(np.int32, np.int64))
        assert_(np.can_cast(np.float64, complex))
        assert_(not np.can_cast(complex, float))

        assert_(np.can_cast('i8', 'f8'))
        assert_(not np.can_cast('i8', 'f4'))
        assert_(np.can_cast('i4', 'S11'))

        assert_(np.can_cast('i8', 'i8', 'no'))
        assert_(not np.can_cast('<i8', '>i8', 'no'))

        assert_(np.can_cast('<i8', '>i8', 'equiv'))
        assert_(not np.can_cast('<i4', '>i8', 'equiv'))

        assert_(np.can_cast('<i4', '>i8', 'safe'))
        assert_(not np.can_cast('<i8', '>i4', 'safe'))

        assert_(np.can_cast('<i8', '>i4', 'same_kind'))
        assert_(not np.can_cast('<i8', '>u4', 'same_kind'))

        assert_(np.can_cast('<i8', '>u4', 'unsafe'))

        assert_(np.can_cast('bool', 'S5'))
        assert_(not np.can_cast('bool', 'S4'))

        assert_(np.can_cast('b', 'S4'))
        assert_(not np.can_cast('b', 'S3'))

        assert_(np.can_cast('u1', 'S3'))
        assert_(not np.can_cast('u1', 'S2'))
        assert_(np.can_cast('u2', 'S5'))
        assert_(not np.can_cast('u2', 'S4'))
        assert_(np.can_cast('u4', 'S10'))
        assert_(not np.can_cast('u4', 'S9'))
        assert_(np.can_cast('u8', 'S20'))
        assert_(not np.can_cast('u8', 'S19'))

        assert_(np.can_cast('i1', 'S4'))
        assert_(not np.can_cast('i1', 'S3'))
        assert_(np.can_cast('i2', 'S6'))
        assert_(not np.can_cast('i2', 'S5'))
        assert_(np.can_cast('i4', 'S11'))
        assert_(not np.can_cast('i4', 'S10'))
        assert_(np.can_cast('i8', 'S21'))
        assert_(not np.can_cast('i8', 'S20'))

        assert_(np.can_cast('bool', 'S5'))
        assert_(not np.can_cast('bool', 'S4'))

        assert_(np.can_cast('b', 'U4'))
        assert_(not np.can_cast('b', 'U3'))

        assert_(np.can_cast('u1', 'U3'))
        assert_(not np.can_cast('u1', 'U2'))
        assert_(np.can_cast('u2', 'U5'))
        assert_(not np.can_cast('u2', 'U4'))
        assert_(np.can_cast('u4', 'U10'))
        assert_(not np.can_cast('u4', 'U9'))
        assert_(np.can_cast('u8', 'U20'))
        assert_(not np.can_cast('u8', 'U19'))

        assert_(np.can_cast('i1', 'U4'))
        assert_(not np.can_cast('i1', 'U3'))
        assert_(np.can_cast('i2', 'U6'))
        assert_(not np.can_cast('i2', 'U5'))
        assert_(np.can_cast('i4', 'U11'))
        assert_(not np.can_cast('i4', 'U10'))
        assert_(np.can_cast('i8', 'U21'))
        assert_(not np.can_cast('i8', 'U20'))

        assert_raises(TypeError, np.can_cast, 'i4', None)
        assert_raises(TypeError, np.can_cast, None, 'i4')

        # Also test keyword arguments
        assert_(np.can_cast(from_=np.int32, to=np.int64))

    def test_can_cast_simple_to_structured(self):
        # Non-structured can only be cast to structured in 'unsafe' mode.
        assert_(not np.can_cast('i4', 'i4,i4'))
        assert_(not np.can_cast('i4', 'i4,i2'))
        assert_(np.can_cast('i4', 'i4,i4', casting='unsafe'))
        assert_(np.can_cast('i4', 'i4,i2', casting='unsafe'))
        # Even if there is just a single field which is OK.
        assert_(not np.can_cast('i2', [('f1', 'i4')]))
        assert_(not np.can_cast('i2', [('f1', 'i4')], casting='same_kind'))
        assert_(np.can_cast('i2', [('f1', 'i4')], casting='unsafe'))
        # It should be the same for recursive structured or subarrays.
        assert_(not np.can_cast('i2', [('f1', 'i4,i4')]))
        assert_(np.can_cast('i2', [('f1', 'i4,i4')], casting='unsafe'))
        assert_(not np.can_cast('i2', [('f1', '(2,3)i4')]))
        assert_(np.can_cast('i2', [('f1', '(2,3)i4')], casting='unsafe'))

    def test_can_cast_structured_to_simple(self):
        # Need unsafe casting for structured to simple.
        assert_(not np.can_cast([('f1', 'i4')], 'i4'))
        assert_(np.can_cast([('f1', 'i4')], 'i4', casting='unsafe'))
        assert_(np.can_cast([('f1', 'i4')], 'i2', casting='unsafe'))
        # Since it is unclear what is being cast, multiple fields to
        # single should not work even for unsafe casting.
        assert_(not np.can_cast('i4,i4', 'i4', casting='unsafe'))
        # But a single field inside a single field is OK.
        assert_(not np.can_cast([('f1', [('x', 'i4')])], 'i4'))
        assert_(np.can_cast([('f1', [('x', 'i4')])], 'i4', casting='unsafe'))
        # And a subarray is fine too - it will just take the first element
        # (arguably not very consistently; might also take the first field).
        assert_(not np.can_cast([('f0', '(3,)i4')], 'i4'))
        assert_(np.can_cast([('f0', '(3,)i4')], 'i4', casting='unsafe'))
        # But a structured subarray with multiple fields should fail.
        assert_(not np.can_cast([('f0', ('i4,i4'), (2,))], 'i4',
                                casting='unsafe'))

    def test_can_cast_values(self):
        # With NumPy 2 and NEP 50, can_cast errors on Python scalars.  We could
        # define this as (usually safe) at some point, and already do so
        # in `copyto` and ufuncs (but there an error is raised if the integer
        # is out of bounds and a warning for out-of-bound floats).
        # Raises even for unsafe, previously checked within range (for floats
        # that was approximately whether it would overflow to inf).
        with pytest.raises(TypeError):
            np.can_cast(4, "int8", casting="unsafe")

        with pytest.raises(TypeError):
            np.can_cast(4.0, "float64", casting="unsafe")

        with pytest.raises(TypeError):
            np.can_cast(4j, "complex128", casting="unsafe")

    @pytest.mark.parametrize("dtype",
            list("?bhilqBHILQefdgFDG") + [rational])
    def test_can_cast_scalars(self, dtype):
        # Basic test to ensure that scalars are supported in can-cast
        # (does not check behavior exhaustively).
        dtype = np.dtype(dtype)
        scalar = dtype.type(0)

        assert np.can_cast(scalar, "int64") == np.can_cast(dtype, "int64")
        assert np.can_cast(scalar, "float32", casting="unsafe")


# Custom exception class to test exception propagation in fromiter
class NIterError(Exception):
    pass


class TestFromiter:
    def makegen(self):
        return (x**2 for x in range(24))

    def test_types(self):
        ai32 = np.fromiter(self.makegen(), np.int32)
        ai64 = np.fromiter(self.makegen(), np.int64)
        af = np.fromiter(self.makegen(), float)
        assert_(ai32.dtype == np.dtype(np.int32))
        assert_(ai64.dtype == np.dtype(np.int64))
        assert_(af.dtype == np.dtype(float))

    def test_lengths(self):
        expected = np.array(list(self.makegen()))
        a = np.fromiter(self.makegen(), int)
        a20 = np.fromiter(self.makegen(), int, 20)
        assert_(len(a) == len(expected))
        assert_(len(a20) == 20)
        assert_raises(ValueError, np.fromiter,
                          self.makegen(), int, len(expected) + 10)

    def test_values(self):
        expected = np.array(list(self.makegen()))
        a = np.fromiter(self.makegen(), int)
        a20 = np.fromiter(self.makegen(), int, 20)
        assert_(np.all(a == expected, axis=0))
        assert_(np.all(a20 == expected[:20], axis=0))

    def load_data(self, n, eindex):
        # Utility method for the issue 2592 tests.
        # Raise an exception at the desired index in the iterator.
        for e in range(n):
            if e == eindex:
                raise NIterError(f'error at index {eindex}')
            yield e

    @pytest.mark.parametrize("dtype", [int, object])
    @pytest.mark.parametrize(["count", "error_index"], [(10, 5), (10, 9)])
    def test_2592(self, count, error_index, dtype):
        # Test iteration exceptions are correctly raised. The data/generator
        # has `count` elements but errors at `error_index`
        iterable = self.load_data(count, error_index)
        with pytest.raises(NIterError):
            np.fromiter(iterable, dtype=dtype, count=count)

    @pytest.mark.parametrize("dtype", ["S", "S0", "V0", "U0"])
    def test_empty_not_structured(self, dtype):
        # Note, "S0" could be allowed at some point, so long "S" (without
        # any length) is rejected.
        with pytest.raises(ValueError, match="Must specify length"):
            np.fromiter([], dtype=dtype)

    @pytest.mark.parametrize(["dtype", "data"],
            [("d", [1, 2, 3, 4, 5, 6, 7, 8, 9]),
             ("O", [1, 2, 3, 4, 5, 6, 7, 8, 9]),
             ("i,O", [(1, 2), (5, 4), (2, 3), (9, 8), (6, 7)]),
             # subarray dtypes (important because their dimensions end up
             # in the result arrays dimension:
             ("2i", [(1, 2), (5, 4), (2, 3), (9, 8), (6, 7)]),
             (np.dtype(("O", (2, 3))),
              [((1, 2, 3), (3, 4, 5)), ((3, 2, 1), (5, 4, 3))])])
    @pytest.mark.parametrize("length_hint", [0, 1])
    def test_growth_and_complicated_dtypes(self, dtype, data, length_hint):
        dtype = np.dtype(dtype)

        data = data * 100  # make sure we realloc a bit

        class MyIter:
            # Class/example from gh-15789
            def __length_hint__(self):
                # only required to be an estimate, this is legal
                return length_hint  # 0 or 1

            def __iter__(self):
                return iter(data)

        res = np.fromiter(MyIter(), dtype=dtype)
        expected = np.array(data, dtype=dtype)

        assert_array_equal(res, expected)

    def test_empty_result(self):
        class MyIter:
            def __length_hint__(self):
                return 10

            def __iter__(self):
                return iter([])  # actual iterator is empty.

        res = np.fromiter(MyIter(), dtype="d")
        assert res.shape == (0,)
        assert res.dtype == "d"

    def test_too_few_items(self):
        msg = "iterator too short: Expected 10 but iterator had only 3 items."
        with pytest.raises(ValueError, match=msg):
            np.fromiter([1, 2, 3], count=10, dtype=int)

    def test_failed_itemsetting(self):
        with pytest.raises(TypeError):
            np.fromiter([1, None, 3], dtype=int)

        # The following manages to hit somewhat trickier code paths:
        iterable = ((2, 3, 4) for i in range(5))
        with pytest.raises(ValueError):
            np.fromiter(iterable, dtype=np.dtype((int, 2)))


class TestNonzero:
    def test_nonzero_trivial(self):
        assert_equal(np.count_nonzero(np.array([])), 0)
        assert_equal(np.count_nonzero(np.array([], dtype='?')), 0)
        assert_equal(np.nonzero(np.array([])), ([],))

        assert_equal(np.count_nonzero(np.array([0])), 0)
        assert_equal(np.count_nonzero(np.array([0], dtype='?')), 0)
        assert_equal(np.nonzero(np.array([0])), ([],))

        assert_equal(np.count_nonzero(np.array([1])), 1)
        assert_equal(np.count_nonzero(np.array([1], dtype='?')), 1)
        assert_equal(np.nonzero(np.array([1])), ([0],))

    def test_nonzero_zerodim(self):
        err_msg = "Calling nonzero on 0d arrays is not allowed"
        with assert_raises_regex(ValueError, err_msg):
            np.nonzero(np.array(0))
        with assert_raises_regex(ValueError, err_msg):
            np.array(1).nonzero()

    def test_nonzero_onedim(self):
        x = np.array([1, 0, 2, -1, 0, 0, 8])
        assert_equal(np.count_nonzero(x), 4)
        assert_equal(np.count_nonzero(x), 4)
        assert_equal(np.nonzero(x), ([0, 2, 3, 6],))

        # x = np.array([(1, 2), (0, 0), (1, 1), (-1, 3), (0, 7)],
        #              dtype=[('a', 'i4'), ('b', 'i2')])
        x = np.array([(1, 2, -5, -3), (0, 0, 2, 7), (1, 1, 0, 1), (-1, 3, 1, 0), (0, 7, 0, 4)],
                     dtype=[('a', 'i4'), ('b', 'i2'), ('c', 'i1'), ('d', 'i8')])
        assert_equal(np.count_nonzero(x['a']), 3)
        assert_equal(np.count_nonzero(x['b']), 4)
        assert_equal(np.count_nonzero(x['c']), 3)
        assert_equal(np.count_nonzero(x['d']), 4)
        assert_equal(np.nonzero(x['a']), ([0, 2, 3],))
        assert_equal(np.nonzero(x['b']), ([0, 2, 3, 4],))

    def test_nonzero_twodim(self):
        x = np.array([[0, 1, 0], [2, 0, 3]])
        assert_equal(np.count_nonzero(x.astype('i1')), 3)
        assert_equal(np.count_nonzero(x.astype('i2')), 3)
        assert_equal(np.count_nonzero(x.astype('i4')), 3)
        assert_equal(np.count_nonzero(x.astype('i8')), 3)
        assert_equal(np.nonzero(x), ([0, 1, 1], [1, 0, 2]))

        x = np.eye(3)
        assert_equal(np.count_nonzero(x.astype('i1')), 3)
        assert_equal(np.count_nonzero(x.astype('i2')), 3)
        assert_equal(np.count_nonzero(x.astype('i4')), 3)
        assert_equal(np.count_nonzero(x.astype('i8')), 3)
        assert_equal(np.nonzero(x), ([0, 1, 2], [0, 1, 2]))

        x = np.array([[(0, 1), (0, 0), (1, 11)],
                   [(1, 1), (1, 0), (0, 0)],
                   [(0, 0), (1, 5), (0, 1)]], dtype=[('a', 'f4'), ('b', 'u1')])
        assert_equal(np.count_nonzero(x['a']), 4)
        assert_equal(np.count_nonzero(x['b']), 5)
        assert_equal(np.nonzero(x['a']), ([0, 1, 1, 2], [2, 0, 1, 1]))
        assert_equal(np.nonzero(x['b']), ([0, 0, 1, 2, 2], [0, 2, 0, 1, 2]))

        assert_(not x['a'].T.flags.aligned)
        assert_equal(np.count_nonzero(x['a'].T), 4)
        assert_equal(np.count_nonzero(x['b'].T), 5)
        assert_equal(np.nonzero(x['a'].T), ([0, 1, 1, 2], [1, 1, 2, 0]))
        assert_equal(np.nonzero(x['b'].T), ([0, 0, 1, 2, 2], [0, 1, 2, 0, 2]))

    def test_sparse(self):
        # test special sparse condition boolean code path
        for i in range(20):
            c = np.zeros(200, dtype=bool)
            c[i::20] = True
            assert_equal(np.nonzero(c)[0], np.arange(i, 200 + i, 20))

            c = np.zeros(400, dtype=bool)
            c[10 + i:20 + i] = True
            c[20 + i * 2] = True
            assert_equal(np.nonzero(c)[0],
                         np.concatenate((np.arange(10 + i, 20 + i), [20 + i * 2])))

    @pytest.mark.parametrize('dtype', [np.float32, np.float64])
    def test_nonzero_float_dtypes(self, dtype):
        rng = np.random.default_rng(seed=10)
        x = ((2**33) * rng.normal(size=100)).astype(dtype)
        x[rng.choice(50, size=100)] = 0
        idxs = np.nonzero(x)[0]
        assert_equal(np.array_equal(np.where(x != 0)[0], idxs), True)

    @pytest.mark.parametrize('dtype', [bool, np.int8, np.int16, np.int32, np.int64,
                                       np.uint8, np.uint16, np.uint32, np.uint64])
    def test_nonzero_integer_dtypes(self, dtype):
        rng = np.random.default_rng(seed=10)
        x = rng.integers(0, 255, size=100).astype(dtype)
        x[rng.choice(50, size=100)] = 0
        idxs = np.nonzero(x)[0]
        assert_equal(np.array_equal(np.where(x != 0)[0], idxs), True)

    def test_return_type(self):
        class C(np.ndarray):
            pass

        for view in (C, np.ndarray):
            for nd in range(1, 4):
                shape = tuple(range(2, 2 + nd))
                x = np.arange(np.prod(shape)).reshape(shape).view(view)
                for nzx in (np.nonzero(x), x.nonzero()):
                    for nzx_i in nzx:
                        assert_(type(nzx_i) is np.ndarray)
                        assert_(nzx_i.flags.writeable)

    def test_count_nonzero_axis(self):
        # Basic check of functionality
        m = np.array([[0, 1, 7, 0, 0], [3, 0, 0, 2, 19]])

        expected = np.array([1, 1, 1, 1, 1])
        assert_equal(np.count_nonzero(m, axis=0), expected)

        expected = np.array([2, 3])
        assert_equal(np.count_nonzero(m, axis=1), expected)

        assert_raises(ValueError, np.count_nonzero, m, axis=(1, 1))
        assert_raises(TypeError, np.count_nonzero, m, axis='foo')
        assert_raises(AxisError, np.count_nonzero, m, axis=3)
        assert_raises(TypeError, np.count_nonzero,
                      m, axis=np.array([[1], [2]]))

    def test_count_nonzero_axis_all_dtypes(self):
        # More thorough test that the axis argument is respected
        # for all dtypes and responds correctly when presented with
        # either integer or tuple arguments for axis
        msg = "Mismatch for dtype: %s"

        def assert_equal_w_dt(a, b, err_msg):
            assert_equal(a.dtype, b.dtype, err_msg=err_msg)
            assert_equal(a, b, err_msg=err_msg)

        for dt in np.typecodes['All']:
            err_msg = msg % (np.dtype(dt).name,)

            if dt != 'V':
                if dt != 'M':
                    m = np.zeros((3, 3), dtype=dt)
                    n = np.ones(1, dtype=dt)

                    m[0, 0] = n[0]
                    m[1, 0] = n[0]

                else:  # np.zeros doesn't work for np.datetime64
                    m = np.array(['1970-01-01'] * 9)
                    m = m.reshape((3, 3))

                    m[0, 0] = '1970-01-12'
                    m[1, 0] = '1970-01-12'
                    m = m.astype(dt)

                expected = np.array([2, 0, 0], dtype=np.intp)
                assert_equal_w_dt(np.count_nonzero(m, axis=0),
                                  expected, err_msg=err_msg)

                expected = np.array([1, 1, 0], dtype=np.intp)
                assert_equal_w_dt(np.count_nonzero(m, axis=1),
                                  expected, err_msg=err_msg)

                expected = np.array(2)
                assert_equal(np.count_nonzero(m, axis=(0, 1)),
                             expected, err_msg=err_msg)
                assert_equal(np.count_nonzero(m, axis=None),
                             expected, err_msg=err_msg)
                assert_equal(np.count_nonzero(m),
                             expected, err_msg=err_msg)

            if dt == 'V':
                # There are no 'nonzero' objects for np.void, so the testing
                # setup is slightly different for this dtype
                m = np.array([np.void(1)] * 6).reshape((2, 3))

                expected = np.array([0, 0, 0], dtype=np.intp)
                assert_equal_w_dt(np.count_nonzero(m, axis=0),
                                  expected, err_msg=err_msg)

                expected = np.array([0, 0], dtype=np.intp)
                assert_equal_w_dt(np.count_nonzero(m, axis=1),
                                  expected, err_msg=err_msg)

                expected = np.array(0)
                assert_equal(np.count_nonzero(m, axis=(0, 1)),
                             expected, err_msg=err_msg)
                assert_equal(np.count_nonzero(m, axis=None),
                             expected, err_msg=err_msg)
                assert_equal(np.count_nonzero(m),
                             expected, err_msg=err_msg)

    def test_count_nonzero_axis_consistent(self):
        # Check that the axis behaviour for valid axes in
        # non-special cases is consistent (and therefore
        # correct) by checking it against an integer array
        # that is then casted to the generic object dtype
        from itertools import combinations, permutations

        axis = (0, 1, 2, 3)
        size = (5, 5, 5, 5)
        msg = "Mismatch for axis: %s"

        rng = np.random.RandomState(1234)
        m = rng.randint(-100, 100, size=size)
        n = m.astype(object)

        for length in range(len(axis)):
            for combo in combinations(axis, length):
                for perm in permutations(combo):
                    assert_equal(
                        np.count_nonzero(m, axis=perm),
                        np.count_nonzero(n, axis=perm),
                        err_msg=msg % (perm,))

    def test_countnonzero_axis_empty(self):
        a = np.array([[0, 0, 1], [1, 0, 1]])
        assert_equal(np.count_nonzero(a, axis=()), a.astype(bool))

    def test_countnonzero_keepdims(self):
        a = np.array([[0, 0, 1, 0],
                      [0, 3, 5, 0],
                      [7, 9, 2, 0]])
        assert_equal(np.count_nonzero(a, axis=0, keepdims=True),
                     [[1, 2, 3, 0]])
        assert_equal(np.count_nonzero(a, axis=1, keepdims=True),
                     [[1], [2], [3]])
        assert_equal(np.count_nonzero(a, keepdims=True),
                     [[6]])

    def test_array_method(self):
        # Tests that the array method
        # call to nonzero works
        m = np.array([[1, 0, 0], [4, 0, 6]])
        tgt = [[0, 1, 1], [0, 0, 2]]

        assert_equal(m.nonzero(), tgt)

    def test_nonzero_invalid_object(self):
        # gh-9295
        a = np.array([np.array([1, 2]), 3], dtype=object)
        assert_raises(ValueError, np.nonzero, a)

        class BoolErrors:
            def __bool__(self):
                raise ValueError("Not allowed")

        assert_raises(ValueError, np.nonzero, np.array([BoolErrors()]))

    def test_nonzero_sideeffect_safety(self):
        # gh-13631
        class FalseThenTrue:
            _val = False

            def __bool__(self):
                try:
                    return self._val
                finally:
                    self._val = True

        class TrueThenFalse:
            _val = True

            def __bool__(self):
                try:
                    return self._val
                finally:
                    self._val = False

        # result grows on the second pass
        a = np.array([True, FalseThenTrue()])
        assert_raises(RuntimeError, np.nonzero, a)

        a = np.array([[True], [FalseThenTrue()]])
        assert_raises(RuntimeError, np.nonzero, a)

        # result shrinks on the second pass
        a = np.array([False, TrueThenFalse()])
        assert_raises(RuntimeError, np.nonzero, a)

        a = np.array([[False], [TrueThenFalse()]])
        assert_raises(RuntimeError, np.nonzero, a)

    def test_nonzero_sideffects_structured_void(self):
        # Checks that structured void does not mutate alignment flag of
        # original array.
        arr = np.zeros(5, dtype="i1,i8,i8")  # `ones` may short-circuit
        assert arr.flags.aligned  # structs are considered "aligned"
        assert not arr["f2"].flags.aligned
        # make sure that nonzero/count_nonzero do not flip the flag:
        np.nonzero(arr)
        assert arr.flags.aligned
        np.count_nonzero(arr)
        assert arr.flags.aligned

    def test_nonzero_exception_safe(self):
        # gh-13930

        class ThrowsAfter:
            def __init__(self, iters):
                self.iters_left = iters

            def __bool__(self):
                if self.iters_left == 0:
                    raise ValueError("called `iters` times")

                self.iters_left -= 1
                return True

        """
        Test that a ValueError is raised instead of a SystemError

        If the __bool__ function is called after the error state is set,
        Python (cpython) will raise a SystemError.
        """

        # assert that an exception in first pass is handled correctly
        a = np.array([ThrowsAfter(5)] * 10)
        assert_raises(ValueError, np.nonzero, a)

        # raise exception in second pass for 1-dimensional loop
        a = np.array([ThrowsAfter(15)] * 10)
        assert_raises(ValueError, np.nonzero, a)

        # raise exception in second pass for n-dimensional loop
        a = np.array([[ThrowsAfter(15)]] * 10)
        assert_raises(ValueError, np.nonzero, a)

    def test_nonzero_byteorder(self):
<<<<<<< HEAD
        values = [np.array([0., -0., 1, float('nan')]), np.array([0, 1]),
                  np.array([0, 12.3], dtype=np.float16)]
        expected = [[2, 3], [1], [1]]

        for A, expected in zip(values, expected):
            A_byteswapped = (A.view(A.dtype.newbyteorder()).byteswap()).copy()

            assert_equal(np.nonzero(A)[0], expected)
            assert_equal(np.nonzero(A_byteswapped)[0], expected)

    def test_nonzero_non_aligned_array(self):
        # gh-27523
        b = np.zeros(64 + 1, dtype=np.int8)[1:]
        b = b.view(int)
        b[:] = np.arange(b.size) % 2
        assert b.flags.aligned is False
        expected = np.arange(1, b.size, 2)
        assert_equal(np.nonzero(b)[0], expected)

        b = np.zeros(64 + 1, dtype=np.float16)[1:]
        b = b.view(float)
        b[:] = np.arange(b.size) % 2
        assert b.flags.aligned is False
        expected = np.arange(1, b.size, 2)
        assert_equal(np.nonzero(b)[0], expected)
=======
        values = [0., -0., 1, float('nan'), 0, 1,
                  np.float16(0), np.float16(12.3)]
        expected_values = [0, 0, 1, 1, 0, 1, 0, 1]

        for value, expected in zip(values, expected_values):
            A = np.array([value])
            A_byteswapped = (A.view(A.dtype.newbyteorder()).byteswap()).copy()

            assert np.count_nonzero(A) == expected
            assert np.count_nonzero(A_byteswapped) == expected

    def test_count_nonzero_non_aligned_array(self):
        # gh-27523
        b = np.zeros(64 + 1, dtype=np.int8)[1:]
        b = b.view(int)
        b[:] = np.arange(b.size)
        b[::2] = 0
        assert b.flags.aligned is False
        assert np.count_nonzero(b) == b.size / 2

        b = np.zeros(64 + 1, dtype=np.float16)[1:]
        b = b.view(float)
        b[:] = np.arange(b.size)
        b[::2] = 0
        assert b.flags.aligned is False
        assert np.count_nonzero(b) == b.size / 2
>>>>>>> c9b29195


class TestIndex:
    def test_boolean(self):
        a = rand(3, 5, 8)
        V = rand(5, 8)
        g1 = randint(0, 5, size=15)
        g2 = randint(0, 8, size=15)
        V[g1, g2] = -V[g1, g2]
        assert_((np.array([a[0][V > 0], a[1][V > 0], a[2][V > 0]]) == a[:, V > 0]).all())

    def test_boolean_edgecase(self):
        a = np.array([], dtype='int32')
        b = np.array([], dtype='bool')
        c = a[b]
        assert_equal(c, [])
        assert_equal(c.dtype, np.dtype('int32'))


class TestBinaryRepr:
    def test_zero(self):
        assert_equal(np.binary_repr(0), '0')

    def test_positive(self):
        assert_equal(np.binary_repr(10), '1010')
        assert_equal(np.binary_repr(12522),
                     '11000011101010')
        assert_equal(np.binary_repr(10736848),
                     '101000111101010011010000')

    def test_negative(self):
        assert_equal(np.binary_repr(-1), '-1')
        assert_equal(np.binary_repr(-10), '-1010')
        assert_equal(np.binary_repr(-12522),
                     '-11000011101010')
        assert_equal(np.binary_repr(-10736848),
                     '-101000111101010011010000')

    def test_sufficient_width(self):
        assert_equal(np.binary_repr(0, width=5), '00000')
        assert_equal(np.binary_repr(10, width=7), '0001010')
        assert_equal(np.binary_repr(-5, width=7), '1111011')

    def test_neg_width_boundaries(self):
        # see gh-8670

        # Ensure that the example in the issue does not
        # break before proceeding to a more thorough test.
        assert_equal(np.binary_repr(-128, width=8), '10000000')

        for width in range(1, 11):
            num = -2**(width - 1)
            exp = '1' + (width - 1) * '0'
            assert_equal(np.binary_repr(num, width=width), exp)

    def test_large_neg_int64(self):
        # See gh-14289.
        assert_equal(np.binary_repr(np.int64(-2**62), width=64),
                     '11' + '0' * 62)


class TestBaseRepr:
    def test_base3(self):
        assert_equal(np.base_repr(3**5, 3), '100000')

    def test_positive(self):
        assert_equal(np.base_repr(12, 10), '12')
        assert_equal(np.base_repr(12, 10, 4), '000012')
        assert_equal(np.base_repr(12, 4), '30')
        assert_equal(np.base_repr(3731624803700888, 36), '10QR0ROFCEW')

    def test_negative(self):
        assert_equal(np.base_repr(-12, 10), '-12')
        assert_equal(np.base_repr(-12, 10, 4), '-000012')
        assert_equal(np.base_repr(-12, 4), '-30')

    def test_base_range(self):
        with assert_raises(ValueError):
            np.base_repr(1, 1)
        with assert_raises(ValueError):
            np.base_repr(1, 37)

    def test_minimal_signed_int(self):
        assert_equal(np.base_repr(np.int8(-128)), '-10000000')


def _test_array_equal_parametrizations():
    """
    we pre-create arrays as we sometime want to pass the same instance
    and sometime not. Passing the same instances may not mean the array are
    equal, especially when containing None
    """
    # those are 0-d arrays, it used to be a special case
    # where (e0 == e0).all() would raise
    e0 = np.array(0, dtype="int")
    e1 = np.array(1, dtype="float")
    # x,y, nan_equal, expected_result
    yield (e0, e0.copy(), None, True)
    yield (e0, e0.copy(), False, True)
    yield (e0, e0.copy(), True, True)

    #
    yield (e1, e1.copy(), None, True)
    yield (e1, e1.copy(), False, True)
    yield (e1, e1.copy(), True, True)

    # Non-nanable - those cannot hold nans
    a12 = np.array([1, 2])
    a12b = a12.copy()
    a123 = np.array([1, 2, 3])
    a13 = np.array([1, 3])
    a34 = np.array([3, 4])

    aS1 = np.array(["a"], dtype="S1")
    aS1b = aS1.copy()
    aS1u4 = np.array([("a", 1)], dtype="S1,u4")
    aS1u4b = aS1u4.copy()

    yield (a12, a12b, None, True)
    yield (a12, a12, None, True)
    yield (a12, a123, None, False)
    yield (a12, a34, None, False)
    yield (a12, a13, None, False)
    yield (aS1, aS1b, None, True)
    yield (aS1, aS1, None, True)

    # Non-float dtype - equal_nan should have no effect,
    yield (a123, a123, None, True)
    yield (a123, a123, False, True)
    yield (a123, a123, True, True)
    yield (a123, a123.copy(), None, True)
    yield (a123, a123.copy(), False, True)
    yield (a123, a123.copy(), True, True)
    yield (a123.astype("float"), a123.astype("float"), None, True)
    yield (a123.astype("float"), a123.astype("float"), False, True)
    yield (a123.astype("float"), a123.astype("float"), True, True)

    # these can hold None
    b1 = np.array([1, 2, np.nan])
    b2 = np.array([1, np.nan, 2])
    b3 = np.array([1, 2, np.inf])
    b4 = np.array(np.nan)

    # instances are the same
    yield (b1, b1, None, False)
    yield (b1, b1, False, False)
    yield (b1, b1, True, True)

    # equal but not same instance
    yield (b1, b1.copy(), None, False)
    yield (b1, b1.copy(), False, False)
    yield (b1, b1.copy(), True, True)

    # same once stripped of Nan
    yield (b1, b2, None, False)
    yield (b1, b2, False, False)
    yield (b1, b2, True, False)

    # nan's not conflated with inf's
    yield (b1, b3, None, False)
    yield (b1, b3, False, False)
    yield (b1, b3, True, False)

    # all Nan
    yield (b4, b4, None, False)
    yield (b4, b4, False, False)
    yield (b4, b4, True, True)
    yield (b4, b4.copy(), None, False)
    yield (b4, b4.copy(), False, False)
    yield (b4, b4.copy(), True, True)

    t1 = b1.astype("timedelta64")
    t2 = b2.astype("timedelta64")

    # Timedeltas are particular
    yield (t1, t1, None, False)
    yield (t1, t1, False, False)
    yield (t1, t1, True, True)

    yield (t1, t1.copy(), None, False)
    yield (t1, t1.copy(), False, False)
    yield (t1, t1.copy(), True, True)

    yield (t1, t2, None, False)
    yield (t1, t2, False, False)
    yield (t1, t2, True, False)

    # Multi-dimensional array
    md1 = np.array([[0, 1], [np.nan, 1]])

    yield (md1, md1, None, False)
    yield (md1, md1, False, False)
    yield (md1, md1, True, True)
    yield (md1, md1.copy(), None, False)
    yield (md1, md1.copy(), False, False)
    yield (md1, md1.copy(), True, True)
    # both complexes are nan+nan.j but the same instance
    cplx1, cplx2 = [np.array([np.nan + np.nan * 1j])] * 2

    # only real or img are nan.
    cplx3, cplx4 = np.complex64(1, np.nan), np.complex64(np.nan, 1)

    # Complex values
    yield (cplx1, cplx2, None, False)
    yield (cplx1, cplx2, False, False)
    yield (cplx1, cplx2, True, True)

    # Complex values, 1+nan, nan+1j
    yield (cplx3, cplx4, None, False)
    yield (cplx3, cplx4, False, False)
    yield (cplx3, cplx4, True, True)


class TestArrayComparisons:
    @pytest.mark.parametrize(
        "bx,by,equal_nan,expected", _test_array_equal_parametrizations()
    )
    def test_array_equal_equal_nan(self, bx, by, equal_nan, expected):
        """
        This test array_equal for a few combinations:

        - are the two inputs the same object or not (same object may not
          be equal if contains NaNs)
        - Whether we should consider or not, NaNs, being equal.

        """
        if equal_nan is None:
            res = np.array_equal(bx, by)
        else:
            res = np.array_equal(bx, by, equal_nan=equal_nan)
        assert_(res is expected)
        assert_(type(res) is bool)

    def test_array_equal_different_scalar_types(self):
        # https://github.com/numpy/numpy/issues/27271
        a = np.array("foo")
        b = np.array(1)
        assert not np.array_equal(a, b)
        assert not np.array_equiv(a, b)

    def test_none_compares_elementwise(self):
        a = np.array([None, 1, None], dtype=object)
        assert_equal(a == None, [True, False, True])  # noqa: E711
        assert_equal(a != None, [False, True, False])  # noqa: E711

        a = np.ones(3)
        assert_equal(a == None, [False, False, False])  # noqa: E711
        assert_equal(a != None, [True, True, True])  # noqa: E711

    def test_array_equiv(self):
        res = np.array_equiv(np.array([1, 2]), np.array([1, 2]))
        assert_(res)
        assert_(type(res) is bool)
        res = np.array_equiv(np.array([1, 2]), np.array([1, 2, 3]))
        assert_(not res)
        assert_(type(res) is bool)
        res = np.array_equiv(np.array([1, 2]), np.array([3, 4]))
        assert_(not res)
        assert_(type(res) is bool)
        res = np.array_equiv(np.array([1, 2]), np.array([1, 3]))
        assert_(not res)
        assert_(type(res) is bool)

        res = np.array_equiv(np.array([1, 1]), np.array([1]))
        assert_(res)
        assert_(type(res) is bool)
        res = np.array_equiv(np.array([1, 1]), np.array([[1], [1]]))
        assert_(res)
        assert_(type(res) is bool)
        res = np.array_equiv(np.array([1, 2]), np.array([2]))
        assert_(not res)
        assert_(type(res) is bool)
        res = np.array_equiv(np.array([1, 2]), np.array([[1], [2]]))
        assert_(not res)
        assert_(type(res) is bool)
        res = np.array_equiv(np.array([1, 2]), np.array([[1, 2, 3], [4, 5, 6], [7, 8, 9]]))
        assert_(not res)
        assert_(type(res) is bool)

    @pytest.mark.parametrize("dtype", ["V0", "V3", "V10"])
    def test_compare_unstructured_voids(self, dtype):
        zeros = np.zeros(3, dtype=dtype)

        assert_array_equal(zeros, zeros)
        assert not (zeros != zeros).any()

        if dtype == "V0":
            # Can't test != of actually different data
            return

        nonzeros = np.array([b"1", b"2", b"3"], dtype=dtype)

        assert not (zeros == nonzeros).any()
        assert (zeros != nonzeros).all()


def assert_array_strict_equal(x, y):
    assert_array_equal(x, y)
    # Check flags, 32 bit arches typically don't provide 16 byte alignment
    if ((x.dtype.alignment <= 8 or
            np.intp().dtype.itemsize != 4) and
            sys.platform != 'win32'):
        assert_(x.flags == y.flags)
    else:
        assert_(x.flags.owndata == y.flags.owndata)
        assert_(x.flags.writeable == y.flags.writeable)
        assert_(x.flags.c_contiguous == y.flags.c_contiguous)
        assert_(x.flags.f_contiguous == y.flags.f_contiguous)
        assert_(x.flags.writebackifcopy == y.flags.writebackifcopy)
    # check endianness
    assert_(x.dtype.isnative == y.dtype.isnative)


class TestClip:
    nr = 5
    nc = 3

    def fastclip(self, a, m, M, out=None, **kwargs):
        return a.clip(m, M, out=out, **kwargs)

    def clip(self, a, m, M, out=None):
        # use a.choose to verify fastclip result
        selector = np.less(a, m) + 2 * np.greater(a, M)
        return selector.choose((a, m, M), out=out)

    # Handy functions
    def _generate_data(self, n, m):
        return randn(n, m)

    def _generate_data_complex(self, n, m):
        return randn(n, m) + 1.j * rand(n, m)

    def _generate_flt_data(self, n, m):
        return (randn(n, m)).astype(np.float32)

    def _neg_byteorder(self, a):
        a = np.asarray(a)
        if sys.byteorder == 'little':
            a = a.astype(a.dtype.newbyteorder('>'))
        else:
            a = a.astype(a.dtype.newbyteorder('<'))
        return a

    def _generate_non_native_data(self, n, m):
        data = randn(n, m)
        data = self._neg_byteorder(data)
        assert_(not data.dtype.isnative)
        return data

    def _generate_int_data(self, n, m):
        return (10 * rand(n, m)).astype(np.int64)

    def _generate_int32_data(self, n, m):
        return (10 * rand(n, m)).astype(np.int32)

    # Now the real test cases

    @pytest.mark.parametrize("dtype", '?bhilqpBHILQPefdgFDGO')
    def test_ones_pathological(self, dtype):
        # for preservation of behavior described in
        # gh-12519; amin > amax behavior may still change
        # in the future
        arr = np.ones(10, dtype=dtype)
        expected = np.zeros(10, dtype=dtype)
        actual = np.clip(arr, 1, 0)
        if dtype == 'O':
            assert actual.tolist() == expected.tolist()
        else:
            assert_equal(actual, expected)

    def test_simple_double(self):
        # Test native double input with scalar min/max.
        a = self._generate_data(self.nr, self.nc)
        m = 0.1
        M = 0.6
        ac = self.fastclip(a, m, M)
        act = self.clip(a, m, M)
        assert_array_strict_equal(ac, act)

    def test_simple_int(self):
        # Test native int input with scalar min/max.
        a = self._generate_int_data(self.nr, self.nc)
        a = a.astype(int)
        m = -2
        M = 4
        ac = self.fastclip(a, m, M)
        act = self.clip(a, m, M)
        assert_array_strict_equal(ac, act)

    def test_array_double(self):
        # Test native double input with array min/max.
        a = self._generate_data(self.nr, self.nc)
        m = np.zeros(a.shape)
        M = m + 0.5
        ac = self.fastclip(a, m, M)
        act = self.clip(a, m, M)
        assert_array_strict_equal(ac, act)

    def test_simple_nonnative(self):
        # Test non native double input with scalar min/max.
        # Test native double input with non native double scalar min/max.
        a = self._generate_non_native_data(self.nr, self.nc)
        m = -0.5
        M = 0.6
        ac = self.fastclip(a, m, M)
        act = self.clip(a, m, M)
        assert_array_equal(ac, act)

        # Test native double input with non native double scalar min/max.
        a = self._generate_data(self.nr, self.nc)
        m = -0.5
        M = self._neg_byteorder(0.6)
        assert_(not M.dtype.isnative)
        ac = self.fastclip(a, m, M)
        act = self.clip(a, m, M)
        assert_array_equal(ac, act)

    def test_simple_complex(self):
        # Test native complex input with native double scalar min/max.
        # Test native input with complex double scalar min/max.
        a = 3 * self._generate_data_complex(self.nr, self.nc)
        m = -0.5
        M = 1.
        ac = self.fastclip(a, m, M)
        act = self.clip(a, m, M)
        assert_array_strict_equal(ac, act)

        # Test native input with complex double scalar min/max.
        a = 3 * self._generate_data(self.nr, self.nc)
        m = -0.5 + 1.j
        M = 1. + 2.j
        ac = self.fastclip(a, m, M)
        act = self.clip(a, m, M)
        assert_array_strict_equal(ac, act)

    def test_clip_complex(self):
        # Address Issue gh-5354 for clipping complex arrays
        # Test native complex input without explicit min/max
        # ie, either min=None or max=None
        a = np.ones(10, dtype=complex)
        m = a.min()
        M = a.max()
        am = self.fastclip(a, m, None)
        aM = self.fastclip(a, None, M)
        assert_array_strict_equal(am, a)
        assert_array_strict_equal(aM, a)

    def test_clip_non_contig(self):
        # Test clip for non contiguous native input and native scalar min/max.
        a = self._generate_data(self.nr * 2, self.nc * 3)
        a = a[::2, ::3]
        assert_(not a.flags['F_CONTIGUOUS'])
        assert_(not a.flags['C_CONTIGUOUS'])
        ac = self.fastclip(a, -1.6, 1.7)
        act = self.clip(a, -1.6, 1.7)
        assert_array_strict_equal(ac, act)

    def test_simple_out(self):
        # Test native double input with scalar min/max.
        a = self._generate_data(self.nr, self.nc)
        m = -0.5
        M = 0.6
        ac = np.zeros(a.shape)
        act = np.zeros(a.shape)
        self.fastclip(a, m, M, ac)
        self.clip(a, m, M, act)
        assert_array_strict_equal(ac, act)

    @pytest.mark.parametrize("casting", [None, "unsafe"])
    def test_simple_int32_inout(self, casting):
        # Test native int32 input with double min/max and int32 out.
        a = self._generate_int32_data(self.nr, self.nc)
        m = np.float64(0)
        M = np.float64(2)
        ac = np.zeros(a.shape, dtype=np.int32)
        act = ac.copy()
        if casting is None:
            with pytest.raises(TypeError):
                self.fastclip(a, m, M, ac, casting=casting)
        else:
            # explicitly passing "unsafe" will silence warning
            self.fastclip(a, m, M, ac, casting=casting)
            self.clip(a, m, M, act)
            assert_array_strict_equal(ac, act)

    def test_simple_int64_out(self):
        # Test native int32 input with int32 scalar min/max and int64 out.
        a = self._generate_int32_data(self.nr, self.nc)
        m = np.int32(-1)
        M = np.int32(1)
        ac = np.zeros(a.shape, dtype=np.int64)
        act = ac.copy()
        self.fastclip(a, m, M, ac)
        self.clip(a, m, M, act)
        assert_array_strict_equal(ac, act)

    def test_simple_int64_inout(self):
        # Test native int32 input with double array min/max and int32 out.
        a = self._generate_int32_data(self.nr, self.nc)
        m = np.zeros(a.shape, np.float64)
        M = np.float64(1)
        ac = np.zeros(a.shape, dtype=np.int32)
        act = ac.copy()
        self.fastclip(a, m, M, out=ac, casting="unsafe")
        self.clip(a, m, M, act)
        assert_array_strict_equal(ac, act)

    def test_simple_int32_out(self):
        # Test native double input with scalar min/max and int out.
        a = self._generate_data(self.nr, self.nc)
        m = -1.0
        M = 2.0
        ac = np.zeros(a.shape, dtype=np.int32)
        act = ac.copy()
        self.fastclip(a, m, M, out=ac, casting="unsafe")
        self.clip(a, m, M, act)
        assert_array_strict_equal(ac, act)

    def test_simple_inplace_01(self):
        # Test native double input with array min/max in-place.
        a = self._generate_data(self.nr, self.nc)
        ac = a.copy()
        m = np.zeros(a.shape)
        M = 1.0
        self.fastclip(a, m, M, a)
        self.clip(a, m, M, ac)
        assert_array_strict_equal(a, ac)

    def test_simple_inplace_02(self):
        # Test native double input with scalar min/max in-place.
        a = self._generate_data(self.nr, self.nc)
        ac = a.copy()
        m = -0.5
        M = 0.6
        self.fastclip(a, m, M, a)
        self.clip(ac, m, M, ac)
        assert_array_strict_equal(a, ac)

    def test_noncontig_inplace(self):
        # Test non contiguous double input with double scalar min/max in-place.
        a = self._generate_data(self.nr * 2, self.nc * 3)
        a = a[::2, ::3]
        assert_(not a.flags['F_CONTIGUOUS'])
        assert_(not a.flags['C_CONTIGUOUS'])
        ac = a.copy()
        m = -0.5
        M = 0.6
        self.fastclip(a, m, M, a)
        self.clip(ac, m, M, ac)
        assert_array_equal(a, ac)

    def test_type_cast_01(self):
        # Test native double input with scalar min/max.
        a = self._generate_data(self.nr, self.nc)
        m = -0.5
        M = 0.6
        ac = self.fastclip(a, m, M)
        act = self.clip(a, m, M)
        assert_array_strict_equal(ac, act)

    def test_type_cast_02(self):
        # Test native int32 input with int32 scalar min/max.
        a = self._generate_int_data(self.nr, self.nc)
        a = a.astype(np.int32)
        m = -2
        M = 4
        ac = self.fastclip(a, m, M)
        act = self.clip(a, m, M)
        assert_array_strict_equal(ac, act)

    def test_type_cast_03(self):
        # Test native int32 input with float64 scalar min/max.
        a = self._generate_int32_data(self.nr, self.nc)
        m = -2
        M = 4
        ac = self.fastclip(a, np.float64(m), np.float64(M))
        act = self.clip(a, np.float64(m), np.float64(M))
        assert_array_strict_equal(ac, act)

    def test_type_cast_04(self):
        # Test native int32 input with float32 scalar min/max.
        a = self._generate_int32_data(self.nr, self.nc)
        m = np.float32(-2)
        M = np.float32(4)
        act = self.fastclip(a, m, M)
        ac = self.clip(a, m, M)
        assert_array_strict_equal(ac, act)

    def test_type_cast_05(self):
        # Test native int32 with double arrays min/max.
        a = self._generate_int_data(self.nr, self.nc)
        m = -0.5
        M = 1.
        ac = self.fastclip(a, m * np.zeros(a.shape), M)
        act = self.clip(a, m * np.zeros(a.shape), M)
        assert_array_strict_equal(ac, act)

    def test_type_cast_06(self):
        # Test native with NON native scalar min/max.
        a = self._generate_data(self.nr, self.nc)
        m = 0.5
        m_s = self._neg_byteorder(m)
        M = 1.
        act = self.clip(a, m_s, M)
        ac = self.fastclip(a, m_s, M)
        assert_array_strict_equal(ac, act)

    def test_type_cast_07(self):
        # Test NON native with native array min/max.
        a = self._generate_data(self.nr, self.nc)
        m = -0.5 * np.ones(a.shape)
        M = 1.
        a_s = self._neg_byteorder(a)
        assert_(not a_s.dtype.isnative)
        act = a_s.clip(m, M)
        ac = self.fastclip(a_s, m, M)
        assert_array_strict_equal(ac, act)

    def test_type_cast_08(self):
        # Test NON native with native scalar min/max.
        a = self._generate_data(self.nr, self.nc)
        m = -0.5
        M = 1.
        a_s = self._neg_byteorder(a)
        assert_(not a_s.dtype.isnative)
        ac = self.fastclip(a_s, m, M)
        act = a_s.clip(m, M)
        assert_array_strict_equal(ac, act)

    def test_type_cast_09(self):
        # Test native with NON native array min/max.
        a = self._generate_data(self.nr, self.nc)
        m = -0.5 * np.ones(a.shape)
        M = 1.
        m_s = self._neg_byteorder(m)
        assert_(not m_s.dtype.isnative)
        ac = self.fastclip(a, m_s, M)
        act = self.clip(a, m_s, M)
        assert_array_strict_equal(ac, act)

    def test_type_cast_10(self):
        # Test native int32 with float min/max and float out for output argument.
        a = self._generate_int_data(self.nr, self.nc)
        b = np.zeros(a.shape, dtype=np.float32)
        m = np.float32(-0.5)
        M = np.float32(1)
        act = self.clip(a, m, M, out=b)
        ac = self.fastclip(a, m, M, out=b)
        assert_array_strict_equal(ac, act)

    def test_type_cast_11(self):
        # Test non native with native scalar, min/max, out non native
        a = self._generate_non_native_data(self.nr, self.nc)
        b = a.copy()
        b = b.astype(b.dtype.newbyteorder('>'))
        bt = b.copy()
        m = -0.5
        M = 1.
        self.fastclip(a, m, M, out=b)
        self.clip(a, m, M, out=bt)
        assert_array_strict_equal(b, bt)

    def test_type_cast_12(self):
        # Test native int32 input and min/max and float out
        a = self._generate_int_data(self.nr, self.nc)
        b = np.zeros(a.shape, dtype=np.float32)
        m = np.int32(0)
        M = np.int32(1)
        act = self.clip(a, m, M, out=b)
        ac = self.fastclip(a, m, M, out=b)
        assert_array_strict_equal(ac, act)

    def test_clip_with_out_simple(self):
        # Test native double input with scalar min/max
        a = self._generate_data(self.nr, self.nc)
        m = -0.5
        M = 0.6
        ac = np.zeros(a.shape)
        act = np.zeros(a.shape)
        self.fastclip(a, m, M, ac)
        self.clip(a, m, M, act)
        assert_array_strict_equal(ac, act)

    def test_clip_with_out_simple2(self):
        # Test native int32 input with double min/max and int32 out
        a = self._generate_int32_data(self.nr, self.nc)
        m = np.float64(0)
        M = np.float64(2)
        ac = np.zeros(a.shape, dtype=np.int32)
        act = ac.copy()
        self.fastclip(a, m, M, out=ac, casting="unsafe")
        self.clip(a, m, M, act)
        assert_array_strict_equal(ac, act)

    def test_clip_with_out_simple_int32(self):
        # Test native int32 input with int32 scalar min/max and int64 out
        a = self._generate_int32_data(self.nr, self.nc)
        m = np.int32(-1)
        M = np.int32(1)
        ac = np.zeros(a.shape, dtype=np.int64)
        act = ac.copy()
        self.fastclip(a, m, M, ac)
        self.clip(a, m, M, act)
        assert_array_strict_equal(ac, act)

    def test_clip_with_out_array_int32(self):
        # Test native int32 input with double array min/max and int32 out
        a = self._generate_int32_data(self.nr, self.nc)
        m = np.zeros(a.shape, np.float64)
        M = np.float64(1)
        ac = np.zeros(a.shape, dtype=np.int32)
        act = ac.copy()
        self.fastclip(a, m, M, out=ac, casting="unsafe")
        self.clip(a, m, M, act)
        assert_array_strict_equal(ac, act)

    def test_clip_with_out_array_outint32(self):
        # Test native double input with scalar min/max and int out
        a = self._generate_data(self.nr, self.nc)
        m = -1.0
        M = 2.0
        ac = np.zeros(a.shape, dtype=np.int32)
        act = ac.copy()
        self.fastclip(a, m, M, out=ac, casting="unsafe")
        self.clip(a, m, M, act)
        assert_array_strict_equal(ac, act)

    def test_clip_with_out_transposed(self):
        # Test that the out argument works when transposed
        a = np.arange(16).reshape(4, 4)
        out = np.empty_like(a).T
        a.clip(4, 10, out=out)
        expected = self.clip(a, 4, 10)
        assert_array_equal(out, expected)

    def test_clip_with_out_memory_overlap(self):
        # Test that the out argument works when it has memory overlap
        a = np.arange(16).reshape(4, 4)
        ac = a.copy()
        a[:-1].clip(4, 10, out=a[1:])
        expected = self.clip(ac[:-1], 4, 10)
        assert_array_equal(a[1:], expected)

    def test_clip_inplace_array(self):
        # Test native double input with array min/max
        a = self._generate_data(self.nr, self.nc)
        ac = a.copy()
        m = np.zeros(a.shape)
        M = 1.0
        self.fastclip(a, m, M, a)
        self.clip(a, m, M, ac)
        assert_array_strict_equal(a, ac)

    def test_clip_inplace_simple(self):
        # Test native double input with scalar min/max
        a = self._generate_data(self.nr, self.nc)
        ac = a.copy()
        m = -0.5
        M = 0.6
        self.fastclip(a, m, M, a)
        self.clip(a, m, M, ac)
        assert_array_strict_equal(a, ac)

    def test_clip_func_takes_out(self):
        # Ensure that the clip() function takes an out=argument.
        a = self._generate_data(self.nr, self.nc)
        ac = a.copy()
        m = -0.5
        M = 0.6
        a2 = np.clip(a, m, M, out=a)
        self.clip(a, m, M, ac)
        assert_array_strict_equal(a2, ac)
        assert_(a2 is a)

    def test_clip_nan(self):
        d = np.arange(7.)
        assert_equal(d.clip(min=np.nan), np.nan)
        assert_equal(d.clip(max=np.nan), np.nan)
        assert_equal(d.clip(min=np.nan, max=np.nan), np.nan)
        assert_equal(d.clip(min=-2, max=np.nan), np.nan)
        assert_equal(d.clip(min=np.nan, max=10), np.nan)

    def test_object_clip(self):
        a = np.arange(10, dtype=object)
        actual = np.clip(a, 1, 5)
        expected = np.array([1, 1, 2, 3, 4, 5, 5, 5, 5, 5])
        assert actual.tolist() == expected.tolist()

    def test_clip_all_none(self):
        arr = np.arange(10, dtype=object)
        assert_equal(np.clip(arr, None, None), arr)
        assert_equal(np.clip(arr), arr)

    def test_clip_invalid_casting(self):
        a = np.arange(10, dtype=object)
        with assert_raises_regex(ValueError,
                                 'casting must be one of'):
            self.fastclip(a, 1, 8, casting="garbage")

    @pytest.mark.parametrize("amin, amax", [
        # two scalars
        (1, 0),
        # mix scalar and array
        (1, np.zeros(10)),
        # two arrays
        (np.ones(10), np.zeros(10)),
        ])
    def test_clip_value_min_max_flip(self, amin, amax):
        a = np.arange(10, dtype=np.int64)
        # requirement from ufunc_docstrings.py
        expected = np.minimum(np.maximum(a, amin), amax)
        actual = np.clip(a, amin, amax)
        assert_equal(actual, expected)

    @pytest.mark.parametrize("arr, amin, amax, exp", [
        # for a bug in npy_ObjectClip, based on a
        # case produced by hypothesis
        (np.zeros(10, dtype=object),
         0,
         -2**64 + 1,
         np.full(10, -2**64 + 1, dtype=object)),
        # for bugs in NPY_TIMEDELTA_MAX, based on a case
        # produced by hypothesis
        (np.zeros(10, dtype='m8') - 1,
         0,
         0,
         np.zeros(10, dtype='m8')),
    ])
    def test_clip_problem_cases(self, arr, amin, amax, exp):
        actual = np.clip(arr, amin, amax)
        assert_equal(actual, exp)

    @pytest.mark.parametrize("arr, amin, amax", [
        # problematic scalar nan case from hypothesis
        (np.zeros(10, dtype=np.int64),
         np.array(np.nan),
         np.zeros(10, dtype=np.int32)),
    ])
    def test_clip_scalar_nan_propagation(self, arr, amin, amax):
        # enforcement of scalar nan propagation for comparisons
        # called through clip()
        expected = np.minimum(np.maximum(arr, amin), amax)
        actual = np.clip(arr, amin, amax)
        assert_equal(actual, expected)

    @pytest.mark.parametrize("arr, amin, amax", [
        (np.array([1] * 10, dtype='m8'),
         np.timedelta64('NaT'),
         np.zeros(10, dtype=np.int32)),
    ])
    def test_NaT_propagation(self, arr, amin, amax):
        expected = np.minimum(np.maximum(arr, amin), amax)
        actual = np.clip(arr, amin, amax)
        assert_equal(actual, expected)

    @given(
        data=st.data(),
        arr=hynp.arrays(
            dtype=hynp.integer_dtypes() | hynp.floating_dtypes(),
            shape=hynp.array_shapes()
        )
    )
    def test_clip_property(self, data, arr):
        """A property-based test using Hypothesis.

        This aims for maximum generality: it could in principle generate *any*
        valid inputs to np.clip, and in practice generates much more varied
        inputs than human testers come up with.

        Because many of the inputs have tricky dependencies - compatible dtypes
        and mutually-broadcastable shapes - we use `st.data()` strategy draw
        values *inside* the test function, from strategies we construct based
        on previous values.  An alternative would be to define a custom strategy
        with `@st.composite`, but until we have duplicated code inline is fine.

        That accounts for most of the function; the actual test is just three
        lines to calculate and compare actual vs expected results!
        """
        numeric_dtypes = hynp.integer_dtypes() | hynp.floating_dtypes()
        # Generate shapes for the bounds which can be broadcast with each other
        # and with the base shape.  Below, we might decide to use scalar bounds,
        # but it's clearer to generate these shapes unconditionally in advance.
        in_shapes, result_shape = data.draw(
            hynp.mutually_broadcastable_shapes(
                num_shapes=2, base_shape=arr.shape
            )
        )
        # Scalar `nan` is deprecated due to the differing behaviour it shows.
        s = numeric_dtypes.flatmap(
            lambda x: hynp.from_dtype(x, allow_nan=False))
        amin = data.draw(s | hynp.arrays(dtype=numeric_dtypes,
            shape=in_shapes[0], elements={"allow_nan": False}))
        amax = data.draw(s | hynp.arrays(dtype=numeric_dtypes,
            shape=in_shapes[1], elements={"allow_nan": False}))

        # Then calculate our result and expected result and check that they're
        # equal!  See gh-12519 and gh-19457 for discussion deciding on this
        # property and the result_type argument.
        result = np.clip(arr, amin, amax)
        t = np.result_type(arr, amin, amax)
        expected = np.minimum(amax, np.maximum(arr, amin, dtype=t), dtype=t)
        assert result.dtype == t
        assert_array_equal(result, expected)

    def test_clip_min_max_args(self):
        arr = np.arange(5)

        assert_array_equal(np.clip(arr), arr)
        assert_array_equal(np.clip(arr, min=2, max=3), np.clip(arr, 2, 3))
        assert_array_equal(np.clip(arr, min=None, max=2),
                           np.clip(arr, None, 2))

        with assert_raises_regex(TypeError, "missing 1 required positional "
                                 "argument: 'a_max'"):
            np.clip(arr, 2)
        with assert_raises_regex(TypeError, "missing 1 required positional "
                                 "argument: 'a_min'"):
            np.clip(arr, a_max=2)
        msg = ("Passing `min` or `max` keyword argument when `a_min` and "
               "`a_max` are provided is forbidden.")
        with assert_raises_regex(ValueError, msg):
            np.clip(arr, 2, 3, max=3)
        with assert_raises_regex(ValueError, msg):
            np.clip(arr, 2, 3, min=2)

    @pytest.mark.parametrize("dtype,min,max", [
        ("int32", -2**32 - 1, 2**32),
        ("int32", -2**320, None),
        ("int32", None, 2**300),
        ("int32", -1000, 2**32),
        ("int32", -2**32 - 1, 1000),
        ("uint8", -1, 129),
    ])
    def test_out_of_bound_pyints(self, dtype, min, max):
        a = np.arange(10000).astype(dtype)
        # Check min only
        c = np.clip(a, min=min, max=max)
        assert not np.may_share_memory(a, c)
        assert c.dtype == a.dtype
        if min is not None:
            assert (c >= min).all()
        if max is not None:
            assert (c <= max).all()


class TestAllclose:
    rtol = 1e-5
    atol = 1e-8

    def setup_method(self):
        self.olderr = np.seterr(invalid='ignore')

    def teardown_method(self):
        np.seterr(**self.olderr)

    def tst_allclose(self, x, y):
        assert_(np.allclose(x, y), f"{x} and {y} not close")

    def tst_not_allclose(self, x, y):
        assert_(not np.allclose(x, y), f"{x} and {y} shouldn't be close")

    def test_ip_allclose(self):
        # Parametric test factory.
        arr = np.array([100, 1000])
        aran = np.arange(125).reshape((5, 5, 5))

        atol = self.atol
        rtol = self.rtol

        data = [([1, 0], [1, 0]),
                ([atol], [0]),
                ([1], [1 + rtol + atol]),
                (arr, arr + arr * rtol),
                (arr, arr + arr * rtol + atol * 2),
                (aran, aran + aran * rtol),
                (np.inf, np.inf),
                (np.inf, [np.inf])]

        for (x, y) in data:
            self.tst_allclose(x, y)

    def test_ip_not_allclose(self):
        # Parametric test factory.
        aran = np.arange(125).reshape((5, 5, 5))

        atol = self.atol
        rtol = self.rtol

        data = [([np.inf, 0], [1, np.inf]),
                ([np.inf, 0], [1, 0]),
                ([np.inf, np.inf], [1, np.inf]),
                ([np.inf, np.inf], [1, 0]),
                ([-np.inf, 0], [np.inf, 0]),
                ([np.nan, 0], [np.nan, 0]),
                ([atol * 2], [0]),
                ([1], [1 + rtol + atol * 2]),
                (aran, aran + aran * atol + atol * 2),
                (np.array([np.inf, 1]), np.array([0, np.inf]))]

        for (x, y) in data:
            self.tst_not_allclose(x, y)

    def test_no_parameter_modification(self):
        x = np.array([np.inf, 1])
        y = np.array([0, np.inf])
        np.allclose(x, y)
        assert_array_equal(x, np.array([np.inf, 1]))
        assert_array_equal(y, np.array([0, np.inf]))

    def test_min_int(self):
        # Could make problems because of abs(min_int) == min_int
        min_int = np.iinfo(np.int_).min
        a = np.array([min_int], dtype=np.int_)
        assert_(np.allclose(a, a))

    def test_equalnan(self):
        x = np.array([1.0, np.nan])
        assert_(np.allclose(x, x, equal_nan=True))

    def test_return_class_is_ndarray(self):
        # Issue gh-6475
        # Check that allclose does not preserve subtypes
        class Foo(np.ndarray):
            def __new__(cls, *args, **kwargs):
                return np.array(*args, **kwargs).view(cls)

        a = Foo([1])
        assert_(type(np.allclose(a, a)) is bool)


class TestIsclose:
    rtol = 1e-5
    atol = 1e-8

    def _setup(self):
        atol = self.atol
        rtol = self.rtol
        arr = np.array([100, 1000])
        aran = np.arange(125).reshape((5, 5, 5))

        self.all_close_tests = [
                ([1, 0], [1, 0]),
                ([atol], [0]),
                ([1], [1 + rtol + atol]),
                (arr, arr + arr * rtol),
                (arr, arr + arr * rtol + atol),
                (aran, aran + aran * rtol),
                (np.inf, np.inf),
                (np.inf, [np.inf]),
                ([np.inf, -np.inf], [np.inf, -np.inf]),
                ]
        self.none_close_tests = [
                ([np.inf, 0], [1, np.inf]),
                ([np.inf, -np.inf], [1, 0]),
                ([np.inf, np.inf], [1, -np.inf]),
                ([np.inf, np.inf], [1, 0]),
                ([np.nan, 0], [np.nan, -np.inf]),
                ([atol * 2], [0]),
                ([1], [1 + rtol + atol * 2]),
                (aran, aran + rtol * 1.1 * aran + atol * 1.1),
                (np.array([np.inf, 1]), np.array([0, np.inf])),
                ]
        self.some_close_tests = [
                ([np.inf, 0], [np.inf, atol * 2]),
                ([atol, 1, 1e6 * (1 + 2 * rtol) + atol], [0, np.nan, 1e6]),
                (np.arange(3), [0, 1, 2.1]),
                (np.nan, [np.nan, np.nan, np.nan]),
                ([0], [atol, np.inf, -np.inf, np.nan]),
                (0, [atol, np.inf, -np.inf, np.nan]),
                ]
        self.some_close_results = [
                [True, False],
                [True, False, False],
                [True, True, False],
                [False, False, False],
                [True, False, False, False],
                [True, False, False, False],
                ]

    def test_ip_isclose(self):
        self._setup()
        tests = self.some_close_tests
        results = self.some_close_results
        for (x, y), result in zip(tests, results):
            assert_array_equal(np.isclose(x, y), result)

        x = np.array([2.1, 2.1, 2.1, 2.1, 5, np.nan])
        y = np.array([2, 2, 2, 2, np.nan, 5])
        atol = [0.11, 0.09, 1e-8, 1e-8, 1, 1]
        rtol = [1e-8, 1e-8, 0.06, 0.04, 1, 1]
        expected = np.array([True, False, True, False, False, False])
        assert_array_equal(np.isclose(x, y, rtol=rtol, atol=atol), expected)

        message = "operands could not be broadcast together..."
        atol = np.array([1e-8, 1e-8])
        with assert_raises(ValueError, msg=message):
            np.isclose(x, y, atol=atol)

        rtol = np.array([1e-5, 1e-5])
        with assert_raises(ValueError, msg=message):
            np.isclose(x, y, rtol=rtol)

    def test_nep50_isclose(self):
        below_one = float(1. - np.finfo('f8').eps)
        f32 = np.array(below_one, 'f4')  # This is just 1 at float32 precision
        assert f32 > np.array(below_one)
        # NEP 50 broadcasting of python scalars
        assert f32 == below_one
        # Test that it works for isclose arguments too (and that those fail if
        # one uses a numpy float64).
        assert np.isclose(f32, below_one, atol=0, rtol=0)
        assert np.isclose(f32, np.float32(0), atol=below_one)
        assert np.isclose(f32, 2, atol=0, rtol=below_one / 2)
        assert not np.isclose(f32, np.float64(below_one), atol=0, rtol=0)
        assert not np.isclose(f32, np.float32(0), atol=np.float64(below_one))
        assert not np.isclose(f32, 2, atol=0, rtol=np.float64(below_one / 2))

    def tst_all_isclose(self, x, y):
        assert_(np.all(np.isclose(x, y)), f"{x} and {y} not close")

    def tst_none_isclose(self, x, y):
        msg = "%s and %s shouldn't be close"
        assert_(not np.any(np.isclose(x, y)), msg % (x, y))

    def tst_isclose_allclose(self, x, y):
        msg = "isclose.all() and allclose aren't same for %s and %s"
        msg2 = "isclose and allclose aren't same for %s and %s"
        if np.isscalar(x) and np.isscalar(y):
            assert_(np.isclose(x, y) == np.allclose(x, y), msg=msg2 % (x, y))
        else:
            assert_array_equal(np.isclose(x, y).all(), np.allclose(x, y), msg % (x, y))

    def test_ip_all_isclose(self):
        self._setup()
        for (x, y) in self.all_close_tests:
            self.tst_all_isclose(x, y)

        x = np.array([2.3, 3.6, 4.4, np.nan])
        y = np.array([2, 3, 4, np.nan])
        atol = [0.31, 0, 0, 1]
        rtol = [0, 0.21, 0.11, 1]
        assert np.allclose(x, y, atol=atol, rtol=rtol, equal_nan=True)
        assert not np.allclose(x, y, atol=0.1, rtol=0.1, equal_nan=True)

        # Show that gh-14330 is resolved
        assert np.allclose([1, 2, float('nan')], [1, 2, float('nan')],
                           atol=[1, 1, 1], equal_nan=True)

    def test_ip_none_isclose(self):
        self._setup()
        for (x, y) in self.none_close_tests:
            self.tst_none_isclose(x, y)

    def test_ip_isclose_allclose(self):
        self._setup()
        tests = (self.all_close_tests + self.none_close_tests +
                 self.some_close_tests)
        for (x, y) in tests:
            self.tst_isclose_allclose(x, y)

    def test_equal_nan(self):
        assert_array_equal(np.isclose(np.nan, np.nan, equal_nan=True), [True])
        arr = np.array([1.0, np.nan])
        assert_array_equal(np.isclose(arr, arr, equal_nan=True), [True, True])

    def test_masked_arrays(self):
        # Make sure to test the output type when arguments are interchanged.

        x = np.ma.masked_where([True, True, False], np.arange(3))
        assert_(type(x) is type(np.isclose(2, x)))
        assert_(type(x) is type(np.isclose(x, 2)))

        x = np.ma.masked_where([True, True, False], [np.nan, np.inf, np.nan])
        assert_(type(x) is type(np.isclose(np.inf, x)))
        assert_(type(x) is type(np.isclose(x, np.inf)))

        x = np.ma.masked_where([True, True, False], [np.nan, np.nan, np.nan])
        y = np.isclose(np.nan, x, equal_nan=True)
        assert_(type(x) is type(y))
        # Ensure that the mask isn't modified...
        assert_array_equal([True, True, False], y.mask)
        y = np.isclose(x, np.nan, equal_nan=True)
        assert_(type(x) is type(y))
        # Ensure that the mask isn't modified...
        assert_array_equal([True, True, False], y.mask)

        x = np.ma.masked_where([True, True, False], [np.nan, np.nan, np.nan])
        y = np.isclose(x, x, equal_nan=True)
        assert_(type(x) is type(y))
        # Ensure that the mask isn't modified...
        assert_array_equal([True, True, False], y.mask)

    def test_scalar_return(self):
        assert_(np.isscalar(np.isclose(1, 1)))

    def test_no_parameter_modification(self):
        x = np.array([np.inf, 1])
        y = np.array([0, np.inf])
        np.isclose(x, y)
        assert_array_equal(x, np.array([np.inf, 1]))
        assert_array_equal(y, np.array([0, np.inf]))

    def test_non_finite_scalar(self):
        # GH7014, when two scalars are compared the output should also be a
        # scalar
        assert_(np.isclose(np.inf, -np.inf) is np.False_)
        assert_(np.isclose(0, np.inf) is np.False_)
        assert_(type(np.isclose(0, np.inf)) is np.bool)

    def test_timedelta(self):
        # Allclose currently works for timedelta64 as long as `atol` is
        # an integer or also a timedelta64
        a = np.array([[1, 2, 3, "NaT"]], dtype="m8[ns]")
        assert np.isclose(a, a, atol=0, equal_nan=True).all()
        assert np.isclose(a, a, atol=np.timedelta64(1, "ns"), equal_nan=True).all()
        assert np.allclose(a, a, atol=0, equal_nan=True)
        assert np.allclose(a, a, atol=np.timedelta64(1, "ns"), equal_nan=True)

    def test_tol_warnings(self):
        a = np.array([1, 2, 3])
        b = np.array([np.inf, np.nan, 1])

        for i in b:
            for j in b:
                # Making sure that i and j are not both numbers, because that won't create a warning
                if (i == 1) and (j == 1):
                    continue

                with warnings.catch_warnings(record=True) as w:

                    warnings.simplefilter("always")
                    c = np.isclose(a, a, atol=i, rtol=j)
                    assert len(w) == 1
                    assert issubclass(w[-1].category, RuntimeWarning)
                    assert f"One of rtol or atol is not valid, atol: {i}, rtol: {j}" in str(w[-1].message)


class TestStdVar:
    def _create_data(self):
        A = np.array([1, -1, 1, -1])
        real_var = 1
        return A, real_var

    def test_basic(self):
        A, real_var = self._create_data()
        assert_almost_equal(np.var(A), real_var)
        assert_almost_equal(np.std(A)**2, real_var)

    def test_scalars(self):
        assert_equal(np.var(1), 0)
        assert_equal(np.std(1), 0)

    def test_ddof1(self):
        A, real_var = self._create_data()
        assert_almost_equal(np.var(A, ddof=1),
                            real_var * len(A) / (len(A) - 1))
        assert_almost_equal(np.std(A, ddof=1)**2,
                            real_var * len(A) / (len(A) - 1))

    def test_ddof2(self):
        A, real_var = self._create_data()
        assert_almost_equal(np.var(A, ddof=2),
                            real_var * len(A) / (len(A) - 2))
        assert_almost_equal(np.std(A, ddof=2)**2,
                            real_var * len(A) / (len(A) - 2))

    def test_correction(self):
        A, _ = self._create_data()
        assert_almost_equal(
            np.var(A, correction=1), np.var(A, ddof=1)
        )
        assert_almost_equal(
            np.std(A, correction=1), np.std(A, ddof=1)
        )

        err_msg = "ddof and correction can't be provided simultaneously."

        with assert_raises_regex(ValueError, err_msg):
            np.var(A, ddof=1, correction=0)

        with assert_raises_regex(ValueError, err_msg):
            np.std(A, ddof=1, correction=1)

    def test_out_scalar(self):
        d = np.arange(10)
        out = np.array(0.)
        r = np.std(d, out=out)
        assert_(r is out)
        assert_array_equal(r, out)
        r = np.var(d, out=out)
        assert_(r is out)
        assert_array_equal(r, out)
        r = np.mean(d, out=out)
        assert_(r is out)
        assert_array_equal(r, out)


class TestStdVarComplex:
    def test_basic(self):
        A = np.array([1, 1.j, -1, -1.j])
        real_var = 1
        assert_almost_equal(np.var(A), real_var)
        assert_almost_equal(np.std(A)**2, real_var)

    def test_scalars(self):
        assert_equal(np.var(1j), 0)
        assert_equal(np.std(1j), 0)


class TestCreationFuncs:
    def check_function(self, func, fill_value=None):
        dtypes_info = {np.dtype(tp) for tp in itertools.chain(*sctypes.values())}
        keyfunc = lambda dtype: dtype.str
        variable_sized = {tp for tp in dtypes_info if tp.str.endswith('0')}
        dtypes = sorted(dtypes_info - variable_sized |
                             {np.dtype(tp.str.replace("0", str(i)))
                              for tp in variable_sized for i in range(1, 10)},
                             key=keyfunc)
        dtypes += [type(dt) for dt in sorted(dtypes_info, key=keyfunc)]
        orders = {'C': 'c_contiguous', 'F': 'f_contiguous'}
        ndims = 10

        par = ((0, 1, 2),
               range(ndims),
               orders,
               dtypes)
        fill_kwarg = {}
        if fill_value is not None:
            fill_kwarg = {'fill_value': fill_value}

        for size, ndims, order, dtype in itertools.product(*par):
            shape = ndims * [size]

            is_void = dtype is np.dtypes.VoidDType or (
                isinstance(dtype, np.dtype) and dtype.str.startswith('|V'))

            # do not fill void type
            if fill_kwarg and is_void:
                continue

            arr = func(shape, order=order, dtype=dtype,
                       **fill_kwarg)

            if isinstance(dtype, np.dtype):
                assert_equal(arr.dtype, dtype)
            elif isinstance(dtype, type(np.dtype)):
                if dtype in (np.dtypes.StrDType, np.dtypes.BytesDType):
                    dtype_str = np.dtype(dtype.type).str.replace('0', '1')
                    assert_equal(arr.dtype, np.dtype(dtype_str))
                else:
                    assert_equal(arr.dtype, np.dtype(dtype.type))
            assert_(getattr(arr.flags, orders[order]))

            if fill_value is not None:
                if arr.dtype.str.startswith('|S'):
                    val = str(fill_value)
                else:
                    val = fill_value
                assert_equal(arr, dtype.type(val))

    def test_zeros(self):
        self.check_function(np.zeros)

    def test_ones(self):
        self.check_function(np.ones)

    def test_empty(self):
        self.check_function(np.empty)

    def test_full(self):
        self.check_function(np.full, 0)
        self.check_function(np.full, 1)

    @pytest.mark.skipif(not HAS_REFCOUNT, reason="Python lacks refcounts")
    def test_for_reference_leak(self):
        # Make sure we have an object for reference
        dim = 1
        beg = sys.getrefcount(dim)
        np.zeros([dim] * 10)
        assert_(sys.getrefcount(dim) == beg)
        np.ones([dim] * 10)
        assert_(sys.getrefcount(dim) == beg)
        np.empty([dim] * 10)
        assert_(sys.getrefcount(dim) == beg)
        np.full([dim] * 10, 0)
        assert_(sys.getrefcount(dim) == beg)


class TestLikeFuncs:
    '''Test ones_like, zeros_like, empty_like and full_like'''

    def compare_array_value(self, dz, value, fill_value):
        if value is not None:
            if fill_value:
                # Conversion is close to what np.full_like uses
                # but we  may want to convert directly in the future
                # which may result in errors (where this does not).
                z = np.array(value).astype(dz.dtype)
                assert_(np.all(dz == z))
            else:
                assert_(np.all(dz == value))

    def check_like_function(self, like_function, value, fill_value=False):
        data = [
            # Array scalars
            (np.array(3.), None),
            (np.array(3), 'f8'),
            # 1D arrays
            (np.arange(6, dtype='f4'), None),
            (np.arange(6), 'c16'),
            # 2D C-layout arrays
            (np.arange(6).reshape(2, 3), None),
            (np.arange(6).reshape(3, 2), 'i1'),
            # 2D F-layout arrays
            (np.arange(6).reshape((2, 3), order='F'), None),
            (np.arange(6).reshape((3, 2), order='F'), 'i1'),
            # 3D C-layout arrays
            (np.arange(24).reshape(2, 3, 4), None),
            (np.arange(24).reshape(4, 3, 2), 'f4'),
            # 3D F-layout arrays
            (np.arange(24).reshape((2, 3, 4), order='F'), None),
            (np.arange(24).reshape((4, 3, 2), order='F'), 'f4'),
            # 3D non-C/F-layout arrays
            (np.arange(24).reshape(2, 3, 4).swapaxes(0, 1), None),
            (np.arange(24).reshape(4, 3, 2).swapaxes(0, 1), '?'),
               ]
        shapes = [(), (5,), (5, 6,), (5, 6, 7,)]

        if fill_value:
            fill_kwarg = {'fill_value': value}
        else:
            fill_kwarg = {}
        for d, dtype in data:
            # default (K) order, dtype
            dz = like_function(d, dtype=dtype, **fill_kwarg)
            assert_equal(dz.shape, d.shape)
            assert_equal(np.array(dz.strides) * d.dtype.itemsize,
                         np.array(d.strides) * dz.dtype.itemsize)
            assert_equal(d.flags.c_contiguous, dz.flags.c_contiguous)
            assert_equal(d.flags.f_contiguous, dz.flags.f_contiguous)
            if dtype is None:
                assert_equal(dz.dtype, d.dtype)
            else:
                assert_equal(dz.dtype, np.dtype(dtype))
            self.compare_array_value(dz, value, fill_value)

            # C order, default dtype
            dz = like_function(d, order='C', dtype=dtype, **fill_kwarg)
            assert_equal(dz.shape, d.shape)
            assert_(dz.flags.c_contiguous)
            if dtype is None:
                assert_equal(dz.dtype, d.dtype)
            else:
                assert_equal(dz.dtype, np.dtype(dtype))
            self.compare_array_value(dz, value, fill_value)

            # F order, default dtype
            dz = like_function(d, order='F', dtype=dtype, **fill_kwarg)
            assert_equal(dz.shape, d.shape)
            assert_(dz.flags.f_contiguous)
            if dtype is None:
                assert_equal(dz.dtype, d.dtype)
            else:
                assert_equal(dz.dtype, np.dtype(dtype))
            self.compare_array_value(dz, value, fill_value)

            # A order
            dz = like_function(d, order='A', dtype=dtype, **fill_kwarg)
            assert_equal(dz.shape, d.shape)
            if d.flags.f_contiguous:
                assert_(dz.flags.f_contiguous)
            else:
                assert_(dz.flags.c_contiguous)
            if dtype is None:
                assert_equal(dz.dtype, d.dtype)
            else:
                assert_equal(dz.dtype, np.dtype(dtype))
            self.compare_array_value(dz, value, fill_value)

            # Test the 'shape' parameter
            for s in shapes:
                for o in 'CFA':
                    sz = like_function(d, dtype=dtype, shape=s, order=o,
                                       **fill_kwarg)
                    assert_equal(sz.shape, s)
                    if dtype is None:
                        assert_equal(sz.dtype, d.dtype)
                    else:
                        assert_equal(sz.dtype, np.dtype(dtype))
                    if o == 'C' or (o == 'A' and d.flags.c_contiguous):
                        assert_(sz.flags.c_contiguous)
                    elif o == 'F' or (o == 'A' and d.flags.f_contiguous):
                        assert_(sz.flags.f_contiguous)
                    self.compare_array_value(sz, value, fill_value)

                if (d.ndim != len(s)):
                    assert_equal(np.argsort(like_function(d, dtype=dtype,
                                                          shape=s, order='K',
                                                          **fill_kwarg).strides),
                                 np.argsort(np.empty(s, dtype=dtype,
                                                     order='C').strides))
                else:
                    assert_equal(np.argsort(like_function(d, dtype=dtype,
                                                          shape=s, order='K',
                                                          **fill_kwarg).strides),
                                 np.argsort(d.strides))

        # Test the 'subok' parameter
        class MyNDArray(np.ndarray):
            pass

        a = np.array([[1, 2], [3, 4]]).view(MyNDArray)

        b = like_function(a, **fill_kwarg)
        assert_(type(b) is MyNDArray)

        b = like_function(a, subok=False, **fill_kwarg)
        assert_(type(b) is not MyNDArray)

        # Test invalid dtype
        with assert_raises(TypeError):
            a = np.array(b"abc")
            like_function(a, dtype="S-1", **fill_kwarg)

    def test_ones_like(self):
        self.check_like_function(np.ones_like, 1)

    def test_zeros_like(self):
        self.check_like_function(np.zeros_like, 0)

    def test_empty_like(self):
        self.check_like_function(np.empty_like, None)

    def test_filled_like(self):
        self.check_like_function(np.full_like, 0, True)
        self.check_like_function(np.full_like, 1, True)
        # Large integers may overflow, but using int64 is OK (casts)
        # see also gh-27075
        with pytest.raises(OverflowError):
            np.full_like(np.ones(3, dtype=np.int8), 1000)
        self.check_like_function(np.full_like, np.int64(1000), True)
        self.check_like_function(np.full_like, 123.456, True)
        # Inf to integer casts cause invalid-value errors: ignore them.
        with np.errstate(invalid="ignore"):
            self.check_like_function(np.full_like, np.inf, True)

    @pytest.mark.parametrize('likefunc', [np.empty_like, np.full_like,
                                          np.zeros_like, np.ones_like])
    @pytest.mark.parametrize('dtype', [str, bytes])
    def test_dtype_str_bytes(self, likefunc, dtype):
        # Regression test for gh-19860
        a = np.arange(16).reshape(2, 8)
        b = a[:, ::2]  # Ensure b is not contiguous.
        kwargs = {'fill_value': ''} if likefunc == np.full_like else {}
        result = likefunc(b, dtype=dtype, **kwargs)
        if dtype == str:
            assert result.strides == (16, 4)
        else:
            # dtype is bytes
            assert result.strides == (4, 1)


class TestCorrelate:
    def _setup(self, dt):
        self.x = np.array([1, 2, 3, 4, 5], dtype=dt)
        self.xs = np.arange(1, 20)[::3]
        self.y = np.array([-1, -2, -3], dtype=dt)
        self.z1 = np.array([-3., -8., -14., -20., -26., -14., -5.], dtype=dt)
        self.z1_4 = np.array([-2., -5., -8., -11., -14., -5.], dtype=dt)
        self.z1r = np.array([-15., -22., -22., -16., -10., -4., -1.], dtype=dt)
        self.z2 = np.array([-5., -14., -26., -20., -14., -8., -3.], dtype=dt)
        self.z2r = np.array([-1., -4., -10., -16., -22., -22., -15.], dtype=dt)
        self.zs = np.array([-3., -14., -30., -48., -66., -84.,
                           -102., -54., -19.], dtype=dt)

    def test_float(self):
        self._setup(float)
        z = np.correlate(self.x, self.y, 'full')
        assert_array_almost_equal(z, self.z1)
        z = np.correlate(self.x, self.y[:-1], 'full')
        assert_array_almost_equal(z, self.z1_4)
        z = np.correlate(self.y, self.x, 'full')
        assert_array_almost_equal(z, self.z2)
        z = np.correlate(self.x[::-1], self.y, 'full')
        assert_array_almost_equal(z, self.z1r)
        z = np.correlate(self.y, self.x[::-1], 'full')
        assert_array_almost_equal(z, self.z2r)
        z = np.correlate(self.xs, self.y, 'full')
        assert_array_almost_equal(z, self.zs)

    def test_object(self):
        self._setup(Decimal)
        z = np.correlate(self.x, self.y, 'full')
        assert_array_almost_equal(z, self.z1)
        z = np.correlate(self.y, self.x, 'full')
        assert_array_almost_equal(z, self.z2)

    def test_no_overwrite(self):
        d = np.ones(100)
        k = np.ones(3)
        np.correlate(d, k)
        assert_array_equal(d, np.ones(100))
        assert_array_equal(k, np.ones(3))

    def test_complex(self):
        x = np.array([1, 2, 3, 4 + 1j], dtype=complex)
        y = np.array([-1, -2j, 3 + 1j], dtype=complex)
        r_z = np.array([3 - 1j, 6, 8 + 1j, 11 + 5j, -5 + 8j, -4 - 1j], dtype=complex)
        r_z = r_z[::-1].conjugate()
        z = np.correlate(y, x, mode='full')
        assert_array_almost_equal(z, r_z)

    def test_zero_size(self):
        with pytest.raises(ValueError):
            np.correlate(np.array([]), np.ones(1000), mode='full')
        with pytest.raises(ValueError):
            np.correlate(np.ones(1000), np.array([]), mode='full')

    def test_mode(self):
        d = np.ones(100)
        k = np.ones(3)
        default_mode = np.correlate(d, k, mode='valid')
        with assert_raises(ValueError):
            np.correlate(d, k, mode='v')
        # integer mode
        with assert_raises(ValueError):
            np.correlate(d, k, mode=-1)
        # assert_array_equal(np.correlate(d, k, mode=), default_mode)
        # illegal arguments
        with assert_raises(TypeError):
            np.correlate(d, k, mode=None)


class TestConvolve:
    def test_object(self):
        d = [1.] * 100
        k = [1.] * 3
        assert_array_almost_equal(np.convolve(d, k)[2:-2], np.full(98, 3))

    def test_no_overwrite(self):
        d = np.ones(100)
        k = np.ones(3)
        np.convolve(d, k)
        assert_array_equal(d, np.ones(100))
        assert_array_equal(k, np.ones(3))

    def test_mode(self):
        d = np.ones(100)
        k = np.ones(3)
        default_mode = np.convolve(d, k, mode='full')
        with assert_raises(ValueError):
            np.convolve(d, k, mode='f')
        # integer mode
        with assert_raises(ValueError):
            np.convolve(d, k, mode=-1)
        assert_array_equal(np.convolve(d, k, mode=2), default_mode)
        # illegal arguments
        with assert_raises(TypeError):
            np.convolve(d, k, mode=None)


class TestArgwhere:

    @pytest.mark.parametrize('nd', [0, 1, 2])
    def test_nd(self, nd):
        # get an nd array with multiple elements in every dimension
        x = np.empty((2,) * nd, bool)

        # none
        x[...] = False
        assert_equal(np.argwhere(x).shape, (0, nd))

        # only one
        x[...] = False
        x.flat[0] = True
        assert_equal(np.argwhere(x).shape, (1, nd))

        # all but one
        x[...] = True
        x.flat[0] = False
        assert_equal(np.argwhere(x).shape, (x.size - 1, nd))

        # all
        x[...] = True
        assert_equal(np.argwhere(x).shape, (x.size, nd))

    def test_2D(self):
        x = np.arange(6).reshape((2, 3))
        assert_array_equal(np.argwhere(x > 1),
                           [[0, 2],
                            [1, 0],
                            [1, 1],
                            [1, 2]])

    def test_list(self):
        assert_equal(np.argwhere([4, 0, 2, 1, 3]), [[0], [2], [3], [4]])


class TestRoll:
    def test_roll1d(self):
        x = np.arange(10)
        xr = np.roll(x, 2)
        assert_equal(xr, np.array([8, 9, 0, 1, 2, 3, 4, 5, 6, 7]))

    def test_roll2d(self):
        x2 = np.reshape(np.arange(10), (2, 5))
        x2r = np.roll(x2, 1)
        assert_equal(x2r, np.array([[9, 0, 1, 2, 3], [4, 5, 6, 7, 8]]))

        x2r = np.roll(x2, 1, axis=0)
        assert_equal(x2r, np.array([[5, 6, 7, 8, 9], [0, 1, 2, 3, 4]]))

        x2r = np.roll(x2, 1, axis=1)
        assert_equal(x2r, np.array([[4, 0, 1, 2, 3], [9, 5, 6, 7, 8]]))

        # Roll multiple axes at once.
        x2r = np.roll(x2, 1, axis=(0, 1))
        assert_equal(x2r, np.array([[9, 5, 6, 7, 8], [4, 0, 1, 2, 3]]))

        x2r = np.roll(x2, (1, 0), axis=(0, 1))
        assert_equal(x2r, np.array([[5, 6, 7, 8, 9], [0, 1, 2, 3, 4]]))

        x2r = np.roll(x2, (-1, 0), axis=(0, 1))
        assert_equal(x2r, np.array([[5, 6, 7, 8, 9], [0, 1, 2, 3, 4]]))

        x2r = np.roll(x2, (0, 1), axis=(0, 1))
        assert_equal(x2r, np.array([[4, 0, 1, 2, 3], [9, 5, 6, 7, 8]]))

        x2r = np.roll(x2, (0, -1), axis=(0, 1))
        assert_equal(x2r, np.array([[1, 2, 3, 4, 0], [6, 7, 8, 9, 5]]))

        x2r = np.roll(x2, (1, 1), axis=(0, 1))
        assert_equal(x2r, np.array([[9, 5, 6, 7, 8], [4, 0, 1, 2, 3]]))

        x2r = np.roll(x2, (-1, -1), axis=(0, 1))
        assert_equal(x2r, np.array([[6, 7, 8, 9, 5], [1, 2, 3, 4, 0]]))

        # Roll the same axis multiple times.
        x2r = np.roll(x2, 1, axis=(0, 0))
        assert_equal(x2r, np.array([[0, 1, 2, 3, 4], [5, 6, 7, 8, 9]]))

        x2r = np.roll(x2, 1, axis=(1, 1))
        assert_equal(x2r, np.array([[3, 4, 0, 1, 2], [8, 9, 5, 6, 7]]))

        # Roll more than one turn in either direction.
        x2r = np.roll(x2, 6, axis=1)
        assert_equal(x2r, np.array([[4, 0, 1, 2, 3], [9, 5, 6, 7, 8]]))

        x2r = np.roll(x2, -4, axis=1)
        assert_equal(x2r, np.array([[4, 0, 1, 2, 3], [9, 5, 6, 7, 8]]))

    def test_roll_empty(self):
        x = np.array([])
        assert_equal(np.roll(x, 1), np.array([]))

    def test_roll_unsigned_shift(self):
        x = np.arange(4)
        shift = np.uint16(2)
        assert_equal(np.roll(x, shift), np.roll(x, 2))

        shift = np.uint64(2**63 + 2)
        assert_equal(np.roll(x, shift), np.roll(x, 2))

    def test_roll_big_int(self):
        x = np.arange(4)
        assert_equal(np.roll(x, 2**100), x)


class TestRollaxis:

    # expected shape indexed by (axis, start) for array of
    # shape (1, 2, 3, 4)
    tgtshape = {(0, 0): (1, 2, 3, 4), (0, 1): (1, 2, 3, 4),
                (0, 2): (2, 1, 3, 4), (0, 3): (2, 3, 1, 4),
                (0, 4): (2, 3, 4, 1),
                (1, 0): (2, 1, 3, 4), (1, 1): (1, 2, 3, 4),
                (1, 2): (1, 2, 3, 4), (1, 3): (1, 3, 2, 4),
                (1, 4): (1, 3, 4, 2),
                (2, 0): (3, 1, 2, 4), (2, 1): (1, 3, 2, 4),
                (2, 2): (1, 2, 3, 4), (2, 3): (1, 2, 3, 4),
                (2, 4): (1, 2, 4, 3),
                (3, 0): (4, 1, 2, 3), (3, 1): (1, 4, 2, 3),
                (3, 2): (1, 2, 4, 3), (3, 3): (1, 2, 3, 4),
                (3, 4): (1, 2, 3, 4)}

    def test_exceptions(self):
        a = np.arange(1 * 2 * 3 * 4).reshape(1, 2, 3, 4)
        assert_raises(AxisError, np.rollaxis, a, -5, 0)
        assert_raises(AxisError, np.rollaxis, a, 0, -5)
        assert_raises(AxisError, np.rollaxis, a, 4, 0)
        assert_raises(AxisError, np.rollaxis, a, 0, 5)

    def test_results(self):
        a = np.arange(1 * 2 * 3 * 4).reshape(1, 2, 3, 4).copy()
        aind = np.indices(a.shape)
        assert_(a.flags['OWNDATA'])
        for (i, j) in self.tgtshape:
            # positive axis, positive start
            res = np.rollaxis(a, axis=i, start=j)
            i0, i1, i2, i3 = aind[np.array(res.shape) - 1]
            assert_(np.all(res[i0, i1, i2, i3] == a))
            assert_(res.shape == self.tgtshape[(i, j)], str((i, j)))
            assert_(not res.flags['OWNDATA'])

            # negative axis, positive start
            ip = i + 1
            res = np.rollaxis(a, axis=-ip, start=j)
            i0, i1, i2, i3 = aind[np.array(res.shape) - 1]
            assert_(np.all(res[i0, i1, i2, i3] == a))
            assert_(res.shape == self.tgtshape[(4 - ip, j)])
            assert_(not res.flags['OWNDATA'])

            # positive axis, negative start
            jp = j + 1 if j < 4 else j
            res = np.rollaxis(a, axis=i, start=-jp)
            i0, i1, i2, i3 = aind[np.array(res.shape) - 1]
            assert_(np.all(res[i0, i1, i2, i3] == a))
            assert_(res.shape == self.tgtshape[(i, 4 - jp)])
            assert_(not res.flags['OWNDATA'])

            # negative axis, negative start
            ip = i + 1
            jp = j + 1 if j < 4 else j
            res = np.rollaxis(a, axis=-ip, start=-jp)
            i0, i1, i2, i3 = aind[np.array(res.shape) - 1]
            assert_(np.all(res[i0, i1, i2, i3] == a))
            assert_(res.shape == self.tgtshape[(4 - ip, 4 - jp)])
            assert_(not res.flags['OWNDATA'])


class TestMoveaxis:
    def test_move_to_end(self):
        x = np.random.randn(5, 6, 7)
        for source, expected in [(0, (6, 7, 5)),
                                 (1, (5, 7, 6)),
                                 (2, (5, 6, 7)),
                                 (-1, (5, 6, 7))]:
            actual = np.moveaxis(x, source, -1).shape
            assert_(actual, expected)

    def test_move_new_position(self):
        x = np.random.randn(1, 2, 3, 4)
        for source, destination, expected in [
                (0, 1, (2, 1, 3, 4)),
                (1, 2, (1, 3, 2, 4)),
                (1, -1, (1, 3, 4, 2)),
                ]:
            actual = np.moveaxis(x, source, destination).shape
            assert_(actual, expected)

    def test_preserve_order(self):
        x = np.zeros((1, 2, 3, 4))
        for source, destination in [
                (0, 0),
                (3, -1),
                (-1, 3),
                ([0, -1], [0, -1]),
                ([2, 0], [2, 0]),
                (range(4), range(4)),
                ]:
            actual = np.moveaxis(x, source, destination).shape
            assert_(actual, (1, 2, 3, 4))

    def test_move_multiples(self):
        x = np.zeros((0, 1, 2, 3))
        for source, destination, expected in [
                ([0, 1], [2, 3], (2, 3, 0, 1)),
                ([2, 3], [0, 1], (2, 3, 0, 1)),
                ([0, 1, 2], [2, 3, 0], (2, 3, 0, 1)),
                ([3, 0], [1, 0], (0, 3, 1, 2)),
                ([0, 3], [0, 1], (0, 3, 1, 2)),
                ]:
            actual = np.moveaxis(x, source, destination).shape
            assert_(actual, expected)

    def test_errors(self):
        x = np.random.randn(1, 2, 3)
        assert_raises_regex(AxisError, 'source.*out of bounds',
                            np.moveaxis, x, 3, 0)
        assert_raises_regex(AxisError, 'source.*out of bounds',
                            np.moveaxis, x, -4, 0)
        assert_raises_regex(AxisError, 'destination.*out of bounds',
                            np.moveaxis, x, 0, 5)
        assert_raises_regex(ValueError, 'repeated axis in `source`',
                            np.moveaxis, x, [0, 0], [0, 1])
        assert_raises_regex(ValueError, 'repeated axis in `destination`',
                            np.moveaxis, x, [0, 1], [1, 1])
        assert_raises_regex(ValueError, 'must have the same number',
                            np.moveaxis, x, 0, [0, 1])
        assert_raises_regex(ValueError, 'must have the same number',
                            np.moveaxis, x, [0, 1], [0])

    def test_array_likes(self):
        x = np.ma.zeros((1, 2, 3))
        result = np.moveaxis(x, 0, 0)
        assert_(x.shape, result.shape)
        assert_(isinstance(result, np.ma.MaskedArray))

        x = [1, 2, 3]
        result = np.moveaxis(x, 0, 0)
        assert_(x, list(result))
        assert_(isinstance(result, np.ndarray))


class TestCross:
    @pytest.mark.filterwarnings(
        "ignore:.*2-dimensional vectors.*:DeprecationWarning"
    )
    def test_2x2(self):
        u = [1, 2]
        v = [3, 4]
        z = -2
        cp = np.cross(u, v)
        assert_equal(cp, z)
        cp = np.cross(v, u)
        assert_equal(cp, -z)

    @pytest.mark.filterwarnings(
        "ignore:.*2-dimensional vectors.*:DeprecationWarning"
    )
    def test_2x3(self):
        u = [1, 2]
        v = [3, 4, 5]
        z = np.array([10, -5, -2])
        cp = np.cross(u, v)
        assert_equal(cp, z)
        cp = np.cross(v, u)
        assert_equal(cp, -z)

    def test_3x3(self):
        u = [1, 2, 3]
        v = [4, 5, 6]
        z = np.array([-3, 6, -3])
        cp = np.cross(u, v)
        assert_equal(cp, z)
        cp = np.cross(v, u)
        assert_equal(cp, -z)

    @pytest.mark.filterwarnings(
        "ignore:.*2-dimensional vectors.*:DeprecationWarning"
    )
    def test_broadcasting(self):
        # Ticket #2624 (Trac #2032)
        u = np.tile([1, 2], (11, 1))
        v = np.tile([3, 4], (11, 1))
        z = -2
        assert_equal(np.cross(u, v), z)
        assert_equal(np.cross(v, u), -z)
        assert_equal(np.cross(u, u), 0)

        u = np.tile([1, 2], (11, 1)).T
        v = np.tile([3, 4, 5], (11, 1))
        z = np.tile([10, -5, -2], (11, 1))
        assert_equal(np.cross(u, v, axisa=0), z)
        assert_equal(np.cross(v, u.T), -z)
        assert_equal(np.cross(v, v), 0)

        u = np.tile([1, 2, 3], (11, 1)).T
        v = np.tile([3, 4], (11, 1)).T
        z = np.tile([-12, 9, -2], (11, 1))
        assert_equal(np.cross(u, v, axisa=0, axisb=0), z)
        assert_equal(np.cross(v.T, u.T), -z)
        assert_equal(np.cross(u.T, u.T), 0)

        u = np.tile([1, 2, 3], (5, 1))
        v = np.tile([4, 5, 6], (5, 1)).T
        z = np.tile([-3, 6, -3], (5, 1))
        assert_equal(np.cross(u, v, axisb=0), z)
        assert_equal(np.cross(v.T, u), -z)
        assert_equal(np.cross(u, u), 0)

    @pytest.mark.filterwarnings(
        "ignore:.*2-dimensional vectors.*:DeprecationWarning"
    )
    def test_broadcasting_shapes(self):
        u = np.ones((2, 1, 3))
        v = np.ones((5, 3))
        assert_equal(np.cross(u, v).shape, (2, 5, 3))
        u = np.ones((10, 3, 5))
        v = np.ones((2, 5))
        assert_equal(np.cross(u, v, axisa=1, axisb=0).shape, (10, 5, 3))
        assert_raises(AxisError, np.cross, u, v, axisa=1, axisb=2)
        assert_raises(AxisError, np.cross, u, v, axisa=3, axisb=0)
        u = np.ones((10, 3, 5, 7))
        v = np.ones((5, 7, 2))
        assert_equal(np.cross(u, v, axisa=1, axisc=2).shape, (10, 5, 3, 7))
        assert_raises(AxisError, np.cross, u, v, axisa=-5, axisb=2)
        assert_raises(AxisError, np.cross, u, v, axisa=1, axisb=-4)
        # gh-5885
        u = np.ones((3, 4, 2))
        for axisc in range(-2, 2):
            assert_equal(np.cross(u, u, axisc=axisc).shape, (3, 4))

    def test_uint8_int32_mixed_dtypes(self):
        # regression test for gh-19138
        u = np.array([[195, 8, 9]], np.uint8)
        v = np.array([250, 166, 68], np.int32)
        z = np.array([[950, 11010, -30370]], dtype=np.int32)
        assert_equal(np.cross(v, u), z)
        assert_equal(np.cross(u, v), -z)

    @pytest.mark.parametrize("a, b", [(0, [1, 2]), ([1, 2], 3)])
    def test_zero_dimension(self, a, b):
        with pytest.raises(ValueError) as exc:
            np.cross(a, b)
        assert "At least one array has zero dimension" in str(exc.value)


def test_outer_out_param():
    arr1 = np.ones((5,))
    arr2 = np.ones((2,))
    arr3 = np.linspace(-2, 2, 5)
    out1 = np.ndarray(shape=(5, 5))
    out2 = np.ndarray(shape=(2, 5))
    res1 = np.outer(arr1, arr3, out1)
    assert_equal(res1, out1)
    assert_equal(np.outer(arr2, arr3, out2), out2)


class TestIndices:

    def test_simple(self):
        [x, y] = np.indices((4, 3))
        assert_array_equal(x, np.array([[0, 0, 0],
                                        [1, 1, 1],
                                        [2, 2, 2],
                                        [3, 3, 3]]))
        assert_array_equal(y, np.array([[0, 1, 2],
                                        [0, 1, 2],
                                        [0, 1, 2],
                                        [0, 1, 2]]))

    def test_single_input(self):
        [x] = np.indices((4,))
        assert_array_equal(x, np.array([0, 1, 2, 3]))

        [x] = np.indices((4,), sparse=True)
        assert_array_equal(x, np.array([0, 1, 2, 3]))

    def test_scalar_input(self):
        assert_array_equal([], np.indices(()))
        assert_array_equal([], np.indices((), sparse=True))
        assert_array_equal([[]], np.indices((0,)))
        assert_array_equal([[]], np.indices((0,), sparse=True))

    def test_sparse(self):
        [x, y] = np.indices((4, 3), sparse=True)
        assert_array_equal(x, np.array([[0], [1], [2], [3]]))
        assert_array_equal(y, np.array([[0, 1, 2]]))

    @pytest.mark.parametrize("dtype", [np.int32, np.int64, np.float32, np.float64])
    @pytest.mark.parametrize("dims", [(), (0,), (4, 3)])
    def test_return_type(self, dtype, dims):
        inds = np.indices(dims, dtype=dtype)
        assert_(inds.dtype == dtype)

        for arr in np.indices(dims, dtype=dtype, sparse=True):
            assert_(arr.dtype == dtype)


class TestRequire:
    flag_names = ['C', 'C_CONTIGUOUS', 'CONTIGUOUS',
                  'F', 'F_CONTIGUOUS', 'FORTRAN',
                  'A', 'ALIGNED',
                  'W', 'WRITEABLE',
                  'O', 'OWNDATA']

    def generate_all_false(self, dtype):
        arr = np.zeros((2, 2), [('junk', 'i1'), ('a', dtype)])
        arr.setflags(write=False)
        a = arr['a']
        assert_(not a.flags['C'])
        assert_(not a.flags['F'])
        assert_(not a.flags['O'])
        assert_(not a.flags['W'])
        assert_(not a.flags['A'])
        return a

    def set_and_check_flag(self, flag, dtype, arr):
        if dtype is None:
            dtype = arr.dtype
        b = np.require(arr, dtype, [flag])
        assert_(b.flags[flag])
        assert_(b.dtype == dtype)

        # a further call to np.require ought to return the same array
        # unless OWNDATA is specified.
        c = np.require(b, None, [flag])
        if flag[0] != 'O':
            assert_(c is b)
        else:
            assert_(c.flags[flag])

    def test_require_each(self):

        id = ['f8', 'i4']
        fd = [None, 'f8', 'c16']
        for idtype, fdtype, flag in itertools.product(id, fd, self.flag_names):
            a = self.generate_all_false(idtype)
            self.set_and_check_flag(flag, fdtype,  a)

    def test_unknown_requirement(self):
        a = self.generate_all_false('f8')
        assert_raises(KeyError, np.require, a, None, 'Q')

    def test_non_array_input(self):
        a = np.require([1, 2, 3, 4], 'i4', ['C', 'A', 'O'])
        assert_(a.flags['O'])
        assert_(a.flags['C'])
        assert_(a.flags['A'])
        assert_(a.dtype == 'i4')
        assert_equal(a, [1, 2, 3, 4])

    def test_C_and_F_simul(self):
        a = self.generate_all_false('f8')
        assert_raises(ValueError, np.require, a, None, ['C', 'F'])

    def test_ensure_array(self):
        class ArraySubclass(np.ndarray):
            pass

        a = ArraySubclass((2, 2))
        b = np.require(a, None, ['E'])
        assert_(type(b) is np.ndarray)

    def test_preserve_subtype(self):
        class ArraySubclass(np.ndarray):
            pass

        for flag in self.flag_names:
            a = ArraySubclass((2, 2))
            self.set_and_check_flag(flag, None, a)


class TestBroadcast:
    def test_broadcast_in_args(self):
        # gh-5881
        arrs = [np.empty((6, 7)), np.empty((5, 6, 1)), np.empty((7,)),
                np.empty((5, 1, 7))]
        mits = [np.broadcast(*arrs),
                np.broadcast(np.broadcast(*arrs[:0]), np.broadcast(*arrs[0:])),
                np.broadcast(np.broadcast(*arrs[:1]), np.broadcast(*arrs[1:])),
                np.broadcast(np.broadcast(*arrs[:2]), np.broadcast(*arrs[2:])),
                np.broadcast(arrs[0], np.broadcast(*arrs[1:-1]), arrs[-1])]
        for mit in mits:
            assert_equal(mit.shape, (5, 6, 7))
            assert_equal(mit.ndim, 3)
            assert_equal(mit.nd, 3)
            assert_equal(mit.numiter, 4)
            for a, ia in zip(arrs, mit.iters):
                assert_(a is ia.base)

    def test_broadcast_single_arg(self):
        # gh-6899
        arrs = [np.empty((5, 6, 7))]
        mit = np.broadcast(*arrs)
        assert_equal(mit.shape, (5, 6, 7))
        assert_equal(mit.ndim, 3)
        assert_equal(mit.nd, 3)
        assert_equal(mit.numiter, 1)
        assert_(arrs[0] is mit.iters[0].base)

    def test_number_of_arguments(self):
        arr = np.empty((5,))
        for j in range(70):
            arrs = [arr] * j
            if j > 64:
                assert_raises(ValueError, np.broadcast, *arrs)
            else:
                mit = np.broadcast(*arrs)
                assert_equal(mit.numiter, j)

    def test_broadcast_error_kwargs(self):
        # gh-13455
        arrs = [np.empty((5, 6, 7))]
        mit = np.broadcast(*arrs)
        mit2 = np.broadcast(*arrs, **{})  # noqa: PIE804
        assert_equal(mit.shape, mit2.shape)
        assert_equal(mit.ndim, mit2.ndim)
        assert_equal(mit.nd, mit2.nd)
        assert_equal(mit.numiter, mit2.numiter)
        assert_(mit.iters[0].base is mit2.iters[0].base)

        assert_raises(ValueError, np.broadcast, 1, x=1)

    def test_shape_mismatch_error_message(self):
        with pytest.raises(ValueError, match=r"arg 0 with shape \(1, 3\) and "
                                             r"arg 2 with shape \(2,\)"):
            np.broadcast([[1, 2, 3]], [[4], [5]], [6, 7])


class TestKeepdims:

    class sub_array(np.ndarray):
        def sum(self, axis=None, dtype=None, out=None):
            return np.ndarray.sum(self, axis, dtype, out, keepdims=True)

    def test_raise(self):
        sub_class = self.sub_array
        x = np.arange(30).view(sub_class)
        assert_raises(TypeError, np.sum, x, keepdims=True)


class TestTensordot:

    def test_zero_dimension(self):
        # Test resolution to issue #5663
        a = np.ndarray((3, 0))
        b = np.ndarray((0, 4))
        td = np.tensordot(a, b, (1, 0))
        assert_array_equal(td, np.dot(a, b))
        assert_array_equal(td, np.einsum('ij,jk', a, b))

    def test_zero_dimensional(self):
        # gh-12130
        arr_0d = np.array(1)
        ret = np.tensordot(arr_0d, arr_0d, ([], []))  # contracting no axes is well defined
        assert_array_equal(ret, arr_0d)


class TestAsType:

    def test_astype(self):
        data = [[1, 2], [3, 4]]
        actual = np.astype(
            np.array(data, dtype=np.int64), np.uint32
        )
        expected = np.array(data, dtype=np.uint32)

        assert_array_equal(actual, expected)
        assert_equal(actual.dtype, expected.dtype)

        assert np.shares_memory(
            actual, np.astype(actual, actual.dtype, copy=False)
        )

        actual = np.astype(np.int64(10), np.float64)
        expected = np.float64(10)
        assert_equal(actual, expected)
        assert_equal(actual.dtype, expected.dtype)

        with pytest.raises(TypeError, match="Input should be a NumPy array"):
            np.astype(data, np.float64)<|MERGE_RESOLUTION|>--- conflicted
+++ resolved
@@ -1964,7 +1964,6 @@
         assert_raises(ValueError, np.nonzero, a)
 
     def test_nonzero_byteorder(self):
-<<<<<<< HEAD
         values = [np.array([0., -0., 1, float('nan')]), np.array([0, 1]),
                   np.array([0, 12.3], dtype=np.float16)]
         expected = [[2, 3], [1], [1]]
@@ -1975,6 +1974,18 @@
             assert_equal(np.nonzero(A)[0], expected)
             assert_equal(np.nonzero(A_byteswapped)[0], expected)
 
+    def test_count_nonzero_byteorder(self):
+        values = [0., -0., 1, float('nan'), 0, 1,
+                  np.float16(0), np.float16(12.3)]
+        expected_values = [0, 0, 1, 1, 0, 1, 0, 1]
+
+        for value, expected in zip(values, expected_values):
+            A = np.array([value])
+            A_byteswapped = (A.view(A.dtype.newbyteorder()).byteswap()).copy()
+
+            assert np.count_nonzero(A) == expected
+            assert np.count_nonzero(A_byteswapped) == expected
+            
     def test_nonzero_non_aligned_array(self):
         # gh-27523
         b = np.zeros(64 + 1, dtype=np.int8)[1:]
@@ -1990,17 +2001,6 @@
         assert b.flags.aligned is False
         expected = np.arange(1, b.size, 2)
         assert_equal(np.nonzero(b)[0], expected)
-=======
-        values = [0., -0., 1, float('nan'), 0, 1,
-                  np.float16(0), np.float16(12.3)]
-        expected_values = [0, 0, 1, 1, 0, 1, 0, 1]
-
-        for value, expected in zip(values, expected_values):
-            A = np.array([value])
-            A_byteswapped = (A.view(A.dtype.newbyteorder()).byteswap()).copy()
-
-            assert np.count_nonzero(A) == expected
-            assert np.count_nonzero(A_byteswapped) == expected
 
     def test_count_nonzero_non_aligned_array(self):
         # gh-27523
@@ -2017,7 +2017,6 @@
         b[::2] = 0
         assert b.flags.aligned is False
         assert np.count_nonzero(b) == b.size / 2
->>>>>>> c9b29195
 
 
 class TestIndex:
