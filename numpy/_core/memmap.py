--- conflicted
+++ resolved
@@ -130,12 +130,7 @@
     Examples
     --------
     >>> import numpy as np
-<<<<<<< HEAD
-    >>> data = np.arange(12, dtype='float32').reshape((3, 4))
-=======
-    >>> data = np.arange(12, dtype=np.float32)
-    >>> data.resize((3,4))
->>>>>>> 917b5f53
+    >>> data = np.arange(12, dtype=np.float32).reshape((3, 4))
 
     This example uses a temporary file so that doctest doesn't write
     files to your directory. You would use a 'normal' filename.
