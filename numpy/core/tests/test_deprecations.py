--- conflicted
+++ resolved
@@ -643,14 +643,14 @@
             self.assert_not_deprecated(round, args=(scalar,), kwargs={'ndigits': 0})
 
 
-<<<<<<< HEAD
 class TestDtypeStrings(_DeprecationTestCase):
     # attempted but failed 2012-02-04, NumPy 1.7
     # succeeded 2020-03-34, NumPy 1.19
     def test_o4_o8(self):
         self.assert_deprecated(np.dtype, args=('O4',))
         self.assert_deprecated(np.dtype, args=('O8',))
-=======
+
+
 class TestIncorrectAdvancedIndexWithEmptyResult(_DeprecationTestCase):
     # 2020-05-27, NumPy 1.20.0
     message = "Out of bound index found. This was previously ignored.*"
@@ -1182,5 +1182,4 @@
     def test_deprecated(self):
         self.assert_deprecated(lambda: np.equal(1, 1, dtype=object))
         self.assert_deprecated(
-                lambda: np.equal(1, 1, sig=(None, None, object)))
->>>>>>> 341316d5
+                lambda: np.equal(1, 1, sig=(None, None, object)))