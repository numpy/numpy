"""
Tests related to deprecation warnings. Also a convenient place
to document how deprecations should eventually be turned into errors.

"""
from __future__ import division, absolute_import, print_function

import datetime
import sys
import operator
import warnings
import pytest

import numpy as np
from numpy.testing import (
    assert_raises, assert_warns, assert_no_warnings, assert_array_equal,
    assert_
    )

try:
    import pytz
    _has_pytz = True
except ImportError:
    _has_pytz = False


class _DeprecationTestCase(object):
    # Just as warning: warnings uses re.match, so the start of this message
    # must match.
    message = ''
    warning_cls = DeprecationWarning

    def setup(self):
        self.warn_ctx = warnings.catch_warnings(record=True)
        self.log = self.warn_ctx.__enter__()

        # Do *not* ignore other DeprecationWarnings. Ignoring warnings
        # can give very confusing results because of
        # https://bugs.python.org/issue4180 and it is probably simplest to
        # try to keep the tests cleanly giving only the right warning type.
        # (While checking them set to "error" those are ignored anyway)
        # We still have them show up, because otherwise they would be raised
        warnings.filterwarnings("always", category=self.warning_cls)
        warnings.filterwarnings("always", message=self.message,
                                category=self.warning_cls)

    def teardown(self):
        self.warn_ctx.__exit__()

    def assert_deprecated(self, function, num=1, ignore_others=False,
                          function_fails=False,
                          exceptions=np._NoValue,
                          args=(), kwargs={}):
        """Test if DeprecationWarnings are given and raised.

        This first checks if the function when called gives `num`
        DeprecationWarnings, after that it tries to raise these
        DeprecationWarnings and compares them with `exceptions`.
        The exceptions can be different for cases where this code path
        is simply not anticipated and the exception is replaced.

        Parameters
        ----------
        function : callable
            The function to test
        num : int
            Number of DeprecationWarnings to expect. This should normally be 1.
        ignore_others : bool
            Whether warnings of the wrong type should be ignored (note that
            the message is not checked)
        function_fails : bool
            If the function would normally fail, setting this will check for
            warnings inside a try/except block.
        exceptions : Exception or tuple of Exceptions
            Exception to expect when turning the warnings into an error.
            The default checks for DeprecationWarnings. If exceptions is
            empty the function is expected to run successfully.
        args : tuple
            Arguments for `function`
        kwargs : dict
            Keyword arguments for `function`
        """
        # reset the log
        self.log[:] = []

        if exceptions is np._NoValue:
            exceptions = (self.warning_cls,)

        try:
            function(*args, **kwargs)
        except (Exception if function_fails else tuple()):
            pass

        # just in case, clear the registry
        num_found = 0
        for warning in self.log:
            if warning.category is self.warning_cls:
                num_found += 1
            elif not ignore_others:
                raise AssertionError(
                        "expected %s but got: %s" %
                        (self.warning_cls.__name__, warning.category))
        if num is not None and num_found != num:
            msg = "%i warnings found but %i expected." % (len(self.log), num)
            lst = [str(w.category) for w in self.log]
            raise AssertionError("\n".join([msg] + lst))

        with warnings.catch_warnings():
            warnings.filterwarnings("error", message=self.message,
                                    category=self.warning_cls)
            try:
                function(*args, **kwargs)
                if exceptions != tuple():
                    raise AssertionError(
                            "No error raised during function call")
            except exceptions:
                if exceptions == tuple():
                    raise AssertionError(
                            "Error raised during function call")

    def assert_not_deprecated(self, function, args=(), kwargs={}):
        """Test that warnings are not raised.

        This is just a shorthand for:

        self.assert_deprecated(function, num=0, ignore_others=True,
                        exceptions=tuple(), args=args, kwargs=kwargs)
        """
        self.assert_deprecated(function, num=0, ignore_others=True,
                        exceptions=tuple(), args=args, kwargs=kwargs)


class _VisibleDeprecationTestCase(_DeprecationTestCase):
    warning_cls = np.VisibleDeprecationWarning


class TestNonTupleNDIndexDeprecation(object):
    def test_basic(self):
        a = np.zeros((5, 5))
        with warnings.catch_warnings():
            warnings.filterwarnings('always')
            assert_warns(FutureWarning, a.__getitem__, [[0, 1], [0, 1]])
            assert_warns(FutureWarning, a.__getitem__, [slice(None)])

            warnings.filterwarnings('error')
            assert_raises(FutureWarning, a.__getitem__, [[0, 1], [0, 1]])
            assert_raises(FutureWarning, a.__getitem__, [slice(None)])

            # a a[[0, 1]] always was advanced indexing, so no error/warning
            a[[0, 1]]


class TestRankDeprecation(_DeprecationTestCase):
    """Test that np.rank is deprecated. The function should simply be
    removed. The VisibleDeprecationWarning may become unnecessary.
    """

    def test(self):
        a = np.arange(10)
        assert_warns(np.VisibleDeprecationWarning, np.rank, a)


class TestComparisonDeprecations(_DeprecationTestCase):
    """This tests the deprecation, for non-element-wise comparison logic.
    This used to mean that when an error occurred during element-wise comparison
    (i.e. broadcasting) NotImplemented was returned, but also in the comparison
    itself, False was given instead of the error.

    Also test FutureWarning for the None comparison.
    """

    message = "elementwise.* comparison failed; .*"

    def test_normal_types(self):
        for op in (operator.eq, operator.ne):
            # Broadcasting errors:
            self.assert_deprecated(op, args=(np.zeros(3), []))
            a = np.zeros(3, dtype='i,i')
            # (warning is issued a couple of times here)
            self.assert_deprecated(op, args=(a, a[:-1]), num=None)

            # Element comparison error (numpy array can't be compared).
            a = np.array([1, np.array([1,2,3])], dtype=object)
            b = np.array([1, np.array([1,2,3])], dtype=object)
            self.assert_deprecated(op, args=(a, b), num=None)

    def test_string(self):
        # For two string arrays, strings always raised the broadcasting error:
        a = np.array(['a', 'b'])
        b = np.array(['a', 'b', 'c'])
        assert_raises(ValueError, lambda x, y: x == y, a, b)

        # The empty list is not cast to string, and this used to pass due
        # to dtype mismatch; now (2018-06-21) it correctly leads to a
        # FutureWarning.
        assert_warns(FutureWarning, lambda: a == [])

    def test_void_dtype_equality_failures(self):
        class NotArray(object):
            def __array__(self):
                raise TypeError

            # Needed so Python 3 does not raise DeprecationWarning twice.
            def __ne__(self, other):
                return NotImplemented

        self.assert_deprecated(lambda: np.arange(2) == NotArray())
        self.assert_deprecated(lambda: np.arange(2) != NotArray())

        struct1 = np.zeros(2, dtype="i4,i4")
        struct2 = np.zeros(2, dtype="i4,i4,i4")

        assert_warns(FutureWarning, lambda: struct1 == 1)
        assert_warns(FutureWarning, lambda: struct1 == struct2)
        assert_warns(FutureWarning, lambda: struct1 != 1)
        assert_warns(FutureWarning, lambda: struct1 != struct2)

    def test_array_richcompare_legacy_weirdness(self):
        # It doesn't really work to use assert_deprecated here, b/c part of
        # the point of assert_deprecated is to check that when warnings are
        # set to "error" mode then the error is propagated -- which is good!
        # But here we are testing a bunch of code that is deprecated *because*
        # it has the habit of swallowing up errors and converting them into
        # different warnings. So assert_warns will have to be sufficient.
        assert_warns(FutureWarning, lambda: np.arange(2) == "a")
        assert_warns(FutureWarning, lambda: np.arange(2) != "a")
        # No warning for scalar comparisons
        with warnings.catch_warnings():
            warnings.filterwarnings("error")
            assert_(not (np.array(0) == "a"))
            assert_(np.array(0) != "a")
            assert_(not (np.int16(0) == "a"))
            assert_(np.int16(0) != "a")

        for arg1 in [np.asarray(0), np.int16(0)]:
            struct = np.zeros(2, dtype="i4,i4")
            for arg2 in [struct, "a"]:
                for f in [operator.lt, operator.le, operator.gt, operator.ge]:
                    if sys.version_info[0] >= 3:
                        # py3
                        with warnings.catch_warnings() as l:
                            warnings.filterwarnings("always")
                            assert_raises(TypeError, f, arg1, arg2)
                            assert_(not l)
                    else:
                        # py2
                        assert_warns(DeprecationWarning, f, arg1, arg2)


class TestDatetime64Timezone(_DeprecationTestCase):
    """Parsing of datetime64 with timezones deprecated in 1.11.0, because
    datetime64 is now timezone naive rather than UTC only.

    It will be quite a while before we can remove this, because, at the very
    least, a lot of existing code uses the 'Z' modifier to avoid conversion
    from local time to UTC, even if otherwise it handles time in a timezone
    naive fashion.
    """
    def test_string(self):
        self.assert_deprecated(np.datetime64, args=('2000-01-01T00+01',))
        self.assert_deprecated(np.datetime64, args=('2000-01-01T00Z',))

    @pytest.mark.skipif(not _has_pytz,
                        reason="The pytz module is not available.")
    def test_datetime(self):
        tz = pytz.timezone('US/Eastern')
        dt = datetime.datetime(2000, 1, 1, 0, 0, tzinfo=tz)
        self.assert_deprecated(np.datetime64, args=(dt,))


class TestNonCContiguousViewDeprecation(_DeprecationTestCase):
    """View of non-C-contiguous arrays deprecated in 1.11.0.

    The deprecation will not be raised for arrays that are both C and F
    contiguous, as C contiguous is dominant. There are more such arrays
    with relaxed stride checking than without so the deprecation is not
    as visible with relaxed stride checking in force.
    """

    def test_fortran_contiguous(self):
        self.assert_deprecated(np.ones((2,2)).T.view, args=(complex,))
        self.assert_deprecated(np.ones((2,2)).T.view, args=(np.int8,))


class TestInvalidOrderParameterInputForFlattenArrayDeprecation(_DeprecationTestCase):
    """Invalid arguments to the ORDER parameter in array.flatten() should not be
    allowed and should raise an error.  However, in the interests of not breaking
    code that may inadvertently pass invalid arguments to this parameter, a
    DeprecationWarning will be issued instead for the time being to give developers
    time to refactor relevant code.
    """

    def test_flatten_array_non_string_arg(self):
        x = np.zeros((3, 5))
        self.message = ("Non-string object detected for "
                        "the array ordering. Please pass "
                        "in 'C', 'F', 'A', or 'K' instead")
        self.assert_deprecated(x.flatten, args=(np.pi,))

    def test_flatten_array_invalid_string_arg(self):
        # Tests that a DeprecationWarning is raised
        # when a string of length greater than one
        # starting with "C", "F", "A", or "K" (case-
        # and unicode-insensitive) is passed in for
        # the ORDER parameter. Otherwise, a TypeError
        # will be raised!

        x = np.zeros((3, 5))
        self.message = ("Non length-one string passed "
                        "in for the array ordering. Please "
                        "pass in 'C', 'F', 'A', or 'K' instead")
        self.assert_deprecated(x.flatten, args=("FACK",))


class TestArrayDataAttributeAssignmentDeprecation(_DeprecationTestCase):
    """Assigning the 'data' attribute of an ndarray is unsafe as pointed
     out in gh-7093. Eventually, such assignment should NOT be allowed, but
     in the interests of maintaining backwards compatibility, only a Deprecation-
     Warning will be raised instead for the time being to give developers time to
     refactor relevant code.
    """

    def test_data_attr_assignment(self):
        a = np.arange(10)
        b = np.linspace(0, 1, 10)

        self.message = ("Assigning the 'data' attribute is an "
                        "inherently unsafe operation and will "
                        "be removed in the future.")
        self.assert_deprecated(a.__setattr__, args=('data', b.data))


class TestLinspaceInvalidNumParameter(_DeprecationTestCase):
    """Argument to the num parameter in linspace that cannot be
    safely interpreted as an integer is deprecated in 1.12.0.

    Argument to the num parameter in linspace that cannot be
    safely interpreted as an integer should not be allowed.
    In the interest of not breaking code that passes
    an argument that could still be interpreted as an integer, a
    DeprecationWarning will be issued for the time being to give
    developers time to refactor relevant code.
    """
    def test_float_arg(self):
        # 2016-02-25, PR#7328
        self.assert_deprecated(np.linspace, args=(0, 10, 2.5))


class TestBinaryReprInsufficientWidthParameterForRepresentation(_DeprecationTestCase):
    """
    If a 'width' parameter is passed into ``binary_repr`` that is insufficient to
    represent the number in base 2 (positive) or 2's complement (negative) form,
    the function used to silently ignore the parameter and return a representation
    using the minimal number of bits needed for the form in question. Such behavior
    is now considered unsafe from a user perspective and will raise an error in the future.
    """

    def test_insufficient_width_positive(self):
        args = (10,)
        kwargs = {'width': 2}

        self.message = ("Insufficient bit width provided. This behavior "
                        "will raise an error in the future.")
        self.assert_deprecated(np.binary_repr, args=args, kwargs=kwargs)

    def test_insufficient_width_negative(self):
        args = (-5,)
        kwargs = {'width': 2}

        self.message = ("Insufficient bit width provided. This behavior "
                        "will raise an error in the future.")
        self.assert_deprecated(np.binary_repr, args=args, kwargs=kwargs)


class TestNumericStyleTypecodes(_DeprecationTestCase):
    """
    Deprecate the old numeric-style dtypes, which are especially
    confusing for complex types, e.g. Complex32 -> complex64. When the
    deprecation cycle is complete, the check for the strings should be
    removed from PyArray_DescrConverter in descriptor.c, and the
    deprecated keys should not be added as capitalized aliases in
    _add_aliases in numerictypes.py.
    """
    def test_all_dtypes(self):
        deprecated_types = [
            'Bool', 'Complex32', 'Complex64', 'Float16', 'Float32', 'Float64',
            'Int8', 'Int16', 'Int32', 'Int64', 'Object0', 'Timedelta64',
            'UInt8', 'UInt16', 'UInt32', 'UInt64', 'Void0'
            ]
        if sys.version_info[0] < 3:
            deprecated_types.extend(['Unicode0', 'String0'])

        for dt in deprecated_types:
            self.assert_deprecated(np.dtype, exceptions=(TypeError,),
                                   args=(dt,))


class TestTestDeprecated(object):
    def test_assert_deprecated(self):
        test_case_instance = _DeprecationTestCase()
        test_case_instance.setup()
        assert_raises(AssertionError,
                      test_case_instance.assert_deprecated,
                      lambda: None)

        def foo():
            warnings.warn("foo", category=DeprecationWarning, stacklevel=2)

        test_case_instance.assert_deprecated(foo)
        test_case_instance.teardown()


class TestClassicIntDivision(_DeprecationTestCase):
    """
    See #7949. Deprecate the numeric-style dtypes with -3 flag in python 2
    if used for division
    List of data types: https://docs.scipy.org/doc/numpy/user/basics.types.html
    """
    def test_int_dtypes(self):
        #scramble types and do some mix and match testing
        deprecated_types = [
           'bool_', 'int_', 'intc', 'uint8', 'int8', 'uint64', 'int32', 'uint16',
           'intp', 'int64', 'uint32', 'int16'
            ]
        if sys.version_info[0] < 3 and sys.py3kwarning:
            import operator as op
            dt2 = 'bool_'
            for dt1 in deprecated_types:
                a = np.array([1,2,3], dtype=dt1)
                b = np.array([1,2,3], dtype=dt2)
                self.assert_deprecated(op.div, args=(a,b))
                dt2 = dt1


class TestNonNumericConjugate(_DeprecationTestCase):
    """
    Deprecate no-op behavior of ndarray.conjugate on non-numeric dtypes,
    which conflicts with the error behavior of np.conjugate.
    """
    def test_conjugate(self):
        for a in np.array(5), np.array(5j):
            self.assert_not_deprecated(a.conjugate)
        for a in (np.array('s'), np.array('2016', 'M'),
                np.array((1, 2), [('a', int), ('b', int)])):
            self.assert_deprecated(a.conjugate)


class TestNPY_CHAR(_DeprecationTestCase):
    # 2017-05-03, 1.13.0
    def test_npy_char_deprecation(self):
        from numpy.core._multiarray_tests import npy_char_deprecation
        self.assert_deprecated(npy_char_deprecation)
        assert_(npy_char_deprecation() == 'S1')


class Test_UPDATEIFCOPY(_DeprecationTestCase):
    """
    v1.14 deprecates creating an array with the UPDATEIFCOPY flag, use
    WRITEBACKIFCOPY instead
    """
    def test_npy_updateifcopy_deprecation(self):
        from numpy.core._multiarray_tests import npy_updateifcopy_deprecation
        arr = np.arange(9).reshape(3, 3)
        v = arr.T
        self.assert_deprecated(npy_updateifcopy_deprecation, args=(v,))


class TestDatetimeEvent(_DeprecationTestCase):
    # 2017-08-11, 1.14.0
    def test_3_tuple(self):
        for cls in (np.datetime64, np.timedelta64):
            # two valid uses - (unit, num) and (unit, num, den, None)
            self.assert_not_deprecated(cls, args=(1, ('ms', 2)))
            self.assert_not_deprecated(cls, args=(1, ('ms', 2, 1, None)))

            # trying to use the event argument, removed in 1.7.0, is deprecated
            # it used to be a uint8
            self.assert_deprecated(cls, args=(1, ('ms', 2, 'event')))
            self.assert_deprecated(cls, args=(1, ('ms', 2, 63)))
            self.assert_deprecated(cls, args=(1, ('ms', 2, 1, 'event')))
            self.assert_deprecated(cls, args=(1, ('ms', 2, 1, 63)))


class TestTruthTestingEmptyArrays(_DeprecationTestCase):
    # 2017-09-25, 1.14.0
    message = '.*truth value of an empty array is ambiguous.*'

    def test_1d(self):
        self.assert_deprecated(bool, args=(np.array([]),))

    def test_2d(self):
        self.assert_deprecated(bool, args=(np.zeros((1, 0)),))
        self.assert_deprecated(bool, args=(np.zeros((0, 1)),))
        self.assert_deprecated(bool, args=(np.zeros((0, 0)),))


class TestBincount(_DeprecationTestCase):
    # 2017-06-01, 1.14.0
    def test_bincount_minlength(self):
        self.assert_deprecated(lambda: np.bincount([1, 2, 3], minlength=None))


<<<<<<< HEAD
class TestFromiter(_DeprecationTestCase):
    # Test that iter keyword for fromiter raises a DeprecationWarning.
    # See PR #10253.
    def test_fromiter_iter(self):
        self.assert_deprecated(lambda: np.fromiter(iter=[1, 2, 3], dtype=int))


if __name__ == "__main__":
    run_module_suite()
=======
class TestGeneratorSum(_DeprecationTestCase):
    # 2018-02-25, 1.15.0
    def test_generator_sum(self):
        self.assert_deprecated(np.sum, args=((i for i in range(5)),))


class TestSctypeNA(_VisibleDeprecationTestCase):
    # 2018-06-24, 1.16
    def test_sctypeNA(self):
        self.assert_deprecated(lambda: np.sctypeNA['?'])
        self.assert_deprecated(lambda: np.typeNA['?'])
        self.assert_deprecated(lambda: np.typeNA.get('?'))


class TestPositiveOnNonNumerical(_DeprecationTestCase):
    # 2018-06-28, 1.16.0
    def test_positive_on_non_number(self):
        self.assert_deprecated(operator.pos, args=(np.array('foo'),))

class TestFromstring(_DeprecationTestCase):
    # 2017-10-19, 1.14
    def test_fromstring(self):
        self.assert_deprecated(np.fromstring, args=('\x00'*80,))
>>>>>>> 872372bd
<|MERGE_RESOLUTION|>--- conflicted
+++ resolved
@@ -500,7 +500,6 @@
         self.assert_deprecated(lambda: np.bincount([1, 2, 3], minlength=None))
 
 
-<<<<<<< HEAD
 class TestFromiter(_DeprecationTestCase):
     # Test that iter keyword for fromiter raises a DeprecationWarning.
     # See PR #10253.
@@ -508,9 +507,6 @@
         self.assert_deprecated(lambda: np.fromiter(iter=[1, 2, 3], dtype=int))
 
 
-if __name__ == "__main__":
-    run_module_suite()
-=======
 class TestGeneratorSum(_DeprecationTestCase):
     # 2018-02-25, 1.15.0
     def test_generator_sum(self):
@@ -533,5 +529,4 @@
 class TestFromstring(_DeprecationTestCase):
     # 2017-10-19, 1.14
     def test_fromstring(self):
-        self.assert_deprecated(np.fromstring, args=('\x00'*80,))
->>>>>>> 872372bd
+        self.assert_deprecated(np.fromstring, args=('\x00'*80,))