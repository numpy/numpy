"""
Tests related to deprecation warnings. Also a convenient place
to document how deprecations should eventually be turned into errors.

"""
import datetime
import operator
import warnings
import pytest
import tempfile
import re
import sys

import numpy as np
from numpy.testing import (
    assert_raises, assert_warns, assert_, assert_array_equal, SkipTest, KnownFailureException
    )

from numpy.core._multiarray_tests import fromstring_null_term_c_api

try:
    import pytz
    _has_pytz = True
except ImportError:
    _has_pytz = False


class _DeprecationTestCase:
    # Just as warning: warnings uses re.match, so the start of this message
    # must match.
    message = ''
    warning_cls = DeprecationWarning

    def setup(self):
        self.warn_ctx = warnings.catch_warnings(record=True)
        self.log = self.warn_ctx.__enter__()

        # Do *not* ignore other DeprecationWarnings. Ignoring warnings
        # can give very confusing results because of
        # https://bugs.python.org/issue4180 and it is probably simplest to
        # try to keep the tests cleanly giving only the right warning type.
        # (While checking them set to "error" those are ignored anyway)
        # We still have them show up, because otherwise they would be raised
        warnings.filterwarnings("always", category=self.warning_cls)
        warnings.filterwarnings("always", message=self.message,
                                category=self.warning_cls)

    def teardown(self):
        self.warn_ctx.__exit__()

    def assert_deprecated(self, function, num=1, ignore_others=False,
                          function_fails=False,
                          exceptions=np._NoValue,
                          args=(), kwargs={}):
        """Test if DeprecationWarnings are given and raised.

        This first checks if the function when called gives `num`
        DeprecationWarnings, after that it tries to raise these
        DeprecationWarnings and compares them with `exceptions`.
        The exceptions can be different for cases where this code path
        is simply not anticipated and the exception is replaced.

        Parameters
        ----------
        function : callable
            The function to test
        num : int
            Number of DeprecationWarnings to expect. This should normally be 1.
        ignore_others : bool
            Whether warnings of the wrong type should be ignored (note that
            the message is not checked)
        function_fails : bool
            If the function would normally fail, setting this will check for
            warnings inside a try/except block.
        exceptions : Exception or tuple of Exceptions
            Exception to expect when turning the warnings into an error.
            The default checks for DeprecationWarnings. If exceptions is
            empty the function is expected to run successfully.
        args : tuple
            Arguments for `function`
        kwargs : dict
            Keyword arguments for `function`
        """
        __tracebackhide__ = True  # Hide traceback for py.test

        # reset the log
        self.log[:] = []

        if exceptions is np._NoValue:
            exceptions = (self.warning_cls,)

        try:
            function(*args, **kwargs)
        except (Exception if function_fails else tuple()):
            pass

        # just in case, clear the registry
        num_found = 0
        for warning in self.log:
            if warning.category is self.warning_cls:
                num_found += 1
            elif not ignore_others:
                raise AssertionError(
                        "expected %s but got: %s" %
                        (self.warning_cls.__name__, warning.category))
        if num is not None and num_found != num:
            msg = "%i warnings found but %i expected." % (len(self.log), num)
            lst = [str(w) for w in self.log]
            raise AssertionError("\n".join([msg] + lst))

        with warnings.catch_warnings():
            warnings.filterwarnings("error", message=self.message,
                                    category=self.warning_cls)
            try:
                function(*args, **kwargs)
                if exceptions != tuple():
                    raise AssertionError(
                            "No error raised during function call")
            except exceptions:
                if exceptions == tuple():
                    raise AssertionError(
                            "Error raised during function call")

    def assert_not_deprecated(self, function, args=(), kwargs={}):
        """Test that warnings are not raised.

        This is just a shorthand for:

        self.assert_deprecated(function, num=0, ignore_others=True,
                        exceptions=tuple(), args=args, kwargs=kwargs)
        """
        self.assert_deprecated(function, num=0, ignore_others=True,
                        exceptions=tuple(), args=args, kwargs=kwargs)


class _VisibleDeprecationTestCase(_DeprecationTestCase):
    warning_cls = np.VisibleDeprecationWarning


class TestNonTupleNDIndexDeprecation:
    def test_basic(self):
        a = np.zeros((5, 5))
        with warnings.catch_warnings():
            warnings.filterwarnings('always')
            assert_warns(FutureWarning, a.__getitem__, [[0, 1], [0, 1]])
            assert_warns(FutureWarning, a.__getitem__, [slice(None)])

            warnings.filterwarnings('error')
            assert_raises(FutureWarning, a.__getitem__, [[0, 1], [0, 1]])
            assert_raises(FutureWarning, a.__getitem__, [slice(None)])

            # a a[[0, 1]] always was advanced indexing, so no error/warning
            a[[0, 1]]


class TestComparisonDeprecations(_DeprecationTestCase):
    """This tests the deprecation, for non-element-wise comparison logic.
    This used to mean that when an error occurred during element-wise comparison
    (i.e. broadcasting) NotImplemented was returned, but also in the comparison
    itself, False was given instead of the error.

    Also test FutureWarning for the None comparison.
    """

    message = "elementwise.* comparison failed; .*"

    def test_normal_types(self):
        for op in (operator.eq, operator.ne):
            # Broadcasting errors:
            self.assert_deprecated(op, args=(np.zeros(3), []))
            a = np.zeros(3, dtype='i,i')
            # (warning is issued a couple of times here)
            self.assert_deprecated(op, args=(a, a[:-1]), num=None)

            # ragged array comparison returns True/False
            a = np.array([1, np.array([1,2,3])], dtype=object)
            b = np.array([1, np.array([1,2,3])], dtype=object)
            self.assert_deprecated(op, args=(a, b), num=None)

    def test_string(self):
        # For two string arrays, strings always raised the broadcasting error:
        a = np.array(['a', 'b'])
        b = np.array(['a', 'b', 'c'])
        assert_raises(ValueError, lambda x, y: x == y, a, b)

        # The empty list is not cast to string, and this used to pass due
        # to dtype mismatch; now (2018-06-21) it correctly leads to a
        # FutureWarning.
        assert_warns(FutureWarning, lambda: a == [])

    def test_void_dtype_equality_failures(self):
        class NotArray:
            def __array__(self):
                raise TypeError

            # Needed so Python 3 does not raise DeprecationWarning twice.
            def __ne__(self, other):
                return NotImplemented

        self.assert_deprecated(lambda: np.arange(2) == NotArray())
        self.assert_deprecated(lambda: np.arange(2) != NotArray())

        struct1 = np.zeros(2, dtype="i4,i4")
        struct2 = np.zeros(2, dtype="i4,i4,i4")

        assert_warns(FutureWarning, lambda: struct1 == 1)
        assert_warns(FutureWarning, lambda: struct1 == struct2)
        assert_warns(FutureWarning, lambda: struct1 != 1)
        assert_warns(FutureWarning, lambda: struct1 != struct2)

    def test_array_richcompare_legacy_weirdness(self):
        # It doesn't really work to use assert_deprecated here, b/c part of
        # the point of assert_deprecated is to check that when warnings are
        # set to "error" mode then the error is propagated -- which is good!
        # But here we are testing a bunch of code that is deprecated *because*
        # it has the habit of swallowing up errors and converting them into
        # different warnings. So assert_warns will have to be sufficient.
        assert_warns(FutureWarning, lambda: np.arange(2) == "a")
        assert_warns(FutureWarning, lambda: np.arange(2) != "a")
        # No warning for scalar comparisons
        with warnings.catch_warnings():
            warnings.filterwarnings("error")
            assert_(not (np.array(0) == "a"))
            assert_(np.array(0) != "a")
            assert_(not (np.int16(0) == "a"))
            assert_(np.int16(0) != "a")

        for arg1 in [np.asarray(0), np.int16(0)]:
            struct = np.zeros(2, dtype="i4,i4")
            for arg2 in [struct, "a"]:
                for f in [operator.lt, operator.le, operator.gt, operator.ge]:
                    with warnings.catch_warnings() as l:
                        warnings.filterwarnings("always")
                        assert_raises(TypeError, f, arg1, arg2)
                        assert_(not l)


class TestDatetime64Timezone(_DeprecationTestCase):
    """Parsing of datetime64 with timezones deprecated in 1.11.0, because
    datetime64 is now timezone naive rather than UTC only.

    It will be quite a while before we can remove this, because, at the very
    least, a lot of existing code uses the 'Z' modifier to avoid conversion
    from local time to UTC, even if otherwise it handles time in a timezone
    naive fashion.
    """
    def test_string(self):
        self.assert_deprecated(np.datetime64, args=('2000-01-01T00+01',))
        self.assert_deprecated(np.datetime64, args=('2000-01-01T00Z',))

    @pytest.mark.skipif(not _has_pytz,
                        reason="The pytz module is not available.")
    def test_datetime(self):
        tz = pytz.timezone('US/Eastern')
        dt = datetime.datetime(2000, 1, 1, 0, 0, tzinfo=tz)
        self.assert_deprecated(np.datetime64, args=(dt,))


class TestNonCContiguousViewDeprecation(_DeprecationTestCase):
    """View of non-C-contiguous arrays deprecated in 1.11.0.

    The deprecation will not be raised for arrays that are both C and F
    contiguous, as C contiguous is dominant. There are more such arrays
    with relaxed stride checking than without so the deprecation is not
    as visible with relaxed stride checking in force.
    """

    def test_fortran_contiguous(self):
        self.assert_deprecated(np.ones((2,2)).T.view, args=(complex,))
        self.assert_deprecated(np.ones((2,2)).T.view, args=(np.int8,))


class TestArrayDataAttributeAssignmentDeprecation(_DeprecationTestCase):
    """Assigning the 'data' attribute of an ndarray is unsafe as pointed
     out in gh-7093. Eventually, such assignment should NOT be allowed, but
     in the interests of maintaining backwards compatibility, only a Deprecation-
     Warning will be raised instead for the time being to give developers time to
     refactor relevant code.
    """

    def test_data_attr_assignment(self):
        a = np.arange(10)
        b = np.linspace(0, 1, 10)

        self.message = ("Assigning the 'data' attribute is an "
                        "inherently unsafe operation and will "
                        "be removed in the future.")
        self.assert_deprecated(a.__setattr__, args=('data', b.data))


class TestBinaryReprInsufficientWidthParameterForRepresentation(_DeprecationTestCase):
    """
    If a 'width' parameter is passed into ``binary_repr`` that is insufficient to
    represent the number in base 2 (positive) or 2's complement (negative) form,
    the function used to silently ignore the parameter and return a representation
    using the minimal number of bits needed for the form in question. Such behavior
    is now considered unsafe from a user perspective and will raise an error in the future.
    """

    def test_insufficient_width_positive(self):
        args = (10,)
        kwargs = {'width': 2}

        self.message = ("Insufficient bit width provided. This behavior "
                        "will raise an error in the future.")
        self.assert_deprecated(np.binary_repr, args=args, kwargs=kwargs)

    def test_insufficient_width_negative(self):
        args = (-5,)
        kwargs = {'width': 2}

        self.message = ("Insufficient bit width provided. This behavior "
                        "will raise an error in the future.")
        self.assert_deprecated(np.binary_repr, args=args, kwargs=kwargs)


class TestNumericStyleTypecodes(_DeprecationTestCase):
    """
    Most numeric style typecodes were previously deprecated (and removed)
    in 1.20. This also deprecates the remaining ones.
    """
    # 2020-06-09, NumPy 1.20
    def test_all_dtypes(self):
        deprecated_types = ['Bytes0', 'Datetime64', 'Str0']
        # Depending on intp size, either Uint32 or Uint64 is defined:
        deprecated_types.append(f"U{np.dtype(np.intp).name}")
        for dt in deprecated_types:
            self.assert_deprecated(np.dtype, exceptions=(TypeError,),
                                   args=(dt,))


class TestDTypeAttributeIsDTypeDeprecation(_DeprecationTestCase):
    # Deprecated 2021-01-05, NumPy 1.21
    message = r".*`.dtype` attribute"

    def test_deprecation_dtype_attribute_is_dtype(self):
        class dt:
            dtype = "f8"

        class vdt(np.void):
            dtype = "f,f"

        self.assert_deprecated(lambda: np.dtype(dt))
        self.assert_deprecated(lambda: np.dtype(dt()))
        self.assert_deprecated(lambda: np.dtype(vdt))
        self.assert_deprecated(lambda: np.dtype(vdt(1)))


class TestTestDeprecated:
    def test_assert_deprecated(self):
        test_case_instance = _DeprecationTestCase()
        test_case_instance.setup()
        assert_raises(AssertionError,
                      test_case_instance.assert_deprecated,
                      lambda: None)

        def foo():
            warnings.warn("foo", category=DeprecationWarning, stacklevel=2)

        test_case_instance.assert_deprecated(foo)
        test_case_instance.teardown()


class TestNonNumericConjugate(_DeprecationTestCase):
    """
    Deprecate no-op behavior of ndarray.conjugate on non-numeric dtypes,
    which conflicts with the error behavior of np.conjugate.
    """
    def test_conjugate(self):
        for a in np.array(5), np.array(5j):
            self.assert_not_deprecated(a.conjugate)
        for a in (np.array('s'), np.array('2016', 'M'),
                np.array((1, 2), [('a', int), ('b', int)])):
            self.assert_deprecated(a.conjugate)


class TestNPY_CHAR(_DeprecationTestCase):
    # 2017-05-03, 1.13.0
    def test_npy_char_deprecation(self):
        from numpy.core._multiarray_tests import npy_char_deprecation
        self.assert_deprecated(npy_char_deprecation)
        assert_(npy_char_deprecation() == 'S1')


class TestPyArray_AS1D(_DeprecationTestCase):
    def test_npy_pyarrayas1d_deprecation(self):
        from numpy.core._multiarray_tests import npy_pyarrayas1d_deprecation
        assert_raises(NotImplementedError, npy_pyarrayas1d_deprecation)


class TestPyArray_AS2D(_DeprecationTestCase):
    def test_npy_pyarrayas2d_deprecation(self):
        from numpy.core._multiarray_tests import npy_pyarrayas2d_deprecation
        assert_raises(NotImplementedError, npy_pyarrayas2d_deprecation)


class Test_UPDATEIFCOPY(_DeprecationTestCase):
    """
    v1.14 deprecates creating an array with the UPDATEIFCOPY flag, use
    WRITEBACKIFCOPY instead
    """
    def test_npy_updateifcopy_deprecation(self):
        from numpy.core._multiarray_tests import npy_updateifcopy_deprecation
        arr = np.arange(9).reshape(3, 3)
        v = arr.T
        self.assert_deprecated(npy_updateifcopy_deprecation, args=(v,))


class TestDatetimeEvent(_DeprecationTestCase):
    # 2017-08-11, 1.14.0
    def test_3_tuple(self):
        for cls in (np.datetime64, np.timedelta64):
            # two valid uses - (unit, num) and (unit, num, den, None)
            self.assert_not_deprecated(cls, args=(1, ('ms', 2)))
            self.assert_not_deprecated(cls, args=(1, ('ms', 2, 1, None)))

            # trying to use the event argument, removed in 1.7.0, is deprecated
            # it used to be a uint8
            self.assert_deprecated(cls, args=(1, ('ms', 2, 'event')))
            self.assert_deprecated(cls, args=(1, ('ms', 2, 63)))
            self.assert_deprecated(cls, args=(1, ('ms', 2, 1, 'event')))
            self.assert_deprecated(cls, args=(1, ('ms', 2, 1, 63)))


class TestTruthTestingEmptyArrays(_DeprecationTestCase):
    # 2017-09-25, 1.14.0
    message = '.*truth value of an empty array is ambiguous.*'

    def test_1d(self):
        self.assert_deprecated(bool, args=(np.array([]),))

    def test_2d(self):
        self.assert_deprecated(bool, args=(np.zeros((1, 0)),))
        self.assert_deprecated(bool, args=(np.zeros((0, 1)),))
        self.assert_deprecated(bool, args=(np.zeros((0, 0)),))


class TestBincount(_DeprecationTestCase):
    # 2017-06-01, 1.14.0
    def test_bincount_minlength(self):
        self.assert_deprecated(lambda: np.bincount([1, 2, 3], minlength=None))


class TestAlen(_DeprecationTestCase):
    # 2019-08-02, 1.18.0
    def test_alen(self):
        self.assert_deprecated(lambda: np.alen(np.array([1, 2, 3])))


class TestGeneratorSum(_DeprecationTestCase):
    # 2018-02-25, 1.15.0
    def test_generator_sum(self):
        self.assert_deprecated(np.sum, args=((i for i in range(5)),))


class TestPositiveOnNonNumerical(_DeprecationTestCase):
    # 2018-06-28, 1.16.0
    def test_positive_on_non_number(self):
        self.assert_deprecated(operator.pos, args=(np.array('foo'),))


class TestFromstring(_DeprecationTestCase):
    # 2017-10-19, 1.14
    def test_fromstring(self):
        self.assert_deprecated(np.fromstring, args=('\x00'*80,))


class TestFromStringAndFileInvalidData(_DeprecationTestCase):
    # 2019-06-08, 1.17.0
    # Tests should be moved to real tests when deprecation is done.
    message = "string or file could not be read to its end"

    @pytest.mark.parametrize("invalid_str", [",invalid_data", "invalid_sep"])
    def test_deprecate_unparsable_data_file(self, invalid_str):
        x = np.array([1.51, 2, 3.51, 4], dtype=float)

        with tempfile.TemporaryFile(mode="w") as f:
            x.tofile(f, sep=',', format='%.2f')
            f.write(invalid_str)

            f.seek(0)
            self.assert_deprecated(lambda: np.fromfile(f, sep=","))
            f.seek(0)
            self.assert_deprecated(lambda: np.fromfile(f, sep=",", count=5))
            # Should not raise:
            with warnings.catch_warnings():
                warnings.simplefilter("error", DeprecationWarning)
                f.seek(0)
                res = np.fromfile(f, sep=",", count=4)
                assert_array_equal(res, x)

    @pytest.mark.parametrize("invalid_str", [",invalid_data", "invalid_sep"])
    def test_deprecate_unparsable_string(self, invalid_str):
        x = np.array([1.51, 2, 3.51, 4], dtype=float)
        x_str = "1.51,2,3.51,4{}".format(invalid_str)

        self.assert_deprecated(lambda: np.fromstring(x_str, sep=","))
        self.assert_deprecated(lambda: np.fromstring(x_str, sep=",", count=5))

        # The C-level API can use not fixed size, but 0 terminated strings,
        # so test that as well:
        bytestr = x_str.encode("ascii")
        self.assert_deprecated(lambda: fromstring_null_term_c_api(bytestr))

        with assert_warns(DeprecationWarning):
            # this is slightly strange, in that fromstring leaves data
            # potentially uninitialized (would be good to error when all is
            # read, but count is larger then actual data maybe).
            res = np.fromstring(x_str, sep=",", count=5)
            assert_array_equal(res[:-1], x)

        with warnings.catch_warnings():
            warnings.simplefilter("error", DeprecationWarning)

            # Should not raise:
            res = np.fromstring(x_str, sep=",", count=4)
            assert_array_equal(res, x)


class Test_GetSet_NumericOps(_DeprecationTestCase):
    # 2018-09-20, 1.16.0
    def test_get_numeric_ops(self):
        from numpy.core._multiarray_tests import getset_numericops
        self.assert_deprecated(getset_numericops, num=2)

        # empty kwargs prevents any state actually changing which would break
        # other tests.
        self.assert_deprecated(np.set_numeric_ops, kwargs={})
        assert_raises(ValueError, np.set_numeric_ops, add='abc')


class TestShape1Fields(_DeprecationTestCase):
    warning_cls = FutureWarning

    # 2019-05-20, 1.17.0
    def test_shape_1_fields(self):
        self.assert_deprecated(np.dtype, args=([('a', int, 1)],))


class TestNonZero(_DeprecationTestCase):
    # 2019-05-26, 1.17.0
    def test_zerod(self):
        self.assert_deprecated(lambda: np.nonzero(np.array(0)))
        self.assert_deprecated(lambda: np.nonzero(np.array(1)))


def test_deprecate_ragged_arrays():
    # 2019-11-29 1.19.0
    #
    # NEP 34 deprecated automatic object dtype when creating ragged
    # arrays. Also see the "ragged" tests in `test_multiarray`
    #
    # emits a VisibleDeprecationWarning
    arg = [1, [2, 3]]
    with assert_warns(np.VisibleDeprecationWarning):
        np.array(arg)


class TestTooDeepDeprecation(_VisibleDeprecationTestCase):
    # NumPy 1.20, 2020-05-08
    # This is a bit similar to the above ragged array deprecation case.
    message = re.escape("Creating an ndarray from nested sequences exceeding")

    def test_deprecation(self):
        nested = [1]
        for i in range(np.MAXDIMS - 1):
            nested = [nested]
        self.assert_not_deprecated(np.array, args=(nested,))
        self.assert_not_deprecated(np.array,
                args=(nested,), kwargs=dict(dtype=object))

        self.assert_deprecated(np.array, args=([nested],))


class TestToString(_DeprecationTestCase):
    # 2020-03-06 1.19.0
    message = re.escape("tostring() is deprecated. Use tobytes() instead.")

    def test_tostring(self):
        arr = np.array(list(b"test\xFF"), dtype=np.uint8)
        self.assert_deprecated(arr.tostring)

    def test_tostring_matches_tobytes(self):
        arr = np.array(list(b"test\xFF"), dtype=np.uint8)
        b = arr.tobytes()
        with assert_warns(DeprecationWarning):
            s = arr.tostring()
        assert s == b


class TestDTypeCoercion(_DeprecationTestCase):
    # 2020-02-06 1.19.0
    message = "Converting .* to a dtype .*is deprecated"
    deprecated_types = [
        # The builtin scalar super types:
        np.generic, np.flexible, np.number,
        np.inexact, np.floating, np.complexfloating,
        np.integer, np.unsignedinteger, np.signedinteger,
        # character is a deprecated S1 special case:
        np.character,
    ]

    def test_dtype_coercion(self):
        for scalar_type in self.deprecated_types:
            self.assert_deprecated(np.dtype, args=(scalar_type,))

    def test_array_construction(self):
        for scalar_type in self.deprecated_types:
            self.assert_deprecated(np.array, args=([], scalar_type,))

    def test_not_deprecated(self):
        # All specific types are not deprecated:
        for group in np.sctypes.values():
            for scalar_type in group:
                self.assert_not_deprecated(np.dtype, args=(scalar_type,))

        for scalar_type in [type, dict, list, tuple]:
            # Typical python types are coerced to object currently:
            self.assert_not_deprecated(np.dtype, args=(scalar_type,))


class BuiltInRoundComplexDType(_DeprecationTestCase):
    # 2020-03-31 1.19.0
    deprecated_types = [np.csingle, np.cdouble, np.clongdouble]
    not_deprecated_types = [
        np.int8, np.int16, np.int32, np.int64,
        np.uint8, np.uint16, np.uint32, np.uint64,
        np.float16, np.float32, np.float64,
    ]

    def test_deprecated(self):
        for scalar_type in self.deprecated_types:
            scalar = scalar_type(0)
            self.assert_deprecated(round, args=(scalar,))
            self.assert_deprecated(round, args=(scalar, 0))
            self.assert_deprecated(round, args=(scalar,), kwargs={'ndigits': 0})

    def test_not_deprecated(self):
        for scalar_type in self.not_deprecated_types:
            scalar = scalar_type(0)
            self.assert_not_deprecated(round, args=(scalar,))
            self.assert_not_deprecated(round, args=(scalar, 0))
            self.assert_not_deprecated(round, args=(scalar,), kwargs={'ndigits': 0})


class TestIncorrectAdvancedIndexWithEmptyResult(_DeprecationTestCase):
    # 2020-05-27, NumPy 1.20.0
    message = "Out of bound index found. This was previously ignored.*"

    @pytest.mark.parametrize("index", [([3, 0],), ([0, 0], [3, 0])])
    def test_empty_subspace(self, index):
        # Test for both a single and two/multiple advanced indices. These
        # This will raise an IndexError in the future.
        arr = np.ones((2, 2, 0))
        self.assert_deprecated(arr.__getitem__, args=(index,))
        self.assert_deprecated(arr.__setitem__, args=(index, 0.))

        # for this array, the subspace is only empty after applying the slice
        arr2 = np.ones((2, 2, 1))
        index2 = (slice(0, 0),) + index
        self.assert_deprecated(arr2.__getitem__, args=(index2,))
        self.assert_deprecated(arr2.__setitem__, args=(index2, 0.))

    def test_empty_index_broadcast_not_deprecated(self):
        arr = np.ones((2, 2, 2))

        index = ([[3], [2]], [])  # broadcast to an empty result.
        self.assert_not_deprecated(arr.__getitem__, args=(index,))
        self.assert_not_deprecated(arr.__setitem__,
                                   args=(index, np.empty((2, 0, 2))))


class TestNonExactMatchDeprecation(_DeprecationTestCase):
    # 2020-04-22
    def test_non_exact_match(self):
        arr = np.array([[3, 6, 6], [4, 5, 1]])
        # misspelt mode check
        self.assert_deprecated(lambda: np.ravel_multi_index(arr, (7, 6), mode='Cilp'))
        # using completely different word with first character as R
        self.assert_deprecated(lambda: np.searchsorted(arr[0], 4, side='Random'))


class TestDeprecatedGlobals(_DeprecationTestCase):
    # 2020-06-06
    @pytest.mark.skipif(
        sys.version_info < (3, 7),
        reason='module-level __getattr__ not supported')
    def test_type_aliases(self):
        # from builtins
        self.assert_deprecated(lambda: np.bool(True))
        self.assert_deprecated(lambda: np.int(1))
        self.assert_deprecated(lambda: np.float(1))
        self.assert_deprecated(lambda: np.complex(1))
        self.assert_deprecated(lambda: np.object())
        self.assert_deprecated(lambda: np.str('abc'))

        # from np.compat
        self.assert_deprecated(lambda: np.long(1))
        self.assert_deprecated(lambda: np.unicode('abc'))

        # from np.core.numerictypes
        self.assert_deprecated(lambda: np.typeDict)


class TestMatrixInOuter(_DeprecationTestCase):
    # 2020-05-13 NumPy 1.20.0
    message = (r"add.outer\(\) was passed a numpy matrix as "
               r"(first|second) argument.")

    def test_deprecated(self):
        arr = np.array([1, 2, 3])
        m = np.array([1, 2, 3]).view(np.matrix)
        self.assert_deprecated(np.add.outer, args=(m, m), num=2)
        self.assert_deprecated(np.add.outer, args=(arr, m))
        self.assert_deprecated(np.add.outer, args=(m, arr))
        self.assert_not_deprecated(np.add.outer, args=(arr, arr))


class TestRaggedArray(_DeprecationTestCase):
    # 2020-07-24, NumPy 1.20.0
    message = "setting an array element with a sequence"

    def test_deprecated(self):
        arr = np.ones((1, 1))
        # Deprecated if the array is a leave node:
        self.assert_deprecated(lambda: np.array([arr, 0], dtype=np.float64))
        self.assert_deprecated(lambda: np.array([0, arr], dtype=np.float64))
        # And when it is an assignment into a lower dimensional subarray:
        self.assert_deprecated(lambda: np.array([arr, [0]], dtype=np.float64))
        self.assert_deprecated(lambda: np.array([[0], arr], dtype=np.float64))


class FlatteningConcatenateUnsafeCast(_DeprecationTestCase):
    # NumPy 1.20, 2020-09-03
    message = "concatenate with `axis=None` will use same-kind casting"

    def test_deprecated(self):
        self.assert_deprecated(np.concatenate,
                args=(([0.], [1.]),),
                kwargs=dict(axis=None, out=np.empty(2, dtype=np.int64)))

    def test_not_deprecated(self):
        self.assert_not_deprecated(np.concatenate,
                args=(([0.], [1.]),),
                kwargs={'axis': None, 'out': np.empty(2, dtype=np.int64),
                        'casting': "unsafe"})

        with assert_raises(TypeError):
            # Tests should notice if the deprecation warning is given first...
            np.concatenate(([0.], [1.]), out=np.empty(2, dtype=np.int64),
                           casting="same_kind")


class TestDeprecateSubarrayDTypeDuringArrayCoercion(_DeprecationTestCase):
    warning_cls = FutureWarning
    message = "(creating|casting) an array (with|to) a subarray dtype"

    def test_deprecated_array(self):
        # Arrays are more complex, since they "broadcast" on success:
        arr = np.array([1, 2])

        self.assert_deprecated(lambda: arr.astype("(2)i,"))
        with pytest.warns(FutureWarning):
            res = arr.astype("(2)i,")

        assert_array_equal(res, [[1, 2], [1, 2]])

        self.assert_deprecated(lambda: np.array(arr, dtype="(2)i,"))
        with pytest.warns(FutureWarning):
            res = np.array(arr, dtype="(2)i,")

        assert_array_equal(res, [[1, 2], [1, 2]])

        with pytest.warns(FutureWarning):
            res = np.array([[(1,), (2,)], arr], dtype="(2)i,")

        assert_array_equal(res, [[[1, 1], [2, 2]], [[1, 2], [1, 2]]])

    def test_deprecated_and_error(self):
        # These error paths do not give a warning, but will succeed in the
        # future.
        arr = np.arange(5 * 2).reshape(5, 2)
        def check():
            with pytest.raises(ValueError):
                arr.astype("(2,2)f")

        self.assert_deprecated(check)

        def check():
            with pytest.raises(ValueError):
                np.array(arr, dtype="(2,2)f")

        self.assert_deprecated(check)


class TestFutureWarningArrayLikeNotIterable(_DeprecationTestCase):
    # Deprecated 2020-12-09, NumPy 1.20
    warning_cls = FutureWarning
    message = "The input object of type.*but not a sequence"

    @pytest.mark.parametrize("protocol",
            ["__array__", "__array_interface__", "__array_struct__"])
    def test_deprecated(self, protocol):
        """Test that these objects give a warning since they are not 0-D,
        not coerced at the top level `np.array(obj)`, but nested, and do
        *not* define the sequence protocol.

        NOTE: Tests for the versions including __len__ and __getitem__ exist
              in `test_array_coercion.py` and they can be modified or ammended
              when this deprecation expired.
        """
        blueprint = np.arange(10)
        MyArr = type("MyArr", (), {protocol: getattr(blueprint, protocol)})
        self.assert_deprecated(lambda: np.array([MyArr()], dtype=object))

    @pytest.mark.parametrize("protocol",
             ["__array__", "__array_interface__", "__array_struct__"])
    def test_0d_not_deprecated(self, protocol):
        # 0-D always worked (albeit it would use __float__ or similar for the
        # conversion, which may not happen anymore)
        blueprint = np.array(1.)
        MyArr = type("MyArr", (), {protocol: getattr(blueprint, protocol)})
        myarr = MyArr()

        self.assert_not_deprecated(lambda: np.array([myarr], dtype=object))
        res = np.array([myarr], dtype=object)
        expected = np.empty(1, dtype=object)
        expected[0] = myarr
        assert_array_equal(res, expected)

    @pytest.mark.parametrize("protocol",
             ["__array__", "__array_interface__", "__array_struct__"])
    def test_unnested_not_deprecated(self, protocol):
        blueprint = np.arange(10)
        MyArr = type("MyArr", (), {protocol: getattr(blueprint, protocol)})
        myarr = MyArr()

        self.assert_not_deprecated(lambda: np.array(myarr))
        res = np.array(myarr)
        assert_array_equal(res, blueprint)

    @pytest.mark.parametrize("protocol",
             ["__array__", "__array_interface__", "__array_struct__"])
    def test_strange_dtype_handling(self, protocol):
        """The old code would actually use the dtype from the array, but
        then end up not using the array (for dimension discovery)
        """
        blueprint = np.arange(10).astype("f4")
        MyArr = type("MyArr", (), {protocol: getattr(blueprint, protocol),
                                   "__float__": lambda _: 0.5})
        myarr = MyArr()

        # Make sure we warn (and capture the FutureWarning)
        with pytest.warns(FutureWarning, match=self.message):
            res = np.array([[myarr]])

        assert res.shape == (1, 1)
        assert res.dtype == "f4"
        assert res[0, 0] == 0.5

    @pytest.mark.parametrize("protocol",
             ["__array__", "__array_interface__", "__array_struct__"])
    def test_assignment_not_deprecated(self, protocol):
        # If the result is dtype=object we do not unpack a nested array or
        # array-like, if it is nested at exactly the right depth.
        # NOTE: We actually do still call __array__, etc. but ignore the result
        #       in the end. For `dtype=object` we could optimize that away.
        blueprint = np.arange(10).astype("f4")
        MyArr = type("MyArr", (), {protocol: getattr(blueprint, protocol),
                                   "__float__": lambda _: 0.5})
        myarr = MyArr()

        res = np.empty(3, dtype=object)
        def set():
            res[:] = [myarr, myarr, myarr]
        self.assert_not_deprecated(set)
        assert res[0] is myarr
        assert res[1] is myarr
        assert res[2] is myarr


class TestDeprecatedUnpickleObjectScalar(_DeprecationTestCase):
    # Deprecated 2020-11-24, NumPy 1.20
    """
    Technically, it should be impossible to create numpy object scalars,
    but there was an unpickle path that would in theory allow it. That
    path is invalid and must lead to the warning.
    """
    message = "Unpickling a scalar with object dtype is deprecated."

    def test_deprecated(self):
        ctor = np.core.multiarray.scalar
        self.assert_deprecated(lambda: ctor(np.dtype("O"), 1))

try:
    with warnings.catch_warnings():
        warnings.simplefilter("always")
        import nose  # noqa: F401
except ImportError:
    HAVE_NOSE = False
else:
    HAVE_NOSE = True


@pytest.mark.skipif(not HAVE_NOSE, reason="Needs nose")
class TestNoseDecoratorsDeprecated(_DeprecationTestCase):
    class DidntSkipException(Exception):
        pass

    def test_slow(self):
        def _test_slow():
            @np.testing.dec.slow
            def slow_func(x, y, z):
                pass

            assert_(slow_func.slow)
        self.assert_deprecated(_test_slow)

    def test_setastest(self):
        def _test_setastest():
            @np.testing.dec.setastest()
            def f_default(a):
                pass

            @np.testing.dec.setastest(True)
            def f_istest(a):
                pass

            @np.testing.dec.setastest(False)
            def f_isnottest(a):
                pass

            assert_(f_default.__test__)
            assert_(f_istest.__test__)
            assert_(not f_isnottest.__test__)
        self.assert_deprecated(_test_setastest, num=3)

    def test_skip_functions_hardcoded(self):
        def _test_skip_functions_hardcoded():
            @np.testing.dec.skipif(True)
            def f1(x):
                raise self.DidntSkipException

            try:
                f1('a')
            except self.DidntSkipException:
                raise Exception('Failed to skip')
            except SkipTest().__class__:
                pass

            @np.testing.dec.skipif(False)
            def f2(x):
                raise self.DidntSkipException

            try:
                f2('a')
            except self.DidntSkipException:
                pass
            except SkipTest().__class__:
                raise Exception('Skipped when not expected to')
        self.assert_deprecated(_test_skip_functions_hardcoded, num=2)

    def test_skip_functions_callable(self):
        def _test_skip_functions_callable():
            def skip_tester():
                return skip_flag == 'skip me!'

            @np.testing.dec.skipif(skip_tester)
            def f1(x):
                raise self.DidntSkipException

            try:
                skip_flag = 'skip me!'
                f1('a')
            except self.DidntSkipException:
                raise Exception('Failed to skip')
            except SkipTest().__class__:
                pass

            @np.testing.dec.skipif(skip_tester)
            def f2(x):
                raise self.DidntSkipException

            try:
                skip_flag = 'five is right out!'
                f2('a')
            except self.DidntSkipException:
                pass
            except SkipTest().__class__:
                raise Exception('Skipped when not expected to')
        self.assert_deprecated(_test_skip_functions_callable, num=2)

    def test_skip_generators_hardcoded(self):
        def _test_skip_generators_hardcoded():
            @np.testing.dec.knownfailureif(True, "This test is known to fail")
            def g1(x):
                yield from range(x)

            try:
                for j in g1(10):
                    pass
            except KnownFailureException().__class__:
                pass
            else:
                raise Exception('Failed to mark as known failure')

            @np.testing.dec.knownfailureif(False, "This test is NOT known to fail")
            def g2(x):
                yield from range(x)
                raise self.DidntSkipException('FAIL')

            try:
                for j in g2(10):
                    pass
            except KnownFailureException().__class__:
                raise Exception('Marked incorrectly as known failure')
            except self.DidntSkipException:
                pass
        self.assert_deprecated(_test_skip_generators_hardcoded, num=2)

    def test_skip_generators_callable(self):
        def _test_skip_generators_callable():
            def skip_tester():
                return skip_flag == 'skip me!'

            @np.testing.dec.knownfailureif(skip_tester, "This test is known to fail")
            def g1(x):
                yield from range(x)

            try:
                skip_flag = 'skip me!'
                for j in g1(10):
                    pass
            except KnownFailureException().__class__:
                pass
            else:
                raise Exception('Failed to mark as known failure')

            @np.testing.dec.knownfailureif(skip_tester, "This test is NOT known to fail")
            def g2(x):
                yield from range(x)
                raise self.DidntSkipException('FAIL')

            try:
                skip_flag = 'do not skip'
                for j in g2(10):
                    pass
            except KnownFailureException().__class__:
                raise Exception('Marked incorrectly as known failure')
            except self.DidntSkipException:
                pass
        self.assert_deprecated(_test_skip_generators_callable, num=2)

    def test_deprecated(self):
        def _test_deprecated():
            @np.testing.dec.deprecated(True)
            def non_deprecated_func():
                pass

            @np.testing.dec.deprecated()
            def deprecated_func():
                import warnings
                warnings.warn("TEST: deprecated func", DeprecationWarning, stacklevel=1)

            @np.testing.dec.deprecated()
            def deprecated_func2():
                import warnings
                warnings.warn("AHHHH", stacklevel=1)
                raise ValueError

            @np.testing.dec.deprecated()
            def deprecated_func3():
                import warnings
                warnings.warn("AHHHH", stacklevel=1)

            # marked as deprecated, but does not raise DeprecationWarning
            assert_raises(AssertionError, non_deprecated_func)
            # should be silent
            deprecated_func()
            with warnings.catch_warnings(record=True):
                warnings.simplefilter("always")  # do not propagate unrelated warnings
                # fails if deprecated decorator just disables test. See #1453.
                assert_raises(ValueError, deprecated_func2)
                # warning is not a DeprecationWarning
                assert_raises(AssertionError, deprecated_func3)
        self.assert_deprecated(_test_deprecated, num=4)

    def test_parametrize(self):
        def _test_parametrize():
            # dec.parametrize assumes that it is being run by nose. Because
            # we are running under pytest, we need to explicitly check the
            # results.
            @np.testing.dec.parametrize('base, power, expected',
                    [(1, 1, 1),
                    (2, 1, 2),
                    (2, 2, 4)])
            def check_parametrize(base, power, expected):
                assert_(base**power == expected)

            count = 0
            for test in check_parametrize():
                test[0](*test[1:])
                count += 1
            assert_(count == 3)
        self.assert_deprecated(_test_parametrize)


class TestStringPromotion(_DeprecationTestCase):
    # Deprecated 2020-12-19, NumPy 1.21
    warning_cls = FutureWarning
    message = "Promotion of numbers and bools to strings is deprecated."

    @pytest.mark.parametrize("dtype", "?bhilqpBHILQPefdgFDG")
    @pytest.mark.parametrize("string_dt", ["S", "U"])
    def test_deprecated(self, dtype, string_dt):
        self.assert_deprecated(lambda: np.promote_types(dtype, string_dt))

        # concatenate has to be able to promote to find the result dtype:
        arr1 = np.ones(3, dtype=dtype)
        arr2 = np.ones(3, dtype=string_dt)
        self.assert_deprecated(lambda: np.concatenate((arr1, arr2), axis=0))
        self.assert_deprecated(lambda: np.concatenate((arr1, arr2), axis=None))

        self.assert_deprecated(lambda: np.array([arr1[0], arr2[0]]))

    @pytest.mark.parametrize("dtype", "?bhilqpBHILQPefdgFDG")
    @pytest.mark.parametrize("string_dt", ["S", "U"])
    def test_not_deprecated(self, dtype, string_dt):
        # The ufunc type resolvers run into this, but giving a futurewarning
        # here is unnecessary (it ends up as an error anyway), so test that
        # no warning is given:
        arr1 = np.ones(3, dtype=dtype)
        arr2 = np.ones(3, dtype=string_dt)

        # Adding two arrays uses result_type normally, which would fail:
        with pytest.raises(TypeError):
            self.assert_not_deprecated(lambda: arr1 + arr2)
        # np.equal uses a different type resolver:
        with pytest.raises(TypeError):
            self.assert_not_deprecated(lambda: np.equal(arr1, arr2))


class TestSingleElementSignature(_DeprecationTestCase):
    # Deprecated 2021-04-01, NumPy 1.21
    message = r"The use of a length 1"

    def test_deprecated(self):
        self.assert_deprecated(lambda: np.add(1, 2, signature="d"))
        self.assert_deprecated(lambda: np.add(1, 2, sig=(np.dtype("l"),)))


class TestComparisonBadDType(_DeprecationTestCase):
    # Deprecated 2021-04-01, NumPy 1.21
    message = r"using `dtype=` in comparisons is only useful for"

    def test_deprecated(self):
        self.assert_deprecated(lambda: np.equal(1, 1, dtype=np.int64))
        # Not an error only for the transition
        self.assert_deprecated(lambda: np.equal(1, 1, sig=(None, None, "l")))

    def test_not_deprecated(self):
        np.equal(True, False, dtype=bool)
        np.equal(3, 5, dtype=bool, casting="unsafe")
        np.equal([None], [4], dtype=object)

class TestComparisonBadObjectDType(_DeprecationTestCase):
    # Deprecated 2021-04-01, NumPy 1.21  (different branch of the above one)
    message = r"using `dtype=object` \(or equivalent signature\) will"
    warning_cls = FutureWarning

    def test_deprecated(self):
        self.assert_deprecated(lambda: np.equal(1, 1, dtype=object))
        self.assert_deprecated(
                lambda: np.equal(1, 1, sig=(None, None, object)))


<<<<<<< HEAD
class TestSpecialAttributeLookupFailure(_DeprecationTestCase):
    message = r"An error was ignored while fetching the attribute"

    class WeirdArrayLike:
        @property
        def __array__(self):
            raise RuntimeError("oops!")

    class WeirdArrayInterface:
        @property
        def __array_interface__(self):
            raise RuntimeError("oops!")

    def test_deprecated(self):
        self.assert_deprecated(lambda: np.array(self.WeirdArrayLike()))
        self.assert_deprecated(lambda: np.array(self.WeirdArrayInterface()))
=======
class TestCtypesGetter(_DeprecationTestCase):
    # Deprecated 2021-05-18, Numpy 1.21.0
    warning_cls = DeprecationWarning
    ctypes = np.array([1]).ctypes

    @pytest.mark.parametrize(
        "name", ["get_data", "get_shape", "get_strides", "get_as_parameter"]
    )
    def test_deprecated(self, name: str) -> None:
        func = getattr(self.ctypes, name)
        self.assert_deprecated(lambda: func())

    @pytest.mark.parametrize(
        "name", ["data", "shape", "strides", "_as_parameter_"]
    )
    def test_not_deprecated(self, name: str) -> None:
        self.assert_not_deprecated(lambda: getattr(self.ctypes, name))
>>>>>>> 3a61a14b
<|MERGE_RESOLUTION|>--- conflicted
+++ resolved
@@ -1174,7 +1174,6 @@
                 lambda: np.equal(1, 1, sig=(None, None, object)))
 
 
-<<<<<<< HEAD
 class TestSpecialAttributeLookupFailure(_DeprecationTestCase):
     message = r"An error was ignored while fetching the attribute"
 
@@ -1191,7 +1190,8 @@
     def test_deprecated(self):
         self.assert_deprecated(lambda: np.array(self.WeirdArrayLike()))
         self.assert_deprecated(lambda: np.array(self.WeirdArrayInterface()))
-=======
+
+
 class TestCtypesGetter(_DeprecationTestCase):
     # Deprecated 2021-05-18, Numpy 1.21.0
     warning_cls = DeprecationWarning
@@ -1208,5 +1208,4 @@
         "name", ["data", "shape", "strides", "_as_parameter_"]
     )
     def test_not_deprecated(self, name: str) -> None:
-        self.assert_not_deprecated(lambda: getattr(self.ctypes, name))
->>>>>>> 3a61a14b
+        self.assert_not_deprecated(lambda: getattr(self.ctypes, name))