--- conflicted
+++ resolved
@@ -356,16 +356,6 @@
         assert_equal(b, [0, 0, 1])
 
     def test_true_divide(self):
-<<<<<<< HEAD
-        # True_divide has a non uniform signature, see #3484.
-        # This also tests type_tuple_type_resolver.
-        a = np.full(5, 12.5)
-        b = np.full(5, 10.0)
-        tgt = np.full(5, 1.25)
-        assert_almost_equal(np.true_divide(a, b, dtype=np.float64), tgt)
-        assert_almost_equal(np.true_divide(a, b, dtype=np.float32), tgt)
-        assert_raises(TypeError, np.true_divide, a, b, dtype=int)
-=======
         a = np.array(10)
         b = np.array(20)
         tgt = np.array(0.5)
@@ -437,8 +427,7 @@
         assert_(res.dtype.name == 'float64')
         res = np.true_divide(~a, a)
         assert_(res == 0.0)
-        assert_(res.dtype.name == 'float64')
->>>>>>> 5ab02b15
+        assert_(res.dtype.name == 'float64'
 
     def test_sum_stability(self):
         a = np.ones(500, dtype=np.float32)
