--- conflicted
+++ resolved
@@ -2370,14 +2370,10 @@
                 # Commenting out the min_dims line allows zero-dimensional arrays,
                 # and zero-dimensional arrays containing NaN make the test fail.
                 min_dims=1
-<<<<<<< HEAD
-
-=======
->>>>>>> 09c9984f
             )
         )
         # This test can fail if we allow either bound to be a scalar `nan`, or
-        # if bounds are of a different (still integer or float) dtype than the 
+        # if bounds are of a different (still integer or float) dtype than the
         # array.  At some point we should investigate and fix those problems.
         amin = data.draw(
             hynp.from_dtype(arr.dtype, allow_nan=False)
