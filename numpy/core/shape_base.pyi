from collections.abc import Sequence
from typing import TypeVar, overload, Any, SupportsIndex

from numpy import generic
from numpy._typing import ArrayLike, NDArray, _ArrayLike, _CastingKind

_SCT = TypeVar("_SCT", bound=generic)
_ArrayType = TypeVar("_ArrayType", bound=NDArray[Any])

__all__: list[str]


@overload
def atleast_1d(arys: _ArrayLike[_SCT], /) -> NDArray[_SCT]: ...
@overload
def atleast_1d(arys: ArrayLike, /) -> NDArray[Any]: ...
@overload
def atleast_1d(*arys: ArrayLike) -> list[NDArray[Any]]: ...


@overload
def atleast_2d(arys: _ArrayLike[_SCT], /) -> NDArray[_SCT]: ...
@overload
def atleast_2d(arys: ArrayLike, /) -> NDArray[Any]: ...
@overload
def atleast_2d(*arys: ArrayLike) -> list[NDArray[Any]]: ...


@overload
def atleast_3d(arys: _ArrayLike[_SCT], /) -> NDArray[_SCT]: ...
@overload
def atleast_3d(arys: ArrayLike, /) -> NDArray[Any]: ...
@overload
def atleast_3d(*arys: ArrayLike) -> list[NDArray[Any]]: ...


@overload
def vstack(tup: Sequence[_ArrayLike[_SCT]]) -> NDArray[_SCT]: ...
@overload
def vstack(tup: Sequence[ArrayLike]) -> NDArray[Any]: ...


@overload
def hstack(tup: Sequence[_ArrayLike[_SCT]]) -> NDArray[_SCT]: ...
@overload
def hstack(tup: Sequence[ArrayLike]) -> NDArray[Any]: ...


@overload
def stack(
    arrays: Sequence[_ArrayLike[_SCT]],
    axis: SupportsIndex = ...,
    out: None = ...,
<<<<<<< HEAD
    *,
    dtype: None = ...,
=======
>>>>>>> ea75651a
    casting: None | _CastingKind = ...
) -> NDArray[_SCT]: ...


@overload
def stack(
    arrays: Sequence[ArrayLike],
    axis: SupportsIndex = ...,
    out: None = ...,
<<<<<<< HEAD
    *,
    dtype: None = ...,
=======
>>>>>>> ea75651a
    casting: None | _CastingKind = ...
) -> NDArray[Any]: ...


@overload
def stack(
    arrays: Sequence[ArrayLike],
    axis: SupportsIndex = ...,
    out: _ArrayType = ...,
<<<<<<< HEAD
    *,
    dtype: None = ...,
=======
>>>>>>> ea75651a
    casting: None | _CastingKind = ...
) -> _ArrayType: ...


@overload
def block(arrays: _ArrayLike[_SCT]) -> NDArray[_SCT]: ...
@overload
def block(arrays: ArrayLike) -> NDArray[Any]: ...<|MERGE_RESOLUTION|>--- conflicted
+++ resolved
@@ -51,11 +51,8 @@
     arrays: Sequence[_ArrayLike[_SCT]],
     axis: SupportsIndex = ...,
     out: None = ...,
-<<<<<<< HEAD
     *,
     dtype: None = ...,
-=======
->>>>>>> ea75651a
     casting: None | _CastingKind = ...
 ) -> NDArray[_SCT]: ...
 
@@ -65,11 +62,8 @@
     arrays: Sequence[ArrayLike],
     axis: SupportsIndex = ...,
     out: None = ...,
-<<<<<<< HEAD
     *,
     dtype: None = ...,
-=======
->>>>>>> ea75651a
     casting: None | _CastingKind = ...
 ) -> NDArray[Any]: ...
 
@@ -79,11 +73,8 @@
     arrays: Sequence[ArrayLike],
     axis: SupportsIndex = ...,
     out: _ArrayType = ...,
-<<<<<<< HEAD
     *,
     dtype: None = ...,
-=======
->>>>>>> ea75651a
     casting: None | _CastingKind = ...
 ) -> _ArrayType: ...
 
