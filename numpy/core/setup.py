--- conflicted
+++ resolved
@@ -45,12 +45,8 @@
 # in time is only in build. -- Charles Harris, 2013-03-30
 
 class CallOnceOnly:
-<<<<<<< HEAD
-    # NOTE: we don't need any of this in the Meson build, it takes care of caching
-=======
     # NOTE: we don't need any of this in the Meson build,
     # it takes care of caching
->>>>>>> 3b7672eb
     def __init__(self):
         self._check_types = None
         self._check_ieee_macros = None
@@ -183,12 +179,8 @@
         else:
             return 1
 
-<<<<<<< HEAD
-    # NOTE: not needed in Meson build, we set the minimum compiler version to 8.4 to avoid this bug
-=======
     # NOTE: not needed in Meson build, we set the minimum
     #       compiler version to 8.4 to avoid this bug
->>>>>>> 3b7672eb
     # GH-14787: Work around GCC<8.4 bug when compiling with AVX512
     # support on Windows-based platforms
     def check_gh14787(fn):
@@ -439,12 +431,8 @@
 
     return private_defines, public_defines
 
-<<<<<<< HEAD
-# NOTE: this isn't needed in the Meson build, and we won't support a MATHLIB env var
-=======
 # NOTE: this isn't needed in the Meson build,
 #       and we won't support a MATHLIB env var
->>>>>>> 3b7672eb
 def check_mathlib(config_cmd):
     # Testing the C math library
     mathlibs = []
