--- conflicted
+++ resolved
@@ -974,16 +974,13 @@
 
     Examples
     --------
-<<<<<<< HEAD
+    >>> str = "GHC"
+    >>> np.char.isupper(str)
+    array(True)     
     >>> a = np.array(["hello", "HELLO", "Hello"])
     >>> np.char.isupper(a)
-    array([False,  True, False])
-=======
-    >>> str = "GHC"
-    >>> np.char.isupper(str)
-    array(True) 
-
->>>>>>> becf417a
+    array([False,  True, False]) 
+
     """
     return _vec_string(a, bool_, 'isupper')
 
