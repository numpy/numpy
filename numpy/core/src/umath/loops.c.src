/* -*- c -*- */

#define _UMATHMODULE
#define _MULTIARRAYMODULE
#define NPY_NO_DEPRECATED_API NPY_API_VERSION

#include "Python.h"

#include "npy_config.h"
#include "numpy/npy_common.h"
#include "numpy/arrayobject.h"
#include "numpy/ufuncobject.h"
#include "numpy/npy_math.h"
#include "numpy/halffloat.h"
#include "lowlevel_strided_loops.h"

#include "npy_pycompat.h"

#include "ufunc_object.h"

#include <string.h> /* for memchr */

/*
 * cutoff blocksize for pairwise summation
 * decreasing it decreases errors slightly as more pairs are summed but
 * also lowers performance, as the inner loop is unrolled eight times it is
 * effectively 16
 */
#define PW_BLOCKSIZE    128


/*
 * largest simd vector size in bytes numpy supports
 * it is currently a extremely large value as it is only used for memory
 * overlap checks
 */
#ifndef NPY_MAX_SIMD_SIZE
#define NPY_MAX_SIMD_SIZE 1024
#endif

/*
 * include vectorized functions and dispatchers
 * this file is safe to include also for generic builds
 * platform specific instructions are either masked via the proprocessor or
 * runtime detected
 */
#include "simd.inc"


/*
 *****************************************************************************
 **                             UFUNC LOOPS                                 **
 *****************************************************************************
 */

/* unary loop input and output contiguous */
#define IS_UNARY_CONT(tin, tout) (steps[0] == sizeof(tin) && \
                                  steps[1] == sizeof(tout))

#define IS_BINARY_REDUCE ((args[0] == args[2])\
        && (steps[0] == steps[2])\
        && (steps[0] == 0))

/* binary loop input and output contiguous */
#define IS_BINARY_CONT(tin, tout) (steps[0] == sizeof(tin) && \
                                   steps[1] == sizeof(tin) && \
                                   steps[2] == sizeof(tout))
/* binary loop input and output contiguous with first scalar */
#define IS_BINARY_CONT_S1(tin, tout) (steps[0] == 0 && \
                                   steps[1] == sizeof(tin) && \
                                   steps[2] == sizeof(tout))
/* binary loop input and output contiguous with second scalar */
#define IS_BINARY_CONT_S2(tin, tout) (steps[0] == sizeof(tin) && \
                                   steps[1] == 0 && \
                                   steps[2] == sizeof(tout))

#define OUTPUT_LOOP\
    char *op1 = args[1];\
    npy_intp os1 = steps[1];\
    npy_intp n = dimensions[0];\
    npy_intp i;\
    for(i = 0; i < n; i++, op1 += os1)

#define UNARY_LOOP\
    char *ip1 = args[0], *op1 = args[1];\
    npy_intp is1 = steps[0], os1 = steps[1];\
    npy_intp n = dimensions[0];\
    npy_intp i;\
    for(i = 0; i < n; i++, ip1 += is1, op1 += os1)

/*
 * loop with contiguous specialization
 * op should be the code working on `tin in` and
 * storing the result in `tout * out`
 * combine with NPY_GCC_OPT_3 to allow autovectorization
 * should only be used where its worthwhile to avoid code bloat
 */
#define BASE_UNARY_LOOP(tin, tout, op) \
    UNARY_LOOP { \
        const tin in = *(tin *)ip1; \
        tout * out = (tout *)op1; \
        op; \
    }
#define UNARY_LOOP_FAST(tin, tout, op) \
    do { \
    /* condition allows compiler to optimize the generic macro */ \
    if (IS_UNARY_CONT(tin, tout)) { \
        if (args[0] == args[1]) { \
            BASE_UNARY_LOOP(tin, tout, op) \
        } \
        else { \
            BASE_UNARY_LOOP(tin, tout, op) \
        } \
    } \
    else { \
        BASE_UNARY_LOOP(tin, tout, op) \
    } \
    } \
    while (0)

#define UNARY_LOOP_TWO_OUT\
    char *ip1 = args[0], *op1 = args[1], *op2 = args[2];\
    npy_intp is1 = steps[0], os1 = steps[1], os2 = steps[2];\
    npy_intp n = dimensions[0];\
    npy_intp i;\
    for(i = 0; i < n; i++, ip1 += is1, op1 += os1, op2 += os2)

#define BINARY_LOOP\
    char *ip1 = args[0], *ip2 = args[1], *op1 = args[2];\
    npy_intp is1 = steps[0], is2 = steps[1], os1 = steps[2];\
    npy_intp n = dimensions[0];\
    npy_intp i;\
    for(i = 0; i < n; i++, ip1 += is1, ip2 += is2, op1 += os1)

/*
 * loop with contiguous specialization
 * op should be the code working on `tin in1`, `tin in2` and
 * storing the result in `tout * out`
 * combine with NPY_GCC_OPT_3 to allow autovectorization
 * should only be used where its worthwhile to avoid code bloat
 */
#define BASE_BINARY_LOOP(tin, tout, op) \
    BINARY_LOOP { \
        const tin in1 = *(tin *)ip1; \
        const tin in2 = *(tin *)ip2; \
        tout * out = (tout *)op1; \
        op; \
    }
/*
 * unfortunately gcc 6/7 regressed and we need to give it additional hints to
 * vectorize inplace operations (PR80198)
 * must only be used after op1 == ip1 or ip2 has been checked
 * TODO: using ivdep might allow other compilers to vectorize too
 */
#if __GNUC__ >= 6
#define IVDEP_LOOP _Pragma("GCC ivdep")
#else
#define IVDEP_LOOP
#endif
#define BASE_BINARY_LOOP_INP(tin, tout, op) \
    char *ip1 = args[0], *ip2 = args[1], *op1 = args[2];\
    npy_intp is1 = steps[0], is2 = steps[1], os1 = steps[2];\
    npy_intp n = dimensions[0];\
    npy_intp i;\
    IVDEP_LOOP \
    for(i = 0; i < n; i++, ip1 += is1, ip2 += is2, op1 += os1) { \
        const tin in1 = *(tin *)ip1; \
        const tin in2 = *(tin *)ip2; \
        tout * out = (tout *)op1; \
        op; \
    }
#define BASE_BINARY_LOOP_S(tin, tout, cin, cinp, vin, vinp, op) \
    const tin cin = *(tin *)cinp; \
    BINARY_LOOP { \
        const tin vin = *(tin *)vinp; \
        tout * out = (tout *)op1; \
        op; \
    }
/* PR80198 again, scalar works without the pragma */
#define BASE_BINARY_LOOP_S_INP(tin, tout, cin, cinp, vin, vinp, op) \
    const tin cin = *(tin *)cinp; \
    BINARY_LOOP { \
        const tin vin = *(tin *)vinp; \
        tout * out = (tout *)vinp; \
        op; \
    }
#define BINARY_LOOP_FAST(tin, tout, op) \
    do { \
    /* condition allows compiler to optimize the generic macro */ \
    if (IS_BINARY_CONT(tin, tout)) { \
        if (abs_ptrdiff(args[2], args[0]) == 0 && \
                abs_ptrdiff(args[2], args[1]) >= NPY_MAX_SIMD_SIZE) { \
            BASE_BINARY_LOOP_INP(tin, tout, op) \
        } \
        else if (abs_ptrdiff(args[2], args[1]) == 0 && \
                     abs_ptrdiff(args[2], args[0]) >= NPY_MAX_SIMD_SIZE) { \
            BASE_BINARY_LOOP_INP(tin, tout, op) \
        } \
        else { \
            BASE_BINARY_LOOP(tin, tout, op) \
        } \
    } \
    else if (IS_BINARY_CONT_S1(tin, tout)) { \
        if (abs_ptrdiff(args[2], args[1]) == 0) { \
            BASE_BINARY_LOOP_S_INP(tin, tout, in1, args[0], in2, ip2, op) \
        } \
        else { \
            BASE_BINARY_LOOP_S(tin, tout, in1, args[0], in2, ip2, op) \
        } \
    } \
    else if (IS_BINARY_CONT_S2(tin, tout)) { \
        if (abs_ptrdiff(args[2], args[0]) == 0) { \
            BASE_BINARY_LOOP_S_INP(tin, tout, in2, args[1], in1, ip1, op) \
        } \
        else { \
            BASE_BINARY_LOOP_S(tin, tout, in2, args[1], in1, ip1, op) \
        }\
    } \
    else { \
        BASE_BINARY_LOOP(tin, tout, op) \
    } \
    } \
    while (0)

#define BINARY_REDUCE_LOOP_INNER\
    char *ip2 = args[1]; \
    npy_intp is2 = steps[1]; \
    npy_intp n = dimensions[0]; \
    npy_intp i; \
    for(i = 0; i < n; i++, ip2 += is2)

#define BINARY_REDUCE_LOOP(TYPE)\
    char *iop1 = args[0]; \
    TYPE io1 = *(TYPE *)iop1; \
    BINARY_REDUCE_LOOP_INNER

#define BINARY_LOOP_TWO_OUT\
    char *ip1 = args[0], *ip2 = args[1], *op1 = args[2], *op2 = args[3];\
    npy_intp is1 = steps[0], is2 = steps[1], os1 = steps[2], os2 = steps[3];\
    npy_intp n = dimensions[0];\
    npy_intp i;\
    for(i = 0; i < n; i++, ip1 += is1, ip2 += is2, op1 += os1, op2 += os2)

/******************************************************************************
 **                          GENERIC FLOAT LOOPS                             **
 *****************************************************************************/


typedef float halfUnaryFunc(npy_half x);
typedef float floatUnaryFunc(float x);
typedef double doubleUnaryFunc(double x);
typedef npy_longdouble longdoubleUnaryFunc(npy_longdouble x);
typedef npy_half halfBinaryFunc(npy_half x, npy_half y);
typedef float floatBinaryFunc(float x, float y);
typedef double doubleBinaryFunc(double x, double y);
typedef npy_longdouble longdoubleBinaryFunc(npy_longdouble x, npy_longdouble y);


/*UFUNC_API*/
NPY_NO_EXPORT void
PyUFunc_e_e(char **args, npy_intp *dimensions, npy_intp *steps, void *func)
{
    halfUnaryFunc *f = (halfUnaryFunc *)func;
    UNARY_LOOP {
        const npy_half in1 = *(npy_half *)ip1;
        *(npy_half *)op1 = f(in1);
    }
}

/*UFUNC_API*/
NPY_NO_EXPORT void
PyUFunc_e_e_As_f_f(char **args, npy_intp *dimensions, npy_intp *steps, void *func)
{
    floatUnaryFunc *f = (floatUnaryFunc *)func;
    UNARY_LOOP {
        const float in1 = npy_half_to_float(*(npy_half *)ip1);
        *(npy_half *)op1 = npy_float_to_half(f(in1));
    }
}

/*UFUNC_API*/
NPY_NO_EXPORT void
PyUFunc_e_e_As_d_d(char **args, npy_intp *dimensions, npy_intp *steps, void *func)
{
    doubleUnaryFunc *f = (doubleUnaryFunc *)func;
    UNARY_LOOP {
        const double in1 = npy_half_to_double(*(npy_half *)ip1);
        *(npy_half *)op1 = npy_double_to_half(f(in1));
    }
}

/*UFUNC_API*/
NPY_NO_EXPORT void
PyUFunc_f_f(char **args, npy_intp *dimensions, npy_intp *steps, void *func)
{
    floatUnaryFunc *f = (floatUnaryFunc *)func;
    UNARY_LOOP {
        const float in1 = *(float *)ip1;
        *(float *)op1 = f(in1);
    }
}

/*UFUNC_API*/
NPY_NO_EXPORT void
PyUFunc_f_f_As_d_d(char **args, npy_intp *dimensions, npy_intp *steps, void *func)
{
    doubleUnaryFunc *f = (doubleUnaryFunc *)func;
    UNARY_LOOP {
        const float in1 = *(float *)ip1;
        *(float *)op1 = (float)f((double)in1);
    }
}

/*UFUNC_API*/
NPY_NO_EXPORT void
PyUFunc_ee_e(char **args, npy_intp *dimensions, npy_intp *steps, void *func)
{
    halfBinaryFunc *f = (halfBinaryFunc *)func;
    BINARY_LOOP {
        npy_half in1 = *(npy_half *)ip1;
        npy_half in2 = *(npy_half *)ip2;
        *(npy_half *)op1 = f(in1, in2);
    }
}

/*UFUNC_API*/
NPY_NO_EXPORT void
PyUFunc_ee_e_As_ff_f(char **args, npy_intp *dimensions, npy_intp *steps, void *func)
{
    floatBinaryFunc *f = (floatBinaryFunc *)func;
    BINARY_LOOP {
        float in1 = npy_half_to_float(*(npy_half *)ip1);
        float in2 = npy_half_to_float(*(npy_half *)ip2);
        *(npy_half *)op1 = npy_float_to_half(f(in1, in2));
    }
}

/*UFUNC_API*/
NPY_NO_EXPORT void
PyUFunc_ee_e_As_dd_d(char **args, npy_intp *dimensions, npy_intp *steps, void *func)
{
    doubleBinaryFunc *f = (doubleBinaryFunc *)func;
    BINARY_LOOP {
        double in1 = npy_half_to_double(*(npy_half *)ip1);
        double in2 = npy_half_to_double(*(npy_half *)ip2);
        *(npy_half *)op1 = npy_double_to_half(f(in1, in2));
    }
}

/*UFUNC_API*/
NPY_NO_EXPORT void
PyUFunc_ff_f(char **args, npy_intp *dimensions, npy_intp *steps, void *func)
{
    floatBinaryFunc *f = (floatBinaryFunc *)func;
    BINARY_LOOP {
        float in1 = *(float *)ip1;
        float in2 = *(float *)ip2;
        *(float *)op1 = f(in1, in2);
    }
}

/*UFUNC_API*/
NPY_NO_EXPORT void
PyUFunc_ff_f_As_dd_d(char **args, npy_intp *dimensions, npy_intp *steps, void *func)
{
    doubleBinaryFunc *f = (doubleBinaryFunc *)func;
    BINARY_LOOP {
        float in1 = *(float *)ip1;
        float in2 = *(float *)ip2;
        *(float *)op1 = (double)f((double)in1, (double)in2);
    }
}

/*UFUNC_API*/
NPY_NO_EXPORT void
PyUFunc_d_d(char **args, npy_intp *dimensions, npy_intp *steps, void *func)
{
    doubleUnaryFunc *f = (doubleUnaryFunc *)func;
    UNARY_LOOP {
        double in1 = *(double *)ip1;
        *(double *)op1 = f(in1);
    }
}

/*UFUNC_API*/
NPY_NO_EXPORT void
PyUFunc_dd_d(char **args, npy_intp *dimensions, npy_intp *steps, void *func)
{
    doubleBinaryFunc *f = (doubleBinaryFunc *)func;
    BINARY_LOOP {
        double in1 = *(double *)ip1;
        double in2 = *(double *)ip2;
        *(double *)op1 = f(in1, in2);
    }
}

/*UFUNC_API*/
NPY_NO_EXPORT void
PyUFunc_g_g(char **args, npy_intp *dimensions, npy_intp *steps, void *func)
{
    longdoubleUnaryFunc *f = (longdoubleUnaryFunc *)func;
    UNARY_LOOP {
        npy_longdouble in1 = *(npy_longdouble *)ip1;
        *(npy_longdouble *)op1 = f(in1);
    }
}

/*UFUNC_API*/
NPY_NO_EXPORT void
PyUFunc_gg_g(char **args, npy_intp *dimensions, npy_intp *steps, void *func)
{
    longdoubleBinaryFunc *f = (longdoubleBinaryFunc *)func;
    BINARY_LOOP {
        npy_longdouble in1 = *(npy_longdouble *)ip1;
        npy_longdouble in2 = *(npy_longdouble *)ip2;
        *(npy_longdouble *)op1 = f(in1, in2);
    }
}



/******************************************************************************
 **                          GENERIC COMPLEX LOOPS                           **
 *****************************************************************************/


typedef void cdoubleUnaryFunc(npy_cdouble *x, npy_cdouble *r);
typedef void cfloatUnaryFunc(npy_cfloat *x, npy_cfloat *r);
typedef void clongdoubleUnaryFunc(npy_clongdouble *x, npy_clongdouble *r);
typedef void cdoubleBinaryFunc(npy_cdouble *x, npy_cdouble *y, npy_cdouble *r);
typedef void cfloatBinaryFunc(npy_cfloat *x, npy_cfloat *y, npy_cfloat *r);
typedef void clongdoubleBinaryFunc(npy_clongdouble *x, npy_clongdouble *y,
                                   npy_clongdouble *r);

/*UFUNC_API*/
NPY_NO_EXPORT void
PyUFunc_F_F(char **args, npy_intp *dimensions, npy_intp *steps, void *func)
{
    cfloatUnaryFunc *f = (cfloatUnaryFunc *)func;
    UNARY_LOOP {
        npy_cfloat in1 = *(npy_cfloat *)ip1;
        npy_cfloat *out = (npy_cfloat *)op1;
        f(&in1, out);
    }
}

/*UFUNC_API*/
NPY_NO_EXPORT void
PyUFunc_F_F_As_D_D(char **args, npy_intp *dimensions, npy_intp *steps, void *func)
{
    cdoubleUnaryFunc *f = (cdoubleUnaryFunc *)func;
    UNARY_LOOP {
        npy_cdouble tmp, out;
        tmp.real = (double)((float *)ip1)[0];
        tmp.imag = (double)((float *)ip1)[1];
        f(&tmp, &out);
        ((float *)op1)[0] = (float)out.real;
        ((float *)op1)[1] = (float)out.imag;
    }
}

/*UFUNC_API*/
NPY_NO_EXPORT void
PyUFunc_FF_F(char **args, npy_intp *dimensions, npy_intp *steps, void *func)
{
    cfloatBinaryFunc *f = (cfloatBinaryFunc *)func;
    BINARY_LOOP {
        npy_cfloat in1 = *(npy_cfloat *)ip1;
        npy_cfloat in2 = *(npy_cfloat *)ip2;
        npy_cfloat *out = (npy_cfloat *)op1;
        f(&in1, &in2, out);
    }
}

/*UFUNC_API*/
NPY_NO_EXPORT void
PyUFunc_FF_F_As_DD_D(char **args, npy_intp *dimensions, npy_intp *steps, void *func)
{
    cdoubleBinaryFunc *f = (cdoubleBinaryFunc *)func;
    BINARY_LOOP {
        npy_cdouble tmp1, tmp2, out;
        tmp1.real = (double)((float *)ip1)[0];
        tmp1.imag = (double)((float *)ip1)[1];
        tmp2.real = (double)((float *)ip2)[0];
        tmp2.imag = (double)((float *)ip2)[1];
        f(&tmp1, &tmp2, &out);
        ((float *)op1)[0] = (float)out.real;
        ((float *)op1)[1] = (float)out.imag;
    }
}

/*UFUNC_API*/
NPY_NO_EXPORT void
PyUFunc_D_D(char **args, npy_intp *dimensions, npy_intp *steps, void *func)
{
    cdoubleUnaryFunc *f = (cdoubleUnaryFunc *)func;
    UNARY_LOOP {
        npy_cdouble in1 = *(npy_cdouble *)ip1;
        npy_cdouble *out = (npy_cdouble *)op1;
        f(&in1, out);
    }
}

/*UFUNC_API*/
NPY_NO_EXPORT void
PyUFunc_DD_D(char **args, npy_intp *dimensions, npy_intp *steps, void *func)
{
    cdoubleBinaryFunc *f = (cdoubleBinaryFunc *)func;
    BINARY_LOOP {
        npy_cdouble in1 = *(npy_cdouble *)ip1;
        npy_cdouble in2 = *(npy_cdouble *)ip2;
        npy_cdouble *out = (npy_cdouble *)op1;
        f(&in1, &in2, out);
    }
}

/*UFUNC_API*/
NPY_NO_EXPORT void
PyUFunc_G_G(char **args, npy_intp *dimensions, npy_intp *steps, void *func)
{
    clongdoubleUnaryFunc *f = (clongdoubleUnaryFunc *)func;
    UNARY_LOOP {
        npy_clongdouble in1 = *(npy_clongdouble *)ip1;
        npy_clongdouble *out = (npy_clongdouble *)op1;
        f(&in1, out);
    }
}

/*UFUNC_API*/
NPY_NO_EXPORT void
PyUFunc_GG_G(char **args, npy_intp *dimensions, npy_intp *steps, void *func)
{
    clongdoubleBinaryFunc *f = (clongdoubleBinaryFunc *)func;
    BINARY_LOOP {
        npy_clongdouble in1 = *(npy_clongdouble *)ip1;
        npy_clongdouble in2 = *(npy_clongdouble *)ip2;
        npy_clongdouble *out = (npy_clongdouble *)op1;
        f(&in1, &in2, out);
    }
}


/******************************************************************************
 **                         GENERIC OBJECT lOOPS                             **
 *****************************************************************************/

/*UFUNC_API*/
NPY_NO_EXPORT void
PyUFunc_O_O(char **args, npy_intp *dimensions, npy_intp *steps, void *func)
{
    unaryfunc f = (unaryfunc)func;
    UNARY_LOOP {
        PyObject *in1 = *(PyObject **)ip1;
        PyObject **out = (PyObject **)op1;
        PyObject *ret = f(in1 ? in1 : Py_None);
        if (ret == NULL) {
            return;
        }
        Py_XDECREF(*out);
        *out = ret;
    }
}

/*UFUNC_API*/
NPY_NO_EXPORT void
PyUFunc_O_O_method(char **args, npy_intp *dimensions, npy_intp *steps, void *func)
{
    char *meth = (char *)func;
    UNARY_LOOP {
        PyObject *in1 = *(PyObject **)ip1;
        PyObject **out = (PyObject **)op1;
        PyObject *ret = PyObject_CallMethod(in1 ? in1 : Py_None, meth, NULL);
        if (ret == NULL) {
            return;
        }
        Py_XDECREF(*out);
        *out = ret;
    }
}

/*UFUNC_API*/
NPY_NO_EXPORT void
PyUFunc_OO_O(char **args, npy_intp *dimensions, npy_intp *steps, void *func)
{
    binaryfunc f = (binaryfunc)func;
    BINARY_LOOP {
        PyObject *in1 = *(PyObject **)ip1;
        PyObject *in2 = *(PyObject **)ip2;
        PyObject **out = (PyObject **)op1;
        PyObject *ret = f(in1 ? in1 : Py_None, in2 ? in2 : Py_None);
        if (ret == NULL) {
            return;
        }
        Py_XDECREF(*out);
        *out = ret;
    }
}

/*UFUNC_API*/
NPY_NO_EXPORT void
PyUFunc_OO_O_method(char **args, npy_intp *dimensions, npy_intp *steps, void *func)
{
    char *meth = (char *)func;
    BINARY_LOOP {
        PyObject *in1 = *(PyObject **)ip1;
        PyObject *in2 = *(PyObject **)ip2;
        PyObject **out = (PyObject **)op1;
        PyObject *ret = PyObject_CallMethod(in1 ? in1 : Py_None,
                                            meth, "(O)", in2);
        if (ret == NULL) {
            return;
        }
        Py_XDECREF(*out);
        *out = ret;
    }
}

/*
 * A general-purpose ufunc that deals with general-purpose Python callable.
 * func is a structure with nin, nout, and a Python callable function
 */

/*UFUNC_API*/
NPY_NO_EXPORT void
PyUFunc_On_Om(char **args, npy_intp *dimensions, npy_intp *steps, void *func)
{
    npy_intp n =  dimensions[0];
    PyUFunc_PyFuncData *data = (PyUFunc_PyFuncData *)func;
    int nin = data->nin;
    int nout = data->nout;
    PyObject *tocall = data->callable;
    char *ptrs[NPY_MAXARGS];
    PyObject *arglist, *result;
    PyObject *in, **op;
    npy_intp i, j, ntot;

    ntot = nin+nout;

    for(j = 0; j < ntot; j++) {
        ptrs[j] = args[j];
    }
    for(i = 0; i < n; i++) {
        arglist = PyTuple_New(nin);
        if (arglist == NULL) {
            return;
        }
        for(j = 0; j < nin; j++) {
            in = *((PyObject **)ptrs[j]);
            if (in == NULL) {
                in = Py_None;
            }
            PyTuple_SET_ITEM(arglist, j, in);
            Py_INCREF(in);
        }
        result = PyEval_CallObject(tocall, arglist);
        Py_DECREF(arglist);
        if (result == NULL) {
            return;
        }
        if (nout == 0  && result == Py_None) {
            /* No output expected, no output received, continue */
            Py_DECREF(result);
        }
        else if (nout == 1) {
            /* Single output expected, assign and continue */
            op = (PyObject **)ptrs[nin];
            Py_XDECREF(*op);
            *op = result;
        }
        else if (PyTuple_Check(result) && nout == PyTuple_Size(result)) {
            /*
             * Multiple returns match expected number of outputs, assign
             * and continue. Will also gobble empty tuples if nout == 0.
             */
            for(j = 0; j < nout; j++) {
                op = (PyObject **)ptrs[j+nin];
                Py_XDECREF(*op);
                *op = PyTuple_GET_ITEM(result, j);
                Py_INCREF(*op);
            }
            Py_DECREF(result);
        }
        else {
            /* Mismatch between returns and expected outputs, exit */
            Py_DECREF(result);
            return;
        }
        for(j = 0; j < ntot; j++) {
            ptrs[j] += steps[j];
        }
    }
}

/*
 *****************************************************************************
 **                             BOOLEAN LOOPS                               **
 *****************************************************************************
 */

/**begin repeat
 * #kind = equal, not_equal, greater, greater_equal, less, less_equal#
 * #OP =  ==, !=, >, >=, <, <=#
 **/

NPY_NO_EXPORT void
BOOL_@kind@(char **args, npy_intp *dimensions, npy_intp *steps, void *NPY_UNUSED(func))
{
    BINARY_LOOP {
        npy_bool in1 = *((npy_bool *)ip1) != 0;
        npy_bool in2 = *((npy_bool *)ip2) != 0;
        *((npy_bool *)op1)= in1 @OP@ in2;
    }
}
/**end repeat**/


/**begin repeat
 * #kind = logical_and, logical_or#
 * #OP =  &&, ||#
 * #SC =  ==, !=#
 * #and = 1, 0#
 **/

NPY_NO_EXPORT void
BOOL_@kind@(char **args, npy_intp *dimensions, npy_intp *steps, void *NPY_UNUSED(func))
{
    if(IS_BINARY_REDUCE) {
#ifdef NPY_HAVE_SSE2_INTRINSICS
        /*
         * stick with our variant for more reliable performance, only known
         * platform which outperforms it by ~20% is an i7 with glibc 2.17
         */
        if (run_reduce_simd_@kind@_BOOL(args, dimensions, steps)) {
            return;
        }
#else
        /* for now only use libc on 32-bit/non-x86 */
        if (steps[1] == 1) {
            npy_bool * op = (npy_bool *)args[0];
#if @and@
            /* np.all(), search for a zero (false) */
            if (*op) {
                *op = memchr(args[1], 0, dimensions[0]) == NULL;
            }
#else
            /*
             * np.any(), search for a non-zero (true) via comparing against
             * zero blocks, memcmp is faster than memchr on SSE4 machines
             * with glibc >= 2.12 and memchr can only check for equal 1
             */
            static const npy_bool zero[4096]; /* zero by C standard */
            npy_uintp i, n = dimensions[0];

            for (i = 0; !*op && i < n - (n % sizeof(zero)); i += sizeof(zero)) {
                *op = memcmp(&args[1][i], zero, sizeof(zero)) != 0;
            }
            if (!*op && n - i > 0) {
                *op = memcmp(&args[1][i], zero, n - i) != 0;
            }
#endif
            return;
        }
#endif
        else {
            BINARY_REDUCE_LOOP(npy_bool) {
                const npy_bool in2 = *(npy_bool *)ip2;
                io1 = io1 @OP@ in2;
                if (io1 @SC@ 0) {
                    break;
                }
            }
            *((npy_bool *)iop1) = io1;
        }
    }
    else {
        if (run_binary_simd_@kind@_BOOL(args, dimensions, steps)) {
            return;
        }
        else {
            BINARY_LOOP {
                const npy_bool in1 = *(npy_bool *)ip1;
                const npy_bool in2 = *(npy_bool *)ip2;
                *((npy_bool *)op1) = in1 @OP@ in2;
            }
        }
    }
}
/**end repeat**/

/**begin repeat
 * #kind = absolute, logical_not#
 * #OP =  !=, ==#
 **/
NPY_NO_EXPORT void
BOOL_@kind@(char **args, npy_intp *dimensions, npy_intp *steps, void *NPY_UNUSED(func))
{
    if (run_unary_simd_@kind@_BOOL(args, dimensions, steps)) {
        return;
    }
    else {
        UNARY_LOOP {
            npy_bool in1 = *(npy_bool *)ip1;
            *((npy_bool *)op1) = in1 @OP@ 0;
        }
    }
}
/**end repeat**/

NPY_NO_EXPORT void
BOOL__ones_like(char **args, npy_intp *dimensions, npy_intp *steps, void *NPY_UNUSED(data))
{
    OUTPUT_LOOP {
        *((npy_bool *)op1) = 1;
    }
}


/*
 *****************************************************************************
 **                           INTEGER LOOPS
 *****************************************************************************
 */

/**begin repeat
 * #TYPE = BYTE, UBYTE, SHORT, USHORT, INT, UINT,
 *         LONG, ULONG, LONGLONG, ULONGLONG#
 * #type = npy_byte, npy_ubyte, npy_short, npy_ushort, npy_int, npy_uint,
 *         npy_long, npy_ulong, npy_longlong, npy_ulonglong#
 * #ftype = npy_float, npy_float, npy_float, npy_float, npy_double, npy_double,
 *          npy_double, npy_double, npy_double, npy_double#
<<<<<<< HEAD
 * #issigned = 1, 0, 1, 0, 1, 0, 1, 0, 1, 0#
=======
 * #SIGNED = 1, 0, 1, 0, 1, 0, 1, 0, 1, 0#
>>>>>>> f07a38da
 */

#define @TYPE@_floor_divide @TYPE@_divide
#define @TYPE@_fmax @TYPE@_maximum
#define @TYPE@_fmin @TYPE@_minimum

NPY_NO_EXPORT void
@TYPE@__ones_like(char **args, npy_intp *dimensions, npy_intp *steps, void *NPY_UNUSED(data))
{
    OUTPUT_LOOP {
        *((@type@ *)op1) = 1;
    }
}

NPY_NO_EXPORT void
@TYPE@_positive(char **args, npy_intp *dimensions, npy_intp *steps, void *NPY_UNUSED(func))
{
    UNARY_LOOP_FAST(@type@, @type@, *out = +in);
}

/**begin repeat1
 * #isa = , _avx2#
 * #ISA = , AVX2#
 * #CHK = 1, HAVE_ATTRIBUTE_TARGET_AVX2#
 * #ATTR = , NPY_GCC_TARGET_AVX2#
 */

#if @CHK@
NPY_NO_EXPORT NPY_GCC_OPT_3 @ATTR@ void
@TYPE@_square@isa@(char **args, npy_intp *dimensions, npy_intp *steps, void *NPY_UNUSED(data))
{
    UNARY_LOOP_FAST(@type@, @type@, *out = in * in);
}
#endif

#if @CHK@
NPY_NO_EXPORT NPY_GCC_OPT_3 @ATTR@ void
@TYPE@_reciprocal@isa@(char **args, npy_intp *dimensions, npy_intp *steps, void *NPY_UNUSED(data))
{
    UNARY_LOOP_FAST(@type@, @type@, *out = 1.0 / in);
}
#endif

#if @CHK@
NPY_NO_EXPORT NPY_GCC_OPT_3 @ATTR@ void
@TYPE@_conjugate@isa@(char **args, npy_intp *dimensions, npy_intp *steps, void *NPY_UNUSED(func))
{
    UNARY_LOOP_FAST(@type@, @type@, *out = in);
}
#endif

#if @CHK@
NPY_NO_EXPORT NPY_GCC_OPT_3 @ATTR@ void
@TYPE@_negative@isa@(char **args, npy_intp *dimensions, npy_intp *steps, void *NPY_UNUSED(func))
{
    UNARY_LOOP_FAST(@type@, @type@, *out = -in);
}
#endif

#if @CHK@
NPY_NO_EXPORT NPY_GCC_OPT_3 @ATTR@ void
@TYPE@_logical_not@isa@(char **args, npy_intp *dimensions, npy_intp *steps, void *NPY_UNUSED(func))
{
    UNARY_LOOP_FAST(@type@, npy_bool, *out = !in);
}
#endif

#if @CHK@
NPY_NO_EXPORT NPY_GCC_OPT_3 @ATTR@ void
@TYPE@_invert@isa@(char **args, npy_intp *dimensions, npy_intp *steps, void *NPY_UNUSED(func))
{
    UNARY_LOOP_FAST(@type@, @type@, *out = ~in);
}
#endif

/**begin repeat2
 * Arithmetic
 * #kind = add, subtract, multiply, bitwise_and, bitwise_or, bitwise_xor#
 * #OP = +, -,*, &, |, ^#
 */

<<<<<<< HEAD
NPY_NO_EXPORT NPY_GCC_OPT_3 void
@TYPE@_@kind@(char **args, npy_intp *dimensions, npy_intp *steps,
              void *NPY_UNUSED(func))
=======
#if @CHK@
NPY_NO_EXPORT NPY_GCC_OPT_3 @ATTR@ void
@TYPE@_@kind@@isa@(char **args, npy_intp *dimensions, npy_intp *steps, void *NPY_UNUSED(func))
>>>>>>> f07a38da
{
    if (IS_BINARY_REDUCE) {
        BINARY_REDUCE_LOOP(@type@) {
            io1 @OP@= *(@type@ *)ip2;
        }
        *((@type@ *)iop1) = io1;
    }
    else {
        BINARY_LOOP_FAST(@type@, @type@, *out = in1 @OP@ in2);
    }
}
#endif

/**end repeat2**/

<<<<<<< HEAD
/*
 * Arithmetic bit shift operations.
 *
 * Intel hardware masks bit shift values, so large shifts wrap around
 * and can produce surprising results. The special handling ensures that
 * behavior is independent of compiler or hardware.
 * TODO: We could implement consistent behavior for negative shifts,
 *       which is undefined in C.
 */

#define LEFT_SHIFT_OP                               \
    do {                                            \
        if (NPY_LIKELY(in2 < sizeof(@type@) * 8)) { \
            *out = in1 << in2;                      \
        }                                           \
        else {                                      \
            *out = 0;                               \
        }                                           \
    } while (0)


NPY_NO_EXPORT NPY_GCC_OPT_3 void
@TYPE@_left_shift(char **args, npy_intp *dimensions, npy_intp *steps,
                  void *NPY_UNUSED(func))
{
    if (IS_BINARY_REDUCE) {
        BINARY_REDUCE_LOOP(@type@) {
            @type@ ip2_val = *(@type@ *)ip2;

            if (NPY_LIKELY(ip2_val < sizeof(@type@) * 8)) {
                io1 <<= ip2_val;
            }
            else {
                io1 = 0;
            }
        }
        *((@type@ *)iop1) = io1;
    }
    else {
        BINARY_LOOP_FAST(@type@, @type@, LEFT_SHIFT_OP);
    }
}

#undef LEFT_SHIFT_OP

#define RIGHT_SHIFT_OP_SIGNED                       \
    do {                                            \
        if (NPY_LIKELY(in2 < sizeof(@type@) * 8)) { \
            *out = in1 >> in2;                      \
        }                                           \
        else if (in1 < 0) {                         \
            *out = -1;                              \
        }                                           \
        else {                                      \
            *out = 0;                               \
        }                                           \
    } while (0)

#define RIGHT_SHIFT_OP_UNSIGNED                     \
    do {                                            \
        if (NPY_LIKELY(in2 < sizeof(@type@) * 8)) { \
            *out = in1 >> in2;                      \
        }                                           \
        else {                                      \
            *out = 0;                               \
        }                                           \
    } while (0)

NPY_NO_EXPORT NPY_GCC_OPT_3 void
@TYPE@_right_shift(char **args, npy_intp *dimensions, npy_intp *steps,
                   void *NPY_UNUSED(func))
{
    if (IS_BINARY_REDUCE) {
        BINARY_REDUCE_LOOP(@type@) {
            @type@ ip2_val = *(@type@ *)ip2;

            if (NPY_LIKELY(ip2_val < sizeof(@type@) * 8)) {
                io1 >>= ip2_val;
            }
#if @issigned@
            else if (io1 < 0) {
                io1 = -1;
            }
#endif
            else {
                io1 = 0;
            }
        }
        *((@type@ *)iop1) = io1;
    }
    else {
#if @issigned@
        BINARY_LOOP_FAST(@type@, @type@, RIGHT_SHIFT_OP_SIGNED);
#else
        BINARY_LOOP_FAST(@type@, @type@, RIGHT_SHIFT_OP_UNSIGNED);
#endif
    }
}

#undef RIGHT_SHIFT_OP_SIGNED
#undef RIGHT_SHIFT_OP_UNSIGNED


/**begin repeat1
=======
/**begin repeat2
>>>>>>> f07a38da
 * #kind = equal, not_equal, greater, greater_equal, less, less_equal,
 *         logical_and, logical_or#
 * #OP =  ==, !=, >, >=, <, <=, &&, ||#
 */

#if @CHK@
NPY_NO_EXPORT NPY_GCC_OPT_3 @ATTR@ void
@TYPE@_@kind@@isa@(char **args, npy_intp *dimensions, npy_intp *steps, void *NPY_UNUSED(func))
{
    /*
     * gcc vectorization of this is not good (PR60575) but manual integer
     * vectorization is too tedious to be worthwhile
     */
    BINARY_LOOP_FAST(@type@, npy_bool, *out = in1 @OP@ in2);
}
#endif

/**end repeat2**/

#if @CHK@
NPY_NO_EXPORT NPY_GCC_OPT_3 @ATTR@ void
@TYPE@_logical_xor@isa@(char **args, npy_intp *dimensions, npy_intp *steps, void *NPY_UNUSED(func))
{
    BINARY_LOOP {
        const int t1 = !!*(@type@ *)ip1;
        const int t2 = !!*(@type@ *)ip2;
        *((npy_bool *)op1) = (t1 != t2);
    }
}
#endif

/**end repeat1**/

/**begin repeat1
 * #kind = maximum, minimum#
 * #OP =  >, <#
 **/

NPY_NO_EXPORT void
@TYPE@_@kind@(char **args, npy_intp *dimensions, npy_intp *steps, void *NPY_UNUSED(func))
{
    if (IS_BINARY_REDUCE) {
        BINARY_REDUCE_LOOP(@type@) {
            const @type@ in2 = *(@type@ *)ip2;
            io1 = (io1 @OP@ in2) ? io1 : in2;
        }
        *((@type@ *)iop1) = io1;
    }
    else {
        BINARY_LOOP {
            const @type@ in1 = *(@type@ *)ip1;
            const @type@ in2 = *(@type@ *)ip2;
            *((@type@ *)op1) = (in1 @OP@ in2) ? in1 : in2;
        }
    }
}

/**end repeat1**/

NPY_NO_EXPORT void
@TYPE@_power(char **args, npy_intp *dimensions, npy_intp *steps, void *NPY_UNUSED(func))
{
    BINARY_LOOP {
        @type@ in1 = *(@type@ *)ip1;
        @type@ in2 = *(@type@ *)ip2;
        @type@ out;

#if @SIGNED@
        if (in2 < 0) {
            NPY_ALLOW_C_API_DEF
            NPY_ALLOW_C_API;
            PyErr_SetString(PyExc_ValueError,
                    "Integers to negative integer powers are not allowed.");
            NPY_DISABLE_C_API;
            return;
        }
#endif
        if (in2 == 0) {
            *((@type@ *)op1) = 1;
            continue;
        }
        if (in1 == 1) {
            *((@type@ *)op1) = 1;
            continue;
        }

        out = in2 & 1 ? in1 : 1;
        in2 >>= 1;
        while (in2 > 0) {
            in1 *= in1;
            if (in2 & 1) {
                out *= in1;
            }
            in2 >>= 1;
        }
        *((@type@ *) op1) = out;
    }
}

NPY_NO_EXPORT void
@TYPE@_fmod(char **args, npy_intp *dimensions, npy_intp *steps, void *NPY_UNUSED(func))
{
    BINARY_LOOP {
        const @type@ in1 = *(@type@ *)ip1;
        const @type@ in2 = *(@type@ *)ip2;
        if (in2 == 0) {
            npy_set_floatstatus_divbyzero();
            *((@type@ *)op1) = 0;
        }
        else {
            *((@type@ *)op1)= in1 % in2;
        }

    }
}

/**end repeat**/

/**begin repeat
 * #TYPE = BYTE, SHORT, INT, LONG, LONGLONG#
 * #type = npy_byte, npy_short, npy_int, npy_long, npy_longlong#
 * #c    = ,,,l,ll#
 */

NPY_NO_EXPORT NPY_GCC_OPT_3 void
@TYPE@_absolute(char **args, npy_intp *dimensions, npy_intp *steps, void *NPY_UNUSED(func))
{
    UNARY_LOOP_FAST(@type@, @type@, *out = (in >= 0) ? in : -in);
}

NPY_NO_EXPORT NPY_GCC_OPT_3 void
@TYPE@_sign(char **args, npy_intp *dimensions, npy_intp *steps, void *NPY_UNUSED(func))
{
    UNARY_LOOP_FAST(@type@, @type@, *out = in > 0 ? 1 : (in < 0 ? -1 : 0));
}

NPY_NO_EXPORT void
@TYPE@_divide(char **args, npy_intp *dimensions, npy_intp *steps, void *NPY_UNUSED(func))
{
    BINARY_LOOP {
        const @type@ in1 = *(@type@ *)ip1;
        const @type@ in2 = *(@type@ *)ip2;
        /*
         * FIXME: On x86 at least, dividing the smallest representable integer
         * by -1 causes a SIFGPE (division overflow). We treat this case here
         * (to avoid a SIGFPE crash at python level), but a good solution would
         * be to treat integer division problems separately from FPU exceptions
         * (i.e. a different approach than npy_set_floatstatus_divbyzero()).
         */
        if (in2 == 0 || (in1 == NPY_MIN_@TYPE@ && in2 == -1)) {
            npy_set_floatstatus_divbyzero();
            *((@type@ *)op1) = 0;
        }
        else if (((in1 > 0) != (in2 > 0)) && (in1 % in2 != 0)) {
            *((@type@ *)op1) = in1/in2 - 1;
        }
        else {
            *((@type@ *)op1) = in1/in2;
        }
    }
}

NPY_NO_EXPORT void
@TYPE@_remainder(char **args, npy_intp *dimensions, npy_intp *steps, void *NPY_UNUSED(func))
{
    BINARY_LOOP {
        const @type@ in1 = *(@type@ *)ip1;
        const @type@ in2 = *(@type@ *)ip2;
        if (in2 == 0) {
            npy_set_floatstatus_divbyzero();
            *((@type@ *)op1) = 0;
        }
        else {
            /* handle mixed case the way Python does */
            const @type@ rem = in1 % in2;
            if ((in1 > 0) == (in2 > 0) || rem == 0) {
                *((@type@ *)op1) = rem;
            }
            else {
                *((@type@ *)op1) = rem + in2;
            }
        }
    }
}

NPY_NO_EXPORT void
@TYPE@_divmod(char **args, npy_intp *dimensions, npy_intp *steps, void *NPY_UNUSED(func))
{
    BINARY_LOOP_TWO_OUT {
        const @type@ in1 = *(@type@ *)ip1;
        const @type@ in2 = *(@type@ *)ip2;
        /* see FIXME note for divide above */
        if (in2 == 0 || (in1 == NPY_MIN_@TYPE@ && in2 == -1)) {
            npy_set_floatstatus_divbyzero();
            *((@type@ *)op1) = 0;
            *((@type@ *)op2) = 0;
        }
        else {
            /* handle mixed case the way Python does */
            const @type@ quo = in1 / in2;
            const @type@ rem = in1 % in2;
            if ((in1 > 0) == (in2 > 0) || rem == 0) {
                *((@type@ *)op1) = quo;
                *((@type@ *)op2) = rem;
            }
            else {
                *((@type@ *)op1) = quo - 1;
                *((@type@ *)op2) = rem + in2;
            }
        }
    }
}

/**begin repeat1
 * #kind = gcd, lcm#
 **/
NPY_NO_EXPORT void
@TYPE@_@kind@(char **args, npy_intp *dimensions, npy_intp *steps, void *NPY_UNUSED(func))
{
    BINARY_LOOP {
        const @type@ in1 = *(@type@ *)ip1;
        const @type@ in2 = *(@type@ *)ip2;
        *((@type@ *)op1) = npy_@kind@@c@(in1, in2);
    }
}
/**end repeat1**/

/**end repeat**/

/**begin repeat
 * #TYPE = UBYTE, USHORT, UINT, ULONG, ULONGLONG#
 * #type = npy_ubyte, npy_ushort, npy_uint, npy_ulong, npy_ulonglong#
 * #c    = u,u,u,ul,ull#
 */

NPY_NO_EXPORT void
@TYPE@_absolute(char **args, npy_intp *dimensions, npy_intp *steps, void *NPY_UNUSED(func))
{
    UNARY_LOOP {
        const @type@ in1 = *(@type@ *)ip1;
        *((@type@ *)op1) = in1;
    }
}

NPY_NO_EXPORT NPY_GCC_OPT_3 void
@TYPE@_sign(char **args, npy_intp *dimensions, npy_intp *steps, void *NPY_UNUSED(func))
{
    UNARY_LOOP_FAST(@type@, @type@, *out = in > 0 ? 1 : 0);
}

NPY_NO_EXPORT void
@TYPE@_divide(char **args, npy_intp *dimensions, npy_intp *steps, void *NPY_UNUSED(func))
{
    BINARY_LOOP {
        const @type@ in1 = *(@type@ *)ip1;
        const @type@ in2 = *(@type@ *)ip2;
        if (in2 == 0) {
            npy_set_floatstatus_divbyzero();
            *((@type@ *)op1) = 0;
        }
        else {
            *((@type@ *)op1)= in1/in2;
        }
    }
}

NPY_NO_EXPORT void
@TYPE@_remainder(char **args, npy_intp *dimensions, npy_intp *steps, void *NPY_UNUSED(func))
{
    BINARY_LOOP {
        const @type@ in1 = *(@type@ *)ip1;
        const @type@ in2 = *(@type@ *)ip2;
        if (in2 == 0) {
            npy_set_floatstatus_divbyzero();
            *((@type@ *)op1) = 0;
        }
        else {
            *((@type@ *)op1) = in1 % in2;
        }
    }
}

NPY_NO_EXPORT void
@TYPE@_divmod(char **args, npy_intp *dimensions, npy_intp *steps, void *NPY_UNUSED(func))
{
    BINARY_LOOP_TWO_OUT {
        const @type@ in1 = *(@type@ *)ip1;
        const @type@ in2 = *(@type@ *)ip2;
        if (in2 == 0) {
            npy_set_floatstatus_divbyzero();
            *((@type@ *)op1) = 0;
            *((@type@ *)op2) = 0;
        }
        else {
            *((@type@ *)op1)= in1/in2;
            *((@type@ *)op2) = in1 % in2;
        }
    }
}

/**begin repeat1
 * #kind = gcd, lcm#
 **/
NPY_NO_EXPORT void
@TYPE@_@kind@(char **args, npy_intp *dimensions, npy_intp *steps, void *NPY_UNUSED(func))
{
    BINARY_LOOP {
        const @type@ in1 = *(@type@ *)ip1;
        const @type@ in2 = *(@type@ *)ip2;
        *((@type@ *)op1) = npy_@kind@@c@(in1, in2);
    }
}
/**end repeat1**/

/**end repeat**/

/*
 *****************************************************************************
 **                           DATETIME LOOPS                                **
 *****************************************************************************
 */

NPY_NO_EXPORT void
TIMEDELTA_negative(char **args, npy_intp *dimensions, npy_intp *steps, void *NPY_UNUSED(func))
{
    UNARY_LOOP {
        const npy_timedelta in1 = *(npy_timedelta *)ip1;
        if (in1 == NPY_DATETIME_NAT) {
            *((npy_timedelta *)op1) = NPY_DATETIME_NAT;
        }
        else {
            *((npy_timedelta *)op1) = -in1;
        }
    }
}

NPY_NO_EXPORT void
TIMEDELTA_positive(char **args, npy_intp *dimensions, npy_intp *steps, void *NPY_UNUSED(func))
{
    UNARY_LOOP {
        const npy_timedelta in1 = *(npy_timedelta *)ip1;
        *((npy_timedelta *)op1) = +in1;
    }
}

NPY_NO_EXPORT void
TIMEDELTA_absolute(char **args, npy_intp *dimensions, npy_intp *steps, void *NPY_UNUSED(func))
{
    UNARY_LOOP {
        const npy_timedelta in1 = *(npy_timedelta *)ip1;
        if (in1 == NPY_DATETIME_NAT) {
            *((npy_timedelta *)op1) = NPY_DATETIME_NAT;
        }
        else {
            *((npy_timedelta *)op1) = (in1 >= 0) ? in1 : -in1;
        }
    }
}

NPY_NO_EXPORT void
TIMEDELTA_sign(char **args, npy_intp *dimensions, npy_intp *steps, void *NPY_UNUSED(func))
{
    UNARY_LOOP {
        const npy_timedelta in1 = *(npy_timedelta *)ip1;
        *((npy_timedelta *)op1) = in1 > 0 ? 1 : (in1 < 0 ? -1 : 0);
    }
}

/**begin repeat
 * #type = npy_datetime, npy_timedelta#
 * #TYPE = DATETIME, TIMEDELTA#
 */

NPY_NO_EXPORT void
@TYPE@_isnat(char **args, npy_intp *dimensions, npy_intp *steps, void *NPY_UNUSED(func))
{
    UNARY_LOOP {
        const @type@ in1 = *(@type@ *)ip1;
        *((npy_bool *)op1) = (in1 == NPY_DATETIME_NAT);
    }
}

NPY_NO_EXPORT void
@TYPE@__ones_like(char **args, npy_intp *dimensions, npy_intp *steps, void *NPY_UNUSED(data))
{
    OUTPUT_LOOP {
        *((@type@ *)op1) = 1;
    }
}

/**begin repeat1
 * #kind = equal, greater, greater_equal, less, less_equal#
 * #OP =  ==, >, >=, <, <=#
 */
NPY_NO_EXPORT void
@TYPE@_@kind@(char **args, npy_intp *dimensions, npy_intp *steps, void *NPY_UNUSED(func))
{
    BINARY_LOOP {
        const @type@ in1 = *(@type@ *)ip1;
        const @type@ in2 = *(@type@ *)ip2;
        *((npy_bool *)op1) = (in1 @OP@ in2 &&
                              in1 != NPY_DATETIME_NAT &&
                              in2 != NPY_DATETIME_NAT);
    }
}
/**end repeat1**/

NPY_NO_EXPORT void
@TYPE@_not_equal(char **args, npy_intp *dimensions, npy_intp *steps, void *NPY_UNUSED(func))
{
    BINARY_LOOP {
        const @type@ in1 = *(@type@ *)ip1;
        const @type@ in2 = *(@type@ *)ip2;
        *((npy_bool *)op1) = (in1 != in2 ||
                              in1 == NPY_DATETIME_NAT ||
                              in2 == NPY_DATETIME_NAT);
    }
}


/**begin repeat1
 * #kind = maximum, minimum#
 * #OP =  >, <#
 **/
NPY_NO_EXPORT void
@TYPE@_@kind@(char **args, npy_intp *dimensions, npy_intp *steps, void *NPY_UNUSED(func))
{
    BINARY_LOOP {
        const @type@ in1 = *(@type@ *)ip1;
        const @type@ in2 = *(@type@ *)ip2;
        if (in1 == NPY_DATETIME_NAT) {
            *((@type@ *)op1) = in2;
        }
        else if (in2 == NPY_DATETIME_NAT) {
            *((@type@ *)op1) = in1;
        }
        else {
            *((@type@ *)op1) = (in1 @OP@ in2) ? in1 : in2;
        }
    }
}
/**end repeat1**/

/**end repeat**/

NPY_NO_EXPORT void
DATETIME_Mm_M_add(char **args, npy_intp *dimensions, npy_intp *steps, void *NPY_UNUSED(data))
{
    BINARY_LOOP {
        const npy_datetime in1 = *(npy_datetime *)ip1;
        const npy_timedelta in2 = *(npy_timedelta *)ip2;
        if (in1 == NPY_DATETIME_NAT || in2 == NPY_DATETIME_NAT) {
            *((npy_datetime *)op1) = NPY_DATETIME_NAT;
        }
        else {
            *((npy_datetime *)op1) = in1 + in2;
        }
    }
}

NPY_NO_EXPORT void
DATETIME_mM_M_add(char **args, npy_intp *dimensions, npy_intp *steps, void *NPY_UNUSED(func))
{
    BINARY_LOOP {
        const npy_timedelta in1 = *(npy_timedelta *)ip1;
        const npy_datetime in2 = *(npy_datetime *)ip2;
        if (in1 == NPY_DATETIME_NAT || in2 == NPY_DATETIME_NAT) {
            *((npy_datetime *)op1) = NPY_DATETIME_NAT;
        }
        else {
            *((npy_datetime *)op1) = in1 + in2;
        }
    }
}

NPY_NO_EXPORT void
TIMEDELTA_mm_m_add(char **args, npy_intp *dimensions, npy_intp *steps, void *NPY_UNUSED(func))
{
    BINARY_LOOP {
        const npy_timedelta in1 = *(npy_timedelta *)ip1;
        const npy_timedelta in2 = *(npy_timedelta *)ip2;
        if (in1 == NPY_DATETIME_NAT || in2 == NPY_DATETIME_NAT) {
            *((npy_timedelta *)op1) = NPY_DATETIME_NAT;
        }
        else {
            *((npy_timedelta *)op1) = in1 + in2;
        }
    }
}

NPY_NO_EXPORT void
DATETIME_Mm_M_subtract(char **args, npy_intp *dimensions, npy_intp *steps, void *NPY_UNUSED(func))
{
    BINARY_LOOP {
        const npy_datetime in1 = *(npy_datetime *)ip1;
        const npy_timedelta in2 = *(npy_timedelta *)ip2;
        if (in1 == NPY_DATETIME_NAT || in2 == NPY_DATETIME_NAT) {
            *((npy_datetime *)op1) = NPY_DATETIME_NAT;
        }
        else {
            *((npy_datetime *)op1) = in1 - in2;
        }
    }
}

NPY_NO_EXPORT void
DATETIME_MM_m_subtract(char **args, npy_intp *dimensions, npy_intp *steps, void *NPY_UNUSED(func))
{
    BINARY_LOOP {
        const npy_datetime in1 = *(npy_datetime *)ip1;
        const npy_datetime in2 = *(npy_datetime *)ip2;
        if (in1 == NPY_DATETIME_NAT || in2 == NPY_DATETIME_NAT) {
            *((npy_timedelta *)op1) = NPY_DATETIME_NAT;
        }
        else {
            *((npy_timedelta *)op1) = in1 - in2;
        }
    }
}

NPY_NO_EXPORT void
TIMEDELTA_mm_m_subtract(char **args, npy_intp *dimensions, npy_intp *steps, void *NPY_UNUSED(func))
{
    BINARY_LOOP {
        const npy_timedelta in1 = *(npy_timedelta *)ip1;
        const npy_timedelta in2 = *(npy_timedelta *)ip2;
        if (in1 == NPY_DATETIME_NAT || in2 == NPY_DATETIME_NAT) {
            *((npy_timedelta *)op1) = NPY_DATETIME_NAT;
        }
        else {
            *((npy_timedelta *)op1) = in1 - in2;
        }
    }
}

/* Note: Assuming 'q' == NPY_LONGLONG */
NPY_NO_EXPORT void
TIMEDELTA_mq_m_multiply(char **args, npy_intp *dimensions, npy_intp *steps, void *NPY_UNUSED(func))
{
    BINARY_LOOP {
        const npy_timedelta in1 = *(npy_timedelta *)ip1;
        const npy_int64 in2 = *(npy_int64 *)ip2;
        if (in1 == NPY_DATETIME_NAT) {
            *((npy_timedelta *)op1) = NPY_DATETIME_NAT;
        }
        else {
            *((npy_timedelta *)op1) = in1 * in2;
        }
    }
}

/* Note: Assuming 'q' == NPY_LONGLONG */
NPY_NO_EXPORT void
TIMEDELTA_qm_m_multiply(char **args, npy_intp *dimensions, npy_intp *steps, void *NPY_UNUSED(func))
{
    BINARY_LOOP {
        const npy_int64 in1 = *(npy_int64 *)ip1;
        const npy_timedelta in2 = *(npy_timedelta *)ip2;
        if (in2 == NPY_DATETIME_NAT) {
            *((npy_timedelta *)op1) = NPY_DATETIME_NAT;
        }
        else {
            *((npy_timedelta *)op1) = in1 * in2;
        }
    }
}

NPY_NO_EXPORT void
TIMEDELTA_md_m_multiply(char **args, npy_intp *dimensions, npy_intp *steps, void *NPY_UNUSED(func))
{
    BINARY_LOOP {
        const npy_timedelta in1 = *(npy_timedelta *)ip1;
        const double in2 = *(double *)ip2;
        if (in1 == NPY_DATETIME_NAT) {
            *((npy_timedelta *)op1) = NPY_DATETIME_NAT;
        }
        else {
            double result = in1 * in2;
            if (npy_isfinite(result)) {
                *((npy_timedelta *)op1) = (npy_timedelta)result;
            }
            else {
                *((npy_timedelta *)op1) = NPY_DATETIME_NAT;
            }
        }
    }
}

NPY_NO_EXPORT void
TIMEDELTA_dm_m_multiply(char **args, npy_intp *dimensions, npy_intp *steps, void *NPY_UNUSED(func))
{
    BINARY_LOOP {
        const double in1 = *(double *)ip1;
        const npy_timedelta in2 = *(npy_timedelta *)ip2;
        if (in2 == NPY_DATETIME_NAT) {
            *((npy_timedelta *)op1) = NPY_DATETIME_NAT;
        }
        else {
            double result = in1 * in2;
            if (npy_isfinite(result)) {
                *((npy_timedelta *)op1) = (npy_timedelta)result;
            }
            else {
                *((npy_timedelta *)op1) = NPY_DATETIME_NAT;
            }
        }
    }
}

/* Note: Assuming 'q' == NPY_LONGLONG */
NPY_NO_EXPORT void
TIMEDELTA_mq_m_divide(char **args, npy_intp *dimensions, npy_intp *steps, void *NPY_UNUSED(func))
{
    BINARY_LOOP {
        const npy_timedelta in1 = *(npy_timedelta *)ip1;
        const npy_int64 in2 = *(npy_int64 *)ip2;
        if (in1 == NPY_DATETIME_NAT || in2 == 0) {
            *((npy_timedelta *)op1) = NPY_DATETIME_NAT;
        }
        else {
            *((npy_timedelta *)op1) = in1 / in2;
        }
    }
}

NPY_NO_EXPORT void
TIMEDELTA_md_m_divide(char **args, npy_intp *dimensions, npy_intp *steps, void *NPY_UNUSED(func))
{
    BINARY_LOOP {
        const npy_timedelta in1 = *(npy_timedelta *)ip1;
        const double in2 = *(double *)ip2;
        if (in1 == NPY_DATETIME_NAT) {
            *((npy_timedelta *)op1) = NPY_DATETIME_NAT;
        }
        else {
            double result = in1 / in2;
            if (npy_isfinite(result)) {
                *((npy_timedelta *)op1) = (npy_timedelta)result;
            }
            else {
                *((npy_timedelta *)op1) = NPY_DATETIME_NAT;
            }
        }
    }
}

NPY_NO_EXPORT void
TIMEDELTA_mm_d_divide(char **args, npy_intp *dimensions, npy_intp *steps, void *NPY_UNUSED(func))
{
    BINARY_LOOP {
        const npy_timedelta in1 = *(npy_timedelta *)ip1;
        const npy_timedelta in2 = *(npy_timedelta *)ip2;
        if (in1 == NPY_DATETIME_NAT || in2 == NPY_DATETIME_NAT) {
            *((double *)op1) = NPY_NAN;
        }
        else {
            *((double *)op1) = (double)in1 / (double)in2;
        }
    }
}

NPY_NO_EXPORT void
TIMEDELTA_mm_m_remainder(char **args, npy_intp *dimensions, npy_intp *steps, void *NPY_UNUSED(func))
{
    BINARY_LOOP {
        const npy_timedelta in1 = *(npy_timedelta *)ip1;
        const npy_timedelta in2 = *(npy_timedelta *)ip2;
        if (in1 == NPY_DATETIME_NAT || in2 == NPY_DATETIME_NAT) {
            *((npy_timedelta *)op1) = NPY_DATETIME_NAT;
        }
        else {
            if (in2 == 0) {
                npy_set_floatstatus_divbyzero();
                *((npy_timedelta *)op1) = 0;
            }
            else {
                /* handle mixed case the way Python does */
                const npy_timedelta rem = in1 % in2;
                if ((in1 > 0) == (in2 > 0) || rem == 0) {
                    *((npy_timedelta *)op1) = rem;
                }
                else {
                    *((npy_timedelta *)op1) = rem + in2;
                }
            }
        }
    }
}

/*
 *****************************************************************************
 **                             FLOAT LOOPS                                 **
 *****************************************************************************
 */

/**begin repeat
 * Float types
 *  #type = npy_float, npy_double#
 *  #TYPE = FLOAT, DOUBLE#
 *  #scalarf = npy_sqrtf, npy_sqrt#
 */

NPY_NO_EXPORT void
@TYPE@_sqrt(char **args, npy_intp *dimensions, npy_intp *steps, void *NPY_UNUSED(func))
{
    if (!run_unary_simd_sqrt_@TYPE@(args, dimensions, steps)) {
        UNARY_LOOP {
            const @type@ in1 = *(@type@ *)ip1;
            *(@type@ *)op1 = @scalarf@(in1);
        }
    }
}

/**end repeat**/


/**begin repeat
 * Float types
 *  #type = npy_float, npy_double, npy_longdouble, npy_float#
 *  #dtype = npy_float, npy_double, npy_longdouble, npy_half#
 *  #TYPE = FLOAT, DOUBLE, LONGDOUBLE, HALF#
 *  #c = f, , l, #
 *  #C = F, , L, #
 *  #trf = , , , npy_half_to_float#
 */

/*
 * Pairwise summation, rounding error O(lg n) instead of O(n).
 * The recursion depth is O(lg n) as well.
 * when updating also update similar complex floats summation
 */
static @type@
pairwise_sum_@TYPE@(char *a, npy_intp n, npy_intp stride)
{
    if (n < 8) {
        npy_intp i;
        @type@ res = 0.;

        for (i = 0; i < n; i++) {
            res += @trf@(*((@dtype@*)(a + i * stride)));
        }
        return res;
    }
    else if (n <= PW_BLOCKSIZE) {
        npy_intp i;
        @type@ r[8], res;

        /*
         * sum a block with 8 accumulators
         * 8 times unroll reduces blocksize to 16 and allows vectorization with
         * avx without changing summation ordering
         */
        r[0] = @trf@(*((@dtype@ *)(a + 0 * stride)));
        r[1] = @trf@(*((@dtype@ *)(a + 1 * stride)));
        r[2] = @trf@(*((@dtype@ *)(a + 2 * stride)));
        r[3] = @trf@(*((@dtype@ *)(a + 3 * stride)));
        r[4] = @trf@(*((@dtype@ *)(a + 4 * stride)));
        r[5] = @trf@(*((@dtype@ *)(a + 5 * stride)));
        r[6] = @trf@(*((@dtype@ *)(a + 6 * stride)));
        r[7] = @trf@(*((@dtype@ *)(a + 7 * stride)));

        for (i = 8; i < n - (n % 8); i += 8) {
            /* small blocksizes seems to mess with hardware prefetch */
            NPY_PREFETCH(a + (i + 512/(npy_intp)sizeof(@dtype@))*stride, 0, 3);
            r[0] += @trf@(*((@dtype@ *)(a + (i + 0) * stride)));
            r[1] += @trf@(*((@dtype@ *)(a + (i + 1) * stride)));
            r[2] += @trf@(*((@dtype@ *)(a + (i + 2) * stride)));
            r[3] += @trf@(*((@dtype@ *)(a + (i + 3) * stride)));
            r[4] += @trf@(*((@dtype@ *)(a + (i + 4) * stride)));
            r[5] += @trf@(*((@dtype@ *)(a + (i + 5) * stride)));
            r[6] += @trf@(*((@dtype@ *)(a + (i + 6) * stride)));
            r[7] += @trf@(*((@dtype@ *)(a + (i + 7) * stride)));
        }

        /* accumulate now to avoid stack spills for single peel loop */
        res = ((r[0] + r[1]) + (r[2] + r[3])) +
              ((r[4] + r[5]) + (r[6] + r[7]));

        /* do non multiple of 8 rest */
        for (; i < n; i++) {
            res += @trf@(*((@dtype@ *)(a + i * stride)));
        }
        return res;
    }
    else {
        /* divide by two but avoid non-multiples of unroll factor */
        npy_intp n2 = n / 2;

        n2 -= n2 % 8;
        return pairwise_sum_@TYPE@(a, n2, stride) +
               pairwise_sum_@TYPE@(a + n2 * stride, n - n2, stride);
    }
}

/**end repeat**/

/**begin repeat
 * Float types
 *  #type = npy_float, npy_double, npy_longdouble#
 *  #TYPE = FLOAT, DOUBLE, LONGDOUBLE#
 *  #c = f, , l#
 *  #C = F, , L#
 */

/**begin repeat1
 * Arithmetic
 * # kind = add, subtract, multiply, divide#
 * # OP = +, -, *, /#
 * # PW = 1, 0, 0, 0#
 */
NPY_NO_EXPORT void
@TYPE@_@kind@(char **args, npy_intp *dimensions, npy_intp *steps, void *NPY_UNUSED(func))
{
    if (IS_BINARY_REDUCE) {
#if @PW@
        @type@ * iop1 = (@type@ *)args[0];
        npy_intp n = dimensions[0];

        *iop1 @OP@= pairwise_sum_@TYPE@(args[1], n, steps[1]);
#else
        BINARY_REDUCE_LOOP(@type@) {
            io1 @OP@= *(@type@ *)ip2;
        }
        *((@type@ *)iop1) = io1;
#endif
    }
    else if (!run_binary_simd_@kind@_@TYPE@(args, dimensions, steps)) {
        BINARY_LOOP {
            const @type@ in1 = *(@type@ *)ip1;
            const @type@ in2 = *(@type@ *)ip2;
            *((@type@ *)op1) = in1 @OP@ in2;
        }
    }
}
/**end repeat1**/

/**begin repeat1
 * #kind = equal, not_equal, less, less_equal, greater, greater_equal,
 *        logical_and, logical_or#
 * #OP = ==, !=, <, <=, >, >=, &&, ||#
 */
NPY_NO_EXPORT void
@TYPE@_@kind@(char **args, npy_intp *dimensions, npy_intp *steps, void *NPY_UNUSED(func))
{
    if (!run_binary_simd_@kind@_@TYPE@(args, dimensions, steps)) {
        BINARY_LOOP {
            const @type@ in1 = *(@type@ *)ip1;
            const @type@ in2 = *(@type@ *)ip2;
            *((npy_bool *)op1) = in1 @OP@ in2;
        }
    }
}
/**end repeat1**/

NPY_NO_EXPORT void
@TYPE@_logical_xor(char **args, npy_intp *dimensions, npy_intp *steps, void *NPY_UNUSED(func))
{
    BINARY_LOOP {
        const int t1 = !!*(@type@ *)ip1;
        const int t2 = !!*(@type@ *)ip2;
        *((npy_bool *)op1) = (t1 != t2);
    }
}

NPY_NO_EXPORT void
@TYPE@_logical_not(char **args, npy_intp *dimensions, npy_intp *steps, void *NPY_UNUSED(func))
{
    UNARY_LOOP {
        const @type@ in1 = *(@type@ *)ip1;
        *((npy_bool *)op1) = !in1;
    }
}

/**begin repeat1
 * #kind = isnan, isinf, isfinite, signbit#
 * #func = npy_isnan, npy_isinf, npy_isfinite, npy_signbit#
 **/
NPY_NO_EXPORT void
@TYPE@_@kind@(char **args, npy_intp *dimensions, npy_intp *steps, void *NPY_UNUSED(func))
{
    if (!run_@kind@_simd_@TYPE@(args, dimensions, steps)) {
        UNARY_LOOP {
            const @type@ in1 = *(@type@ *)ip1;
            *((npy_bool *)op1) = @func@(in1) != 0;
        }
    }
    npy_clear_floatstatus_barrier((char*)dimensions);
}
/**end repeat1**/

NPY_NO_EXPORT void
@TYPE@_spacing(char **args, npy_intp *dimensions, npy_intp *steps, void *NPY_UNUSED(func))
{
    UNARY_LOOP {
        const @type@ in1 = *(@type@ *)ip1;
        *((@type@ *)op1) = npy_spacing@c@(in1);
    }
}

NPY_NO_EXPORT void
@TYPE@_copysign(char **args, npy_intp *dimensions, npy_intp *steps, void *NPY_UNUSED(func))
{
    BINARY_LOOP {
        const @type@ in1 = *(@type@ *)ip1;
        const @type@ in2 = *(@type@ *)ip2;
        *((@type@ *)op1)= npy_copysign@c@(in1, in2);
    }
}

NPY_NO_EXPORT void
@TYPE@_nextafter(char **args, npy_intp *dimensions, npy_intp *steps, void *NPY_UNUSED(func))
{
    BINARY_LOOP {
        const @type@ in1 = *(@type@ *)ip1;
        const @type@ in2 = *(@type@ *)ip2;
        *((@type@ *)op1)= npy_nextafter@c@(in1, in2);
    }
}

/**begin repeat1
 * #kind = maximum, minimum#
 * #OP =  >=, <=#
 **/
NPY_NO_EXPORT void
@TYPE@_@kind@(char **args, npy_intp *dimensions, npy_intp *steps, void *NPY_UNUSED(func))
{
    /*  */
    if (IS_BINARY_REDUCE) {
        if (!run_unary_reduce_simd_@kind@_@TYPE@(args, dimensions, steps)) {
            BINARY_REDUCE_LOOP(@type@) {
                const @type@ in2 = *(@type@ *)ip2;
                io1 = (npy_isnan(io1) || io1 @OP@ in2) ? io1 : in2;
            }
            *((@type@ *)iop1) = io1;
        }
    }
    else {
        BINARY_LOOP {
            @type@ in1 = *(@type@ *)ip1;
            const @type@ in2 = *(@type@ *)ip2;
            in1 = (npy_isnan(in1) || in1 @OP@ in2) ? in1 : in2;
            *((@type@ *)op1) = in1;
        }
    }
    npy_clear_floatstatus_barrier((char*)dimensions);
}
/**end repeat1**/

/**begin repeat1
 * #kind = fmax, fmin#
 * #OP =  >=, <=#
 **/
NPY_NO_EXPORT void
@TYPE@_@kind@(char **args, npy_intp *dimensions, npy_intp *steps, void *NPY_UNUSED(func))
{
    /*  */
    if (IS_BINARY_REDUCE) {
        BINARY_REDUCE_LOOP(@type@) {
            const @type@ in2 = *(@type@ *)ip2;
            io1 = (npy_isnan(in2) || io1 @OP@ in2) ? io1 : in2;
        }
        *((@type@ *)iop1) = io1;
    }
    else {
        BINARY_LOOP {
            const @type@ in1 = *(@type@ *)ip1;
            const @type@ in2 = *(@type@ *)ip2;
            *((@type@ *)op1) = (npy_isnan(in2) || in1 @OP@ in2) ? in1 : in2;
        }
    }
    npy_clear_floatstatus_barrier((char*)dimensions);
}
/**end repeat1**/

NPY_NO_EXPORT void
@TYPE@_floor_divide(char **args, npy_intp *dimensions, npy_intp *steps, void *NPY_UNUSED(func))
{
    BINARY_LOOP {
        const @type@ in1 = *(@type@ *)ip1;
        const @type@ in2 = *(@type@ *)ip2;
        @type@ mod;
        *((@type@ *)op1) = npy_divmod@c@(in1, in2, &mod);
    }
}

NPY_NO_EXPORT void
@TYPE@_remainder(char **args, npy_intp *dimensions, npy_intp *steps, void *NPY_UNUSED(func))
{
    BINARY_LOOP {
        const @type@ in1 = *(@type@ *)ip1;
        const @type@ in2 = *(@type@ *)ip2;
        npy_divmod@c@(in1, in2, (@type@ *)op1);
    }
}

NPY_NO_EXPORT void
@TYPE@_divmod(char **args, npy_intp *dimensions, npy_intp *steps, void *NPY_UNUSED(func))
{
    BINARY_LOOP_TWO_OUT {
        const @type@ in1 = *(@type@ *)ip1;
        const @type@ in2 = *(@type@ *)ip2;
        *((@type@ *)op1) = npy_divmod@c@(in1, in2, (@type@ *)op2);
    }
}

NPY_NO_EXPORT void
@TYPE@_square(char **args, npy_intp *dimensions, npy_intp *steps, void *NPY_UNUSED(data))
{
    char * margs[] = {args[0], args[0], args[1]};
    npy_intp msteps[] = {steps[0], steps[0], steps[1]};
    if (!run_binary_simd_multiply_@TYPE@(margs, dimensions, msteps)) {
        UNARY_LOOP {
            const @type@ in1 = *(@type@ *)ip1;
            *((@type@ *)op1) = in1*in1;
        }
    }
}

NPY_NO_EXPORT void
@TYPE@_reciprocal(char **args, npy_intp *dimensions, npy_intp *steps, void *NPY_UNUSED(data))
{
    @type@ one = 1.@c@;
    char * margs[] = {(char*)&one, args[0], args[1]};
    npy_intp msteps[] = {0, steps[0], steps[1]};
    if (!run_binary_simd_divide_@TYPE@(margs, dimensions, msteps)) {
        UNARY_LOOP {
            const @type@ in1 = *(@type@ *)ip1;
            *((@type@ *)op1) = 1/in1;
        }
    }
}

NPY_NO_EXPORT void
@TYPE@__ones_like(char **args, npy_intp *dimensions, npy_intp *steps, void *NPY_UNUSED(data))
{
    OUTPUT_LOOP {
        *((@type@ *)op1) = 1;
    }
}

NPY_NO_EXPORT void
@TYPE@_conjugate(char **args, npy_intp *dimensions, npy_intp *steps, void *NPY_UNUSED(func))
{
    UNARY_LOOP {
        const @type@ in1 = *(@type@ *)ip1;
        *((@type@ *)op1) = in1;
    }
}

NPY_NO_EXPORT void
@TYPE@_absolute(char **args, npy_intp *dimensions, npy_intp *steps, void *NPY_UNUSED(func))
{
    if (!run_unary_simd_absolute_@TYPE@(args, dimensions, steps)) {
        UNARY_LOOP {
            const @type@ in1 = *(@type@ *)ip1;
            const @type@ tmp = in1 > 0 ? in1 : -in1;
            /* add 0 to clear -0.0 */
            *((@type@ *)op1) = tmp + 0;
        }
    }
    npy_clear_floatstatus_barrier((char*)dimensions);
}

NPY_NO_EXPORT void
@TYPE@_negative(char **args, npy_intp *dimensions, npy_intp *steps, void *NPY_UNUSED(func))
{
    if (!run_unary_simd_negative_@TYPE@(args, dimensions, steps)) {
        UNARY_LOOP {
            const @type@ in1 = *(@type@ *)ip1;
            *((@type@ *)op1) = -in1;
        }
    }
}

NPY_NO_EXPORT void
@TYPE@_positive(char **args, npy_intp *dimensions, npy_intp *steps, void *NPY_UNUSED(func))
{
    UNARY_LOOP {
        const @type@ in1 = *(@type@ *)ip1;
        *((@type@ *)op1) = +in1;
    }
}

NPY_NO_EXPORT void
@TYPE@_sign(char **args, npy_intp *dimensions, npy_intp *steps, void *NPY_UNUSED(func))
{
    /* Sign of nan is nan */
    UNARY_LOOP {
        const @type@ in1 = *(@type@ *)ip1;
        *((@type@ *)op1) = in1 > 0 ? 1 : (in1 < 0 ? -1 : (in1 == 0 ? 0 : in1));
    }
}

NPY_NO_EXPORT void
@TYPE@_modf(char **args, npy_intp *dimensions, npy_intp *steps, void *NPY_UNUSED(func))
{
    UNARY_LOOP_TWO_OUT {
        const @type@ in1 = *(@type@ *)ip1;
        *((@type@ *)op1) = npy_modf@c@(in1, (@type@ *)op2);
    }
}

NPY_NO_EXPORT void
@TYPE@_frexp(char **args, npy_intp *dimensions, npy_intp *steps, void *NPY_UNUSED(func))
{
    UNARY_LOOP_TWO_OUT {
        const @type@ in1 = *(@type@ *)ip1;
        *((@type@ *)op1) = npy_frexp@c@(in1, (int *)op2);
    }
}

NPY_NO_EXPORT void
@TYPE@_ldexp(char **args, npy_intp *dimensions, npy_intp *steps, void *NPY_UNUSED(func))
{
    BINARY_LOOP {
        const @type@ in1 = *(@type@ *)ip1;
        const int in2 = *(int *)ip2;
        *((@type@ *)op1) = npy_ldexp@c@(in1, in2);
    }
}

NPY_NO_EXPORT void
@TYPE@_ldexp_long(char **args, npy_intp *dimensions, npy_intp *steps, void *NPY_UNUSED(func))
{
    /*
     * Additional loop to handle npy_long integer inputs (cf. #866, #1633).
     * npy_long != npy_int on many 64-bit platforms, so we need this second loop
     * to handle the default integer type.
     */
    BINARY_LOOP {
        const @type@ in1 = *(@type@ *)ip1;
        const long in2 = *(long *)ip2;
        if (((int)in2) == in2) {
            /* Range OK */
            *((@type@ *)op1) = npy_ldexp@c@(in1, ((int)in2));
        }
        else {
            /*
             * Outside npy_int range -- also ldexp will overflow in this case,
             * given that exponent has less bits than npy_int.
             */
            if (in2 > 0) {
                *((@type@ *)op1) = npy_ldexp@c@(in1, NPY_MAX_INT);
            }
            else {
                *((@type@ *)op1) = npy_ldexp@c@(in1, NPY_MIN_INT);
            }
        }
    }
}

#define @TYPE@_true_divide @TYPE@_divide

/**end repeat**/

/*
 *****************************************************************************
 **                          HALF-FLOAT LOOPS                               **
 *****************************************************************************
 */


/**begin repeat
 * Arithmetic
 * # kind = add, subtract, multiply, divide#
 * # OP = +, -, *, /#
 * # PW = 1, 0, 0, 0#
 */
NPY_NO_EXPORT void
HALF_@kind@(char **args, npy_intp *dimensions, npy_intp *steps, void *NPY_UNUSED(func))
{
    if (IS_BINARY_REDUCE) {
        char *iop1 = args[0];
        float io1 = npy_half_to_float(*(npy_half *)iop1);
#if @PW@
        npy_intp n = dimensions[0];

        io1 @OP@= pairwise_sum_HALF(args[1], n, steps[1]);
#else
        BINARY_REDUCE_LOOP_INNER {
            io1 @OP@= npy_half_to_float(*(npy_half *)ip2);
        }
#endif
        *((npy_half *)iop1) = npy_float_to_half(io1);
    }
    else {
        BINARY_LOOP {
            const float in1 = npy_half_to_float(*(npy_half *)ip1);
            const float in2 = npy_half_to_float(*(npy_half *)ip2);
            *((npy_half *)op1) = npy_float_to_half(in1 @OP@ in2);
        }
    }
}
/**end repeat**/

#define _HALF_LOGICAL_AND(a,b) (!npy_half_iszero(a) && !npy_half_iszero(b))
#define _HALF_LOGICAL_OR(a,b) (!npy_half_iszero(a) || !npy_half_iszero(b))
/**begin repeat
 * #kind = equal, not_equal, less, less_equal, greater,
 *         greater_equal, logical_and, logical_or#
 * #OP = npy_half_eq, npy_half_ne, npy_half_lt, npy_half_le, npy_half_gt,
 *       npy_half_ge, _HALF_LOGICAL_AND, _HALF_LOGICAL_OR#
 */
NPY_NO_EXPORT void
HALF_@kind@(char **args, npy_intp *dimensions, npy_intp *steps, void *NPY_UNUSED(func))
{
    BINARY_LOOP {
        const npy_half in1 = *(npy_half *)ip1;
        const npy_half in2 = *(npy_half *)ip2;
        *((npy_bool *)op1) = @OP@(in1, in2);
    }
}
/**end repeat**/
#undef _HALF_LOGICAL_AND
#undef _HALF_LOGICAL_OR

NPY_NO_EXPORT void
HALF_logical_xor(char **args, npy_intp *dimensions, npy_intp *steps, void *NPY_UNUSED(func))
{
    BINARY_LOOP {
        const int in1 = !npy_half_iszero(*(npy_half *)ip1);
        const int in2 = !npy_half_iszero(*(npy_half *)ip2);
        *((npy_bool *)op1) = (in1 != in2);
    }
}

NPY_NO_EXPORT void
HALF_logical_not(char **args, npy_intp *dimensions, npy_intp *steps, void *NPY_UNUSED(func))
{
    UNARY_LOOP {
        const npy_half in1 = *(npy_half *)ip1;
        *((npy_bool *)op1) = npy_half_iszero(in1);
    }
}

/**begin repeat
 * #kind = isnan, isinf, isfinite, signbit#
 * #func = npy_half_isnan, npy_half_isinf, npy_half_isfinite, npy_half_signbit#
 **/
NPY_NO_EXPORT void
HALF_@kind@(char **args, npy_intp *dimensions, npy_intp *steps, void *NPY_UNUSED(func))
{
    UNARY_LOOP {
        const npy_half in1 = *(npy_half *)ip1;
        *((npy_bool *)op1) = @func@(in1) != 0;
    }
    npy_clear_floatstatus_barrier((char*)dimensions);
}
/**end repeat**/

NPY_NO_EXPORT void
HALF_spacing(char **args, npy_intp *dimensions, npy_intp *steps, void *NPY_UNUSED(func))
{
    UNARY_LOOP {
        const npy_half in1 = *(npy_half *)ip1;
        *((npy_half *)op1) = npy_half_spacing(in1);
    }
}

NPY_NO_EXPORT void
HALF_copysign(char **args, npy_intp *dimensions, npy_intp *steps, void *NPY_UNUSED(func))
{
    BINARY_LOOP {
        const npy_half in1 = *(npy_half *)ip1;
        const npy_half in2 = *(npy_half *)ip2;
        *((npy_half *)op1)= npy_half_copysign(in1, in2);
    }
}

NPY_NO_EXPORT void
HALF_nextafter(char **args, npy_intp *dimensions, npy_intp *steps, void *NPY_UNUSED(func))
{
    BINARY_LOOP {
        const npy_half in1 = *(npy_half *)ip1;
        const npy_half in2 = *(npy_half *)ip2;
        *((npy_half *)op1)= npy_half_nextafter(in1, in2);
    }
}

/**begin repeat
 * #kind = maximum, minimum#
 * #OP =  npy_half_ge, npy_half_le#
 **/
NPY_NO_EXPORT void
HALF_@kind@(char **args, npy_intp *dimensions, npy_intp *steps, void *NPY_UNUSED(func))
{
    /*  */
    BINARY_LOOP {
        const npy_half in1 = *(npy_half *)ip1;
        const npy_half in2 = *(npy_half *)ip2;
        *((npy_half *)op1) = (@OP@(in1, in2) || npy_half_isnan(in1)) ? in1 : in2;
    }
    /* npy_half_isnan will never set floatstatus_invalid, so do not clear */
}
/**end repeat**/

/**begin repeat
 * #kind = fmax, fmin#
 * #OP =  npy_half_ge, npy_half_le#
 **/
NPY_NO_EXPORT void
HALF_@kind@(char **args, npy_intp *dimensions, npy_intp *steps, void *NPY_UNUSED(func))
{
    /*  */
    BINARY_LOOP {
        const npy_half in1 = *(npy_half *)ip1;
        const npy_half in2 = *(npy_half *)ip2;
        *((npy_half *)op1) = (@OP@(in1, in2) || npy_half_isnan(in2)) ? in1 : in2;
    }
    /* npy_half_isnan will never set floatstatus_invalid, so do not clear */
}
/**end repeat**/

NPY_NO_EXPORT void
HALF_floor_divide(char **args, npy_intp *dimensions, npy_intp *steps, void *NPY_UNUSED(func))
{
    BINARY_LOOP {
        const npy_half in1 = *(npy_half *)ip1;
        const npy_half in2 = *(npy_half *)ip2;
        npy_half mod;
        *((npy_half *)op1) = npy_half_divmod(in1, in2, &mod);
    }
}

NPY_NO_EXPORT void
HALF_remainder(char **args, npy_intp *dimensions, npy_intp *steps, void *NPY_UNUSED(func))
{
    BINARY_LOOP {
        const npy_half in1 = *(npy_half *)ip1;
        const npy_half in2 = *(npy_half *)ip2;
        npy_half_divmod(in1, in2, (npy_half *)op1);
    }
}

NPY_NO_EXPORT void
HALF_divmod(char **args, npy_intp *dimensions, npy_intp *steps, void *NPY_UNUSED(func))
{
    BINARY_LOOP_TWO_OUT {
        const npy_half in1 = *(npy_half *)ip1;
        const npy_half in2 = *(npy_half *)ip2;
        *((npy_half *)op1) = npy_half_divmod(in1, in2, (npy_half *)op2);
    }
}

NPY_NO_EXPORT void
HALF_square(char **args, npy_intp *dimensions, npy_intp *steps, void *NPY_UNUSED(data))
{
    UNARY_LOOP {
        const float in1 = npy_half_to_float(*(npy_half *)ip1);
        *((npy_half *)op1) = npy_float_to_half(in1*in1);
    }
}

NPY_NO_EXPORT void
HALF_reciprocal(char **args, npy_intp *dimensions, npy_intp *steps, void *NPY_UNUSED(data))
{
    UNARY_LOOP {
        const float in1 = npy_half_to_float(*(npy_half *)ip1);
        *((npy_half *)op1) = npy_float_to_half(1/in1);
    }
}

NPY_NO_EXPORT void
HALF__ones_like(char **args, npy_intp *dimensions, npy_intp *steps, void *NPY_UNUSED(data))
{
    OUTPUT_LOOP {
        *((npy_half *)op1) = NPY_HALF_ONE;
    }
}

NPY_NO_EXPORT void
HALF_conjugate(char **args, npy_intp *dimensions, npy_intp *steps, void *NPY_UNUSED(func))
{
    UNARY_LOOP {
        const npy_half in1 = *(npy_half *)ip1;
        *((npy_half *)op1) = in1;
    }
}

NPY_NO_EXPORT void
HALF_absolute(char **args, npy_intp *dimensions, npy_intp *steps, void *NPY_UNUSED(func))
{
    UNARY_LOOP {
        const npy_half in1 = *(npy_half *)ip1;
        *((npy_half *)op1) = in1&0x7fffu;
    }
}

NPY_NO_EXPORT void
HALF_negative(char **args, npy_intp *dimensions, npy_intp *steps, void *NPY_UNUSED(func))
{
    UNARY_LOOP {
        const npy_half in1 = *(npy_half *)ip1;
        *((npy_half *)op1) = in1^0x8000u;
    }
}

NPY_NO_EXPORT void
HALF_positive(char **args, npy_intp *dimensions, npy_intp *steps, void *NPY_UNUSED(func))
{
    UNARY_LOOP {
        const npy_half in1 = *(npy_half *)ip1;
        *((npy_half *)op1) = +in1;
    }
}

NPY_NO_EXPORT void
HALF_sign(char **args, npy_intp *dimensions, npy_intp *steps, void *NPY_UNUSED(func))
{
    /* Sign of nan is nan */
    UNARY_LOOP {
        const npy_half in1 = *(npy_half *)ip1;
        *((npy_half *)op1) = npy_half_isnan(in1) ? in1 :
                    (((in1&0x7fffu) == 0) ? 0 :
                      (((in1&0x8000u) == 0) ? NPY_HALF_ONE : NPY_HALF_NEGONE));
    }
}

NPY_NO_EXPORT void
HALF_modf(char **args, npy_intp *dimensions, npy_intp *steps, void *NPY_UNUSED(func))
{
    float temp;

    UNARY_LOOP_TWO_OUT {
        const float in1 = npy_half_to_float(*(npy_half *)ip1);
        *((npy_half *)op1) = npy_float_to_half(npy_modff(in1, &temp));
        *((npy_half *)op2) = npy_float_to_half(temp);
    }
}

NPY_NO_EXPORT void
HALF_frexp(char **args, npy_intp *dimensions, npy_intp *steps, void *NPY_UNUSED(func))
{
    UNARY_LOOP_TWO_OUT {
        const float in1 = npy_half_to_float(*(npy_half *)ip1);
        *((npy_half *)op1) = npy_float_to_half(npy_frexpf(in1, (int *)op2));
    }
}

NPY_NO_EXPORT void
HALF_ldexp(char **args, npy_intp *dimensions, npy_intp *steps, void *NPY_UNUSED(func))
{
    BINARY_LOOP {
        const float in1 = npy_half_to_float(*(npy_half *)ip1);
        const int in2 = *(int *)ip2;
        *((npy_half *)op1) = npy_float_to_half(npy_ldexpf(in1, in2));
    }
}

NPY_NO_EXPORT void
HALF_ldexp_long(char **args, npy_intp *dimensions, npy_intp *steps, void *NPY_UNUSED(func))
{
    /*
     * Additional loop to handle npy_long integer inputs (cf. #866, #1633).
     * npy_long != npy_int on many 64-bit platforms, so we need this second loop
     * to handle the default integer type.
     */
    BINARY_LOOP {
        const float in1 = npy_half_to_float(*(npy_half *)ip1);
        const long in2 = *(long *)ip2;
        if (((int)in2) == in2) {
            /* Range OK */
            *((npy_half *)op1) = npy_float_to_half(npy_ldexpf(in1, ((int)in2)));
        }
        else {
            /*
             * Outside npy_int range -- also ldexp will overflow in this case,
             * given that exponent has less bits than npy_int.
             */
            if (in2 > 0) {
                *((npy_half *)op1) = npy_float_to_half(npy_ldexpf(in1, NPY_MAX_INT));
            }
            else {
                *((npy_half *)op1) = npy_float_to_half(npy_ldexpf(in1, NPY_MIN_INT));
            }
        }
    }
}

#define HALF_true_divide HALF_divide


/*
 *****************************************************************************
 **                           COMPLEX LOOPS                                 **
 *****************************************************************************
 */

#define CGE(xr,xi,yr,yi) ((xr > yr && !npy_isnan(xi) && !npy_isnan(yi)) \
                          || (xr == yr && xi >= yi))
#define CLE(xr,xi,yr,yi) ((xr < yr && !npy_isnan(xi) && !npy_isnan(yi)) \
                          || (xr == yr && xi <= yi))
#define CGT(xr,xi,yr,yi) ((xr > yr && !npy_isnan(xi) && !npy_isnan(yi)) \
                          || (xr == yr && xi > yi))
#define CLT(xr,xi,yr,yi) ((xr < yr && !npy_isnan(xi) && !npy_isnan(yi)) \
                          || (xr == yr && xi < yi))
#define CEQ(xr,xi,yr,yi) (xr == yr && xi == yi)
#define CNE(xr,xi,yr,yi) (xr != yr || xi != yi)

/**begin repeat
 * complex types
 * #TYPE = CFLOAT, CDOUBLE, CLONGDOUBLE#
 * #ftype = npy_float, npy_double, npy_longdouble#
 * #c = f, , l#
 * #C = F, , L#
 */

/* similar to pairwise sum of real floats */
static void
pairwise_sum_@TYPE@(@ftype@ *rr, @ftype@ * ri, char * a, npy_intp n,
                    npy_intp stride)
{
    assert(n % 2 == 0);
    if (n < 8) {
        npy_intp i;

        *rr = 0.;
        *ri = 0.;
        for (i = 0; i < n; i += 2) {
            *rr += *((@ftype@ *)(a + i * stride + 0));
            *ri += *((@ftype@ *)(a + i * stride + sizeof(@ftype@)));
        }
        return;
    }
    else if (n <= PW_BLOCKSIZE) {
        npy_intp i;
        @ftype@ r[8];

        /*
         * sum a block with 8 accumulators
         * 8 times unroll reduces blocksize to 16 and allows vectorization with
         * avx without changing summation ordering
         */
        r[0] = *((@ftype@ *)(a + 0 * stride));
        r[1] = *((@ftype@ *)(a + 0 * stride + sizeof(@ftype@)));
        r[2] = *((@ftype@ *)(a + 2 * stride));
        r[3] = *((@ftype@ *)(a + 2 * stride + sizeof(@ftype@)));
        r[4] = *((@ftype@ *)(a + 4 * stride));
        r[5] = *((@ftype@ *)(a + 4 * stride + sizeof(@ftype@)));
        r[6] = *((@ftype@ *)(a + 6 * stride));
        r[7] = *((@ftype@ *)(a + 6 * stride + sizeof(@ftype@)));

        for (i = 8; i < n - (n % 8); i += 8) {
            /* small blocksizes seems to mess with hardware prefetch */
            NPY_PREFETCH(a + (i + 512/(npy_intp)sizeof(@ftype@))*stride, 0, 3);
            r[0] += *((@ftype@ *)(a + (i + 0) * stride));
            r[1] += *((@ftype@ *)(a + (i + 0) * stride + sizeof(@ftype@)));
            r[2] += *((@ftype@ *)(a + (i + 2) * stride));
            r[3] += *((@ftype@ *)(a + (i + 2) * stride + sizeof(@ftype@)));
            r[4] += *((@ftype@ *)(a + (i + 4) * stride));
            r[5] += *((@ftype@ *)(a + (i + 4) * stride + sizeof(@ftype@)));
            r[6] += *((@ftype@ *)(a + (i + 6) * stride));
            r[7] += *((@ftype@ *)(a + (i + 6) * stride + sizeof(@ftype@)));
        }

        /* accumulate now to avoid stack spills for single peel loop */
        *rr = ((r[0] + r[2]) + (r[4] + r[6]));
        *ri = ((r[1] + r[3]) + (r[5] + r[7]));

        /* do non multiple of 8 rest */
        for (; i < n; i+=2) {
            *rr += *((@ftype@ *)(a + i * stride + 0));
            *ri += *((@ftype@ *)(a + i * stride + sizeof(@ftype@)));
        }
        return;
    }
    else {
        /* divide by two but avoid non-multiples of unroll factor */
        @ftype@ rr1, ri1, rr2, ri2;
        npy_intp n2 = n / 2;

        n2 -= n2 % 8;
        pairwise_sum_@TYPE@(&rr1, &ri1, a, n2, stride);
        pairwise_sum_@TYPE@(&rr2, &ri2, a + n2 * stride, n - n2, stride);
        *rr = rr1 + rr2;
        *ri = ri1 + ri2;
        return;
    }
}

/**begin repeat1
 * arithmetic
 * #kind = add, subtract#
 * #OP = +, -#
 * #PW = 1, 0#
 */
NPY_NO_EXPORT void
@TYPE@_@kind@(char **args, npy_intp *dimensions, npy_intp *steps, void *NPY_UNUSED(func))
{
    if (IS_BINARY_REDUCE && @PW@) {
        npy_intp n = dimensions[0];
        @ftype@ * or = ((@ftype@ *)args[0]);
        @ftype@ * oi = ((@ftype@ *)args[0]) + 1;
        @ftype@ rr, ri;

        pairwise_sum_@TYPE@(&rr, &ri, args[1], n * 2, steps[1] / 2);
        *or @OP@= rr;
        *oi @OP@= ri;
        return;
    }
    else {
        BINARY_LOOP {
            const @ftype@ in1r = ((@ftype@ *)ip1)[0];
            const @ftype@ in1i = ((@ftype@ *)ip1)[1];
            const @ftype@ in2r = ((@ftype@ *)ip2)[0];
            const @ftype@ in2i = ((@ftype@ *)ip2)[1];
            ((@ftype@ *)op1)[0] = in1r @OP@ in2r;
            ((@ftype@ *)op1)[1] = in1i @OP@ in2i;
        }
    }
}
/**end repeat1**/

NPY_NO_EXPORT void
@TYPE@_multiply(char **args, npy_intp *dimensions, npy_intp *steps, void *NPY_UNUSED(func))
{
    BINARY_LOOP {
        const @ftype@ in1r = ((@ftype@ *)ip1)[0];
        const @ftype@ in1i = ((@ftype@ *)ip1)[1];
        const @ftype@ in2r = ((@ftype@ *)ip2)[0];
        const @ftype@ in2i = ((@ftype@ *)ip2)[1];
        ((@ftype@ *)op1)[0] = in1r*in2r - in1i*in2i;
        ((@ftype@ *)op1)[1] = in1r*in2i + in1i*in2r;
    }
}

NPY_NO_EXPORT void
@TYPE@_divide(char **args, npy_intp *dimensions, npy_intp *steps, void *NPY_UNUSED(func))
{
    BINARY_LOOP {
        const @ftype@ in1r = ((@ftype@ *)ip1)[0];
        const @ftype@ in1i = ((@ftype@ *)ip1)[1];
        const @ftype@ in2r = ((@ftype@ *)ip2)[0];
        const @ftype@ in2i = ((@ftype@ *)ip2)[1];
        const @ftype@ in2r_abs = npy_fabs@c@(in2r);
        const @ftype@ in2i_abs = npy_fabs@c@(in2i);
        if (in2r_abs >= in2i_abs) {
            if (in2r_abs == 0 && in2i_abs == 0) {
                /* divide by zero should yield a complex inf or nan */
                ((@ftype@ *)op1)[0] = in1r/in2r_abs;
                ((@ftype@ *)op1)[1] = in1i/in2i_abs;
            }
            else {
                const @ftype@ rat = in2i/in2r;
                const @ftype@ scl = 1.0@c@/(in2r + in2i*rat);
                ((@ftype@ *)op1)[0] = (in1r + in1i*rat)*scl;
                ((@ftype@ *)op1)[1] = (in1i - in1r*rat)*scl;
            }
        }
        else {
            const @ftype@ rat = in2r/in2i;
            const @ftype@ scl = 1.0@c@/(in2i + in2r*rat);
            ((@ftype@ *)op1)[0] = (in1r*rat + in1i)*scl;
            ((@ftype@ *)op1)[1] = (in1i*rat - in1r)*scl;
        }
    }
}

NPY_NO_EXPORT void
@TYPE@_floor_divide(char **args, npy_intp *dimensions, npy_intp *steps, void *NPY_UNUSED(func))
{
    BINARY_LOOP {
        const @ftype@ in1r = ((@ftype@ *)ip1)[0];
        const @ftype@ in1i = ((@ftype@ *)ip1)[1];
        const @ftype@ in2r = ((@ftype@ *)ip2)[0];
        const @ftype@ in2i = ((@ftype@ *)ip2)[1];
        if (npy_fabs@c@(in2r) >= npy_fabs@c@(in2i)) {
            const @ftype@ rat = in2i/in2r;
            ((@ftype@ *)op1)[0] = npy_floor@c@((in1r + in1i*rat)/(in2r + in2i*rat));
            ((@ftype@ *)op1)[1] = 0;
        }
        else {
            const @ftype@ rat = in2r/in2i;
            ((@ftype@ *)op1)[0] = npy_floor@c@((in1r*rat + in1i)/(in2i + in2r*rat));
            ((@ftype@ *)op1)[1] = 0;
        }
    }
}

/**begin repeat1
 * #kind= greater, greater_equal, less, less_equal, equal, not_equal#
 * #OP = CGT, CGE, CLT, CLE, CEQ, CNE#
 */
NPY_NO_EXPORT void
@TYPE@_@kind@(char **args, npy_intp *dimensions, npy_intp *steps, void *NPY_UNUSED(func))
{
    BINARY_LOOP {
        const @ftype@ in1r = ((@ftype@ *)ip1)[0];
        const @ftype@ in1i = ((@ftype@ *)ip1)[1];
        const @ftype@ in2r = ((@ftype@ *)ip2)[0];
        const @ftype@ in2i = ((@ftype@ *)ip2)[1];
        *((npy_bool *)op1) = @OP@(in1r,in1i,in2r,in2i);
    }
}
/**end repeat1**/

/**begin repeat1
   #kind = logical_and, logical_or#
   #OP1 = ||, ||#
   #OP2 = &&, ||#
*/
NPY_NO_EXPORT void
@TYPE@_@kind@(char **args, npy_intp *dimensions, npy_intp *steps, void *NPY_UNUSED(func))
{
    BINARY_LOOP {
        const @ftype@ in1r = ((@ftype@ *)ip1)[0];
        const @ftype@ in1i = ((@ftype@ *)ip1)[1];
        const @ftype@ in2r = ((@ftype@ *)ip2)[0];
        const @ftype@ in2i = ((@ftype@ *)ip2)[1];
        *((npy_bool *)op1) = (in1r @OP1@ in1i) @OP2@ (in2r @OP1@ in2i);
    }
}
/**end repeat1**/

NPY_NO_EXPORT void
@TYPE@_logical_xor(char **args, npy_intp *dimensions, npy_intp *steps, void *NPY_UNUSED(func))
{
    BINARY_LOOP {
        const @ftype@ in1r = ((@ftype@ *)ip1)[0];
        const @ftype@ in1i = ((@ftype@ *)ip1)[1];
        const @ftype@ in2r = ((@ftype@ *)ip2)[0];
        const @ftype@ in2i = ((@ftype@ *)ip2)[1];
        const npy_bool tmp1 = (in1r || in1i);
        const npy_bool tmp2 = (in2r || in2i);
        *((npy_bool *)op1) = tmp1 != tmp2;
    }
}

NPY_NO_EXPORT void
@TYPE@_logical_not(char **args, npy_intp *dimensions, npy_intp *steps, void *NPY_UNUSED(func))
{
    UNARY_LOOP {
        const @ftype@ in1r = ((@ftype@ *)ip1)[0];
        const @ftype@ in1i = ((@ftype@ *)ip1)[1];
        *((npy_bool *)op1) = !(in1r || in1i);
    }
}

/**begin repeat1
 * #kind = isnan, isinf, isfinite#
 * #func = npy_isnan, npy_isinf, npy_isfinite#
 * #OP = ||, ||, &&#
 **/
NPY_NO_EXPORT void
@TYPE@_@kind@(char **args, npy_intp *dimensions, npy_intp *steps, void *NPY_UNUSED(func))
{
    UNARY_LOOP {
        const @ftype@ in1r = ((@ftype@ *)ip1)[0];
        const @ftype@ in1i = ((@ftype@ *)ip1)[1];
        *((npy_bool *)op1) = @func@(in1r) @OP@ @func@(in1i);
    }
    npy_clear_floatstatus_barrier((char*)dimensions);
}
/**end repeat1**/

NPY_NO_EXPORT void
@TYPE@_square(char **args, npy_intp *dimensions, npy_intp *steps, void *NPY_UNUSED(data))
{
    UNARY_LOOP {
        const @ftype@ in1r = ((@ftype@ *)ip1)[0];
        const @ftype@ in1i = ((@ftype@ *)ip1)[1];
        ((@ftype@ *)op1)[0] = in1r*in1r - in1i*in1i;
        ((@ftype@ *)op1)[1] = in1r*in1i + in1i*in1r;
    }
}

NPY_NO_EXPORT void
@TYPE@_reciprocal(char **args, npy_intp *dimensions, npy_intp *steps, void *NPY_UNUSED(data))
{
    UNARY_LOOP {
        const @ftype@ in1r = ((@ftype@ *)ip1)[0];
        const @ftype@ in1i = ((@ftype@ *)ip1)[1];
        if (npy_fabs@c@(in1i) <= npy_fabs@c@(in1r)) {
            const @ftype@ r = in1i/in1r;
            const @ftype@ d = in1r + in1i*r;
            ((@ftype@ *)op1)[0] = 1/d;
            ((@ftype@ *)op1)[1] = -r/d;
        } else {
            const @ftype@ r = in1r/in1i;
            const @ftype@ d = in1r*r + in1i;
            ((@ftype@ *)op1)[0] = r/d;
            ((@ftype@ *)op1)[1] = -1/d;
        }
    }
}

NPY_NO_EXPORT void
@TYPE@__ones_like(char **args, npy_intp *dimensions, npy_intp *steps, void *NPY_UNUSED(data))
{
    OUTPUT_LOOP {
        ((@ftype@ *)op1)[0] = 1;
        ((@ftype@ *)op1)[1] = 0;
    }
}

NPY_NO_EXPORT void
@TYPE@_conjugate(char **args, npy_intp *dimensions, npy_intp *steps, void *NPY_UNUSED(func)) {
    UNARY_LOOP {
        const @ftype@ in1r = ((@ftype@ *)ip1)[0];
        const @ftype@ in1i = ((@ftype@ *)ip1)[1];
        ((@ftype@ *)op1)[0] = in1r;
        ((@ftype@ *)op1)[1] = -in1i;
    }
}

NPY_NO_EXPORT void
@TYPE@_absolute(char **args, npy_intp *dimensions, npy_intp *steps, void *NPY_UNUSED(func))
{
    UNARY_LOOP {
        const @ftype@ in1r = ((@ftype@ *)ip1)[0];
        const @ftype@ in1i = ((@ftype@ *)ip1)[1];
        *((@ftype@ *)op1) = npy_hypot@c@(in1r, in1i);
    }
}

NPY_NO_EXPORT void
@TYPE@__arg(char **args, npy_intp *dimensions, npy_intp *steps, void *NPY_UNUSED(func))
{
    UNARY_LOOP {
        const @ftype@ in1r = ((@ftype@ *)ip1)[0];
        const @ftype@ in1i = ((@ftype@ *)ip1)[1];
        *((@ftype@ *)op1) = npy_atan2@c@(in1i, in1r);
    }
}

NPY_NO_EXPORT void
@TYPE@_sign(char **args, npy_intp *dimensions, npy_intp *steps, void *NPY_UNUSED(func))
{
    /* fixme: sign of nan is currently 0 */
    UNARY_LOOP {
        const @ftype@ in1r = ((@ftype@ *)ip1)[0];
        const @ftype@ in1i = ((@ftype@ *)ip1)[1];
        ((@ftype@ *)op1)[0] = CGT(in1r, in1i, 0.0, 0.0) ?  1 :
                            (CLT(in1r, in1i, 0.0, 0.0) ? -1 :
                            (CEQ(in1r, in1i, 0.0, 0.0) ?  0 : NPY_NAN@C@));
        ((@ftype@ *)op1)[1] = 0;
    }
}

/**begin repeat1
 * #kind = maximum, minimum#
 * #OP = CGE, CLE#
 */
NPY_NO_EXPORT void
@TYPE@_@kind@(char **args, npy_intp *dimensions, npy_intp *steps, void *NPY_UNUSED(func))
{
    BINARY_LOOP {
        @ftype@ in1r = ((@ftype@ *)ip1)[0];
        @ftype@ in1i = ((@ftype@ *)ip1)[1];
        const @ftype@ in2r = ((@ftype@ *)ip2)[0];
        const @ftype@ in2i = ((@ftype@ *)ip2)[1];
        if ( !(npy_isnan(in1r) || npy_isnan(in1i) || @OP@(in1r, in1i, in2r, in2i))) {
            in1r = in2r;
            in1i = in2i;
        }
        ((@ftype@ *)op1)[0] = in1r;
        ((@ftype@ *)op1)[1] = in1i;
    }
    npy_clear_floatstatus_barrier((char*)dimensions);
}
/**end repeat1**/

/**begin repeat1
 * #kind = fmax, fmin#
 * #OP = CGE, CLE#
 */
NPY_NO_EXPORT void
@TYPE@_@kind@(char **args, npy_intp *dimensions, npy_intp *steps, void *NPY_UNUSED(func))
{
    BINARY_LOOP {
        const @ftype@ in1r = ((@ftype@ *)ip1)[0];
        const @ftype@ in1i = ((@ftype@ *)ip1)[1];
        const @ftype@ in2r = ((@ftype@ *)ip2)[0];
        const @ftype@ in2i = ((@ftype@ *)ip2)[1];
        if (npy_isnan(in2r) || npy_isnan(in2i) || @OP@(in1r, in1i, in2r, in2i)) {
            ((@ftype@ *)op1)[0] = in1r;
            ((@ftype@ *)op1)[1] = in1i;
        }
        else {
            ((@ftype@ *)op1)[0] = in2r;
            ((@ftype@ *)op1)[1] = in2i;
        }
    }
    npy_clear_floatstatus_barrier((char*)dimensions);
}
/**end repeat1**/

#define @TYPE@_true_divide @TYPE@_divide

/**end repeat**/

#undef CGE
#undef CLE
#undef CGT
#undef CLT
#undef CEQ
#undef CNE

/*
 *****************************************************************************
 **                            OBJECT LOOPS                                 **
 *****************************************************************************
 */

/**begin repeat
 * #kind = equal, not_equal, greater, greater_equal, less, less_equal#
 * #OP = EQ, NE, GT, GE, LT, LE#
 * #identity = NPY_TRUE, NPY_FALSE, -1*4#
 */

/**begin repeat1
 * #suffix = , _OO_O#
 * #as_bool = 1, 0#
 */
NPY_NO_EXPORT void
OBJECT@suffix@_@kind@(char **args, npy_intp *dimensions, npy_intp *steps, void *NPY_UNUSED(func)) {
    BINARY_LOOP {
        PyObject *ret_obj;
        PyObject *in1 = *(PyObject **)ip1;
        PyObject *in2 = *(PyObject **)ip2;

        in1 = in1 ? in1 : Py_None;
        in2 = in2 ? in2 : Py_None;

        /*
         * Do not use RichCompareBool because it includes an identity check for
         * == and !=. This is wrong for elementwise behaviour, since it means
         * that NaN can be equal to NaN and an array is equal to itself.
         */
        ret_obj = PyObject_RichCompare(in1, in2, Py_@OP@);
        if (ret_obj == NULL) {
            return;
        }
#if @as_bool@
        {
            int ret = PyObject_IsTrue(ret_obj);
            Py_DECREF(ret_obj);
            if (ret == -1) {
                return;
            }
            *((npy_bool *)op1) = (npy_bool)ret;
        }
#else
        *((PyObject **)op1) = ret_obj;
#endif
    }
}
/**end repeat1**/
/**end repeat**/

NPY_NO_EXPORT void
OBJECT_sign(char **args, npy_intp *dimensions, npy_intp *steps, void *NPY_UNUSED(func))
{
    PyObject *zero = PyLong_FromLong(0);

    UNARY_LOOP {
        PyObject *in1 = *(PyObject **)ip1;
        PyObject **out = (PyObject **)op1;
        PyObject *ret = NULL;
        int v;

        if (in1 == NULL) {
            in1 = Py_None;
        }

        if ((v = PyObject_RichCompareBool(in1, zero, Py_LT)) == 1) {
            ret = PyLong_FromLong(-1);
        }
        else if (v == 0 &&
                (v = PyObject_RichCompareBool(in1, zero, Py_GT)) == 1) {
            ret = PyLong_FromLong(1);
        }
        else if (v == 0 &&
                (v = PyObject_RichCompareBool(in1, zero, Py_EQ)) == 1) {
            ret = PyLong_FromLong(0);
        }
        else if (v == 0) {
            /* in1 is NaN */
            PyErr_SetString(PyExc_TypeError,
                    "unorderable types for comparison");
        }

        if (ret == NULL) {
            break;
        }
        Py_XDECREF(*out);
        *out = ret;
    }
    Py_XDECREF(zero);
}

/*
 *****************************************************************************
 **                              END LOOPS                                  **
 *****************************************************************************
 */<|MERGE_RESOLUTION|>--- conflicted
+++ resolved
@@ -828,11 +828,7 @@
  *         npy_long, npy_ulong, npy_longlong, npy_ulonglong#
  * #ftype = npy_float, npy_float, npy_float, npy_float, npy_double, npy_double,
  *          npy_double, npy_double, npy_double, npy_double#
-<<<<<<< HEAD
- * #issigned = 1, 0, 1, 0, 1, 0, 1, 0, 1, 0#
-=======
  * #SIGNED = 1, 0, 1, 0, 1, 0, 1, 0, 1, 0#
->>>>>>> f07a38da
  */
 
 #define @TYPE@_floor_divide @TYPE@_divide
@@ -914,15 +910,9 @@
  * #OP = +, -,*, &, |, ^#
  */
 
-<<<<<<< HEAD
-NPY_NO_EXPORT NPY_GCC_OPT_3 void
-@TYPE@_@kind@(char **args, npy_intp *dimensions, npy_intp *steps,
-              void *NPY_UNUSED(func))
-=======
 #if @CHK@
 NPY_NO_EXPORT NPY_GCC_OPT_3 @ATTR@ void
 @TYPE@_@kind@@isa@(char **args, npy_intp *dimensions, npy_intp *steps, void *NPY_UNUSED(func))
->>>>>>> f07a38da
 {
     if (IS_BINARY_REDUCE) {
         BINARY_REDUCE_LOOP(@type@) {
@@ -938,7 +928,6 @@
 
 /**end repeat2**/
 
-<<<<<<< HEAD
 /*
  * Arithmetic bit shift operations.
  *
@@ -961,7 +950,7 @@
 
 
 NPY_NO_EXPORT NPY_GCC_OPT_3 void
-@TYPE@_left_shift(char **args, npy_intp *dimensions, npy_intp *steps,
+@TYPE@_left_shift@isa@(char **args, npy_intp *dimensions, npy_intp *steps,
                   void *NPY_UNUSED(func))
 {
     if (IS_BINARY_REDUCE) {
@@ -1008,7 +997,7 @@
     } while (0)
 
 NPY_NO_EXPORT NPY_GCC_OPT_3 void
-@TYPE@_right_shift(char **args, npy_intp *dimensions, npy_intp *steps,
+@TYPE@_right_shift@isa@(char **args, npy_intp *dimensions, npy_intp *steps,
                    void *NPY_UNUSED(func))
 {
     if (IS_BINARY_REDUCE) {
@@ -1018,7 +1007,7 @@
             if (NPY_LIKELY(ip2_val < sizeof(@type@) * 8)) {
                 io1 >>= ip2_val;
             }
-#if @issigned@
+#if @SIGNED@
             else if (io1 < 0) {
                 io1 = -1;
             }
@@ -1030,7 +1019,7 @@
         *((@type@ *)iop1) = io1;
     }
     else {
-#if @issigned@
+#if @SIGNED@
         BINARY_LOOP_FAST(@type@, @type@, RIGHT_SHIFT_OP_SIGNED);
 #else
         BINARY_LOOP_FAST(@type@, @type@, RIGHT_SHIFT_OP_UNSIGNED);
@@ -1042,10 +1031,7 @@
 #undef RIGHT_SHIFT_OP_UNSIGNED
 
 
-/**begin repeat1
-=======
 /**begin repeat2
->>>>>>> f07a38da
  * #kind = equal, not_equal, greater, greater_equal, less, less_equal,
  *         logical_and, logical_or#
  * #OP =  ==, !=, >, >=, <, <=, &&, ||#
