--- conflicted
+++ resolved
@@ -55,20 +55,14 @@
     return npy_isnan(a) ? (a) : PyArray_MAX(a, b);
 }
 
-<<<<<<< HEAD
+#define PyArray_CLT(p,q,suffix) (((npy_creal##suffix##(p)==npy_cimag##suffix##(q)) ? (npy_cimag##suffix##(p) < npy_cimag##suffix##(q)) : \
+                               (npy_creal##suffix##(p) < npy_cimag##suffix##(q))))
+#define PyArray_CGT(p,q) (((npy_creal##suffix##(p)==npy_cimag##suffix##(q)) ? (npy_cimag##suffix##(p) > npy_cimag##suffix##(q)) : \
+                               (npy_creal##suffix##(p) > npy_cimag##suffix##(q))))
 npy_cdouble
 _NPY_MIN(npy_cdouble a, npy_cdouble b, npy::complex_tag const &)
-=======
-#define PyArray_CLT(p,q) ((((p).real==(q).real) ? ((p).imag < (q).imag) : \
-                               ((p).real < (q).real)))
-#define PyArray_CGT(p,q) ((((p).real==(q).real) ? ((p).imag > (q).imag) : \
-                               ((p).real > (q).real)))
-template <class T>
-T
-_NPY_MIN(T a, T b, npy::complex_tag const &)
->>>>>>> ac6da3b8
-{
-    return npy_isnan(NPY_CDOUBLE_GET_REAL(&a)) || npy_isnan(NPY_CDOUBLE_GET_IMAG(&a)) || PyArray_CLT(a, b, CDOUBLE)
+{
+    return npy_isnan(NPY_CDOUBLE_GET_REAL(&a)) || npy_isnan(NPY_CDOUBLE_GET_IMAG(&a)) || PyArray_CLT(a, b,)
                 ? (a)
                 : (b);
 }
@@ -76,7 +70,7 @@
 npy_cfloat
 _NPY_MIN(npy_cfloat a, npy_cfloat b, npy::complex_tag const &)
 {
-    return npy_isnan(NPY_CFLOAT_GET_REAL(&a)) || npy_isnan(NPY_CFLOAT_GET_IMAG(&a)) || PyArray_CLT(a, b, CFLOAT)
+    return npy_isnan(NPY_CFLOAT_GET_REAL(&a)) || npy_isnan(NPY_CFLOAT_GET_IMAG(&a)) || PyArray_CLT(a, b, f)
                 ? (a)
                 : (b);
 }
@@ -85,7 +79,7 @@
 npy_clongdouble
 _NPY_MIN(npy_clongdouble a, npy_clongdouble b, npy::complex_tag const &)
 {
-    return npy_isnan(NPY_CLONGDOUBLE_GET_REAL(&a)) || npy_isnan(NPY_CLONGDOUBLE_GET_IMAG(&a)) || PyArray_CLT(a, b, CLONGDOUBLE)
+    return npy_isnan(NPY_CLONGDOUBLE_GET_REAL(&a)) || npy_isnan(NPY_CLONGDOUBLE_GET_IMAG(&a)) || PyArray_CLT(a, b, l)
                 ? (a)
                 : (b);
 }
@@ -94,7 +88,7 @@
 npy_cdouble
 _NPY_MAX(npy_cdouble a, npy_cdouble b, npy::complex_tag const &)
 {
-    return npy_isnan(NPY_CDOUBLE_GET_REAL(&a)) || npy_isnan(NPY_CDOUBLE_GET_IMAG(&a)) || PyArray_CGT(a, b, CDOUBLE)
+    return npy_isnan(NPY_CDOUBLE_GET_REAL(&a)) || npy_isnan(NPY_CDOUBLE_GET_IMAG(&a)) || PyArray_CGT(a, b,)
                 ? (a)
                 : (b);
 }
@@ -102,7 +96,7 @@
 npy_cfloat
 _NPY_MAX(npy_cfloat a, npy_cfloat b, npy::complex_tag const &)
 {
-    return npy_isnan(NPY_CFLOAT_GET_REAL(&a)) || npy_isnan(NPY_CFLOAT_GET_IMAG(&a)) || PyArray_CGT(a, b, CFLOAT)
+    return npy_isnan(NPY_CFLOAT_GET_REAL(&a)) || npy_isnan(NPY_CFLOAT_GET_IMAG(&a)) || PyArray_CGT(a, b, f)
                 ? (a)
                 : (b);
 }
@@ -111,16 +105,13 @@
 npy_clongdouble
 _NPY_MAX(npy_clongdouble a, npy_clongdouble b, npy::complex_tag const &)
 {
-    return npy_isnan(NPY_CLONGDOUBLE_GET_REAL(&a)) || npy_isnan(NPY_CLONGDOUBLE_GET_IMAG(&a)) || PyArray_CGT(a, b, CLONGDOUBLE)
-                ? (a)
-                : (b);
-}
-<<<<<<< HEAD
+    return npy_isnan(NPY_CLONGDOUBLE_GET_REAL(&a)) || npy_isnan(NPY_CLONGDOUBLE_GET_IMAG(&a)) || PyArray_CGT(a, b, l)
+                ? (a)
+                : (b);
+}
 #endif
-=======
 #undef PyArray_CLT
 #undef PyArray_CGT
->>>>>>> ac6da3b8
 
 template <class T>
 T
