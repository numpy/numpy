#define PY_SSIZE_T_CLEAN
#include <Python.h>
#include "structmember.h"

#define NPY_NO_DEPRECATED_API NPY_API_VERSION
#define _MULTIARRAYMODULE
#include "numpy/arrayobject.h"
#include "numpy/arrayscalars.h"

#include "numpy/npy_math.h"

#include "npy_config.h"

#include "npy_ctypes.h"
#include "npy_pycompat.h"
#include "multiarraymodule.h"

#include "common.h"
#include "ctors.h"
#include "convert_datatype.h"
#include "shape.h"
#include "npy_buffer.h"
#include "lowlevel_strided_loops.h"
#include "_datetime.h"
#include "datetime_strings.h"
#include "array_assign.h"
#include "mapping.h" /* for array_item_asarray */
#include "templ_common.h" /* for npy_mul_with_overflow_intp */
#include "alloc.h"
#include <assert.h>

#include "get_attr_string.h"
#include "array_coercion.h"

/*
 * Reading from a file or a string.
 *
 * As much as possible, we try to use the same code for both files and strings,
 * so the semantics for fromstring and fromfile are the same, especially with
 * regards to the handling of text representations.
 */

/*
 * Scanning function for next element parsing and separator skipping.
 * These functions return:
 *   - 0 to indicate more data to read
 *   - -1 when reading stopped at the end of the string/file
 *   - -2 when reading stopped before the end was reached.
 *
 * The dtype specific parsing functions may set the python error state
 * (they have to get the GIL first) additionally.
 */
typedef int (*next_element)(void **, void *, PyArray_Descr *, void *);
typedef int (*skip_separator)(void **, const char *, void *);


static npy_bool
string_is_fully_read(char const* start, char const* end) {
    if (end == NULL) {
        return *start == '\0';  /* null terminated */
    }
    else {
        return start >= end;  /* fixed length */
    }
}


static int
fromstr_next_element(char **s, void *dptr, PyArray_Descr *dtype,
                     const char *end)
{
    char *e = *s;
    int r = dtype->f->fromstr(*s, dptr, &e, dtype);
    /*
     * fromstr always returns 0 for basic dtypes; s points to the end of the
     * parsed string. If s is not changed an error occurred or the end was
     * reached.
     */
    if (*s == e || r < 0) {
        /* Nothing read, could be end of string or an error (or both) */
        if (string_is_fully_read(*s, end)) {
            return -1;
        }
        return -2;
    }
    *s = e;
    if (end != NULL && *s > end) {
        /* Stop the iteration if we read far enough */
        return -1;
    }
    return 0;
}

static int
fromfile_next_element(FILE **fp, void *dptr, PyArray_Descr *dtype,
                      void *NPY_UNUSED(stream_data))
{
    /* the NULL argument is for backwards-compatibility */
    int r = dtype->f->scanfunc(*fp, dptr, NULL, dtype);
    /* r can be EOF or the number of items read (0 or 1) */
    if (r == 1) {
        return 0;
    }
    else if (r == EOF) {
        return -1;
    }
    else {
        /* unable to read more, but EOF not reached indicating an error. */
        return -2;
    }
}

/*
 * Remove multiple whitespace from the separator, and add a space to the
 * beginning and end. This simplifies the separator-skipping code below.
 */
static char *
swab_separator(const char *sep)
{
    int skip_space = 0;
    char *s, *start;

    s = start = malloc(strlen(sep)+3);
    if (s == NULL) {
        PyErr_NoMemory();
        return NULL;
    }
    /* add space to front if there isn't one */
    if (*sep != '\0' && !isspace(*sep)) {
        *s = ' '; s++;
    }
    while (*sep != '\0') {
        if (isspace(*sep)) {
            if (skip_space) {
                sep++;
            }
            else {
                *s = ' ';
                s++;
                sep++;
                skip_space = 1;
            }
        }
        else {
            *s = *sep;
            s++;
            sep++;
            skip_space = 0;
        }
    }
    /* add space to end if there isn't one */
    if (s != start && s[-1] == ' ') {
        *s = ' ';
        s++;
    }
    *s = '\0';
    return start;
}

/*
 * Assuming that the separator is the next bit in the string (file), skip it.
 *
 * Single spaces in the separator are matched to arbitrary-long sequences
 * of whitespace in the input. If the separator consists only of spaces,
 * it matches one or more whitespace characters.
 *
 * If we can't match the separator, return -2.
 * If we hit the end of the string (file), return -1.
 * Otherwise, return 0.
 */
static int
fromstr_skip_separator(char **s, const char *sep, const char *end)
{
    char *string = *s;
    int result = 0;

    while (1) {
        char c = *string;
        if (string_is_fully_read(string, end)) {
            result = -1;
            break;
        }
        else if (*sep == '\0') {
            if (string != *s) {
                /* matched separator */
                result = 0;
                break;
            }
            else {
                /* separator was whitespace wildcard that didn't match */
                result = -2;
                break;
            }
        }
        else if (*sep == ' ') {
            /* whitespace wildcard */
            if (!isspace(c)) {
                sep++;
                continue;
            }
        }
        else if (*sep != c) {
            result = -2;
            break;
        }
        else {
            sep++;
        }
        string++;
    }
    *s = string;
    return result;
}

static int
fromfile_skip_separator(FILE **fp, const char *sep, void *NPY_UNUSED(stream_data))
{
    int result = 0;
    const char *sep_start = sep;

    while (1) {
        int c = fgetc(*fp);

        if (c == EOF) {
            result = -1;
            break;
        }
        else if (*sep == '\0') {
            ungetc(c, *fp);
            if (sep != sep_start) {
                /* matched separator */
                result = 0;
                break;
            }
            else {
                /* separator was whitespace wildcard that didn't match */
                result = -2;
                break;
            }
        }
        else if (*sep == ' ') {
            /* whitespace wildcard */
            if (!isspace(c)) {
                sep++;
                sep_start++;
                ungetc(c, *fp);
            }
            else if (sep == sep_start) {
                sep_start--;
            }
        }
        else if (*sep != c) {
            ungetc(c, *fp);
            result = -2;
            break;
        }
        else {
            sep++;
        }
    }
    return result;
}

/*
 * Change a sub-array field to the base descriptor
 * and update the dimensions and strides
 * appropriately.  Dimensions and strides are added
 * to the end.
 *
 * Strides are only added if given (because data is given).
 */
static int
_update_descr_and_dimensions(PyArray_Descr **des, npy_intp *newdims,
                             npy_intp *newstrides, int oldnd)
{
    PyArray_Descr *old;
    int newnd;
    int numnew;
    npy_intp *mydim;
    int i;
    int tuple;

    old = *des;
    *des = old->subarray->base;


    mydim = newdims + oldnd;
    tuple = PyTuple_Check(old->subarray->shape);
    if (tuple) {
        numnew = PyTuple_GET_SIZE(old->subarray->shape);
    }
    else {
        numnew = 1;
    }


    newnd = oldnd + numnew;
    if (newnd > NPY_MAXDIMS) {
        goto finish;
    }
    if (tuple) {
        for (i = 0; i < numnew; i++) {
            mydim[i] = (npy_intp) PyLong_AsLong(
                    PyTuple_GET_ITEM(old->subarray->shape, i));
        }
    }
    else {
        mydim[0] = (npy_intp) PyLong_AsLong(old->subarray->shape);
    }

    if (newstrides) {
        npy_intp tempsize;
        npy_intp *mystrides;

        mystrides = newstrides + oldnd;
        /* Make new strides -- always C-contiguous */
        tempsize = (*des)->elsize;
        for (i = numnew - 1; i >= 0; i--) {
            mystrides[i] = tempsize;
            tempsize *= mydim[i] ? mydim[i] : 1;
        }
    }

 finish:
    Py_INCREF(*des);
    Py_DECREF(old);
    return newnd;
}

NPY_NO_EXPORT void
_unaligned_strided_byte_copy(char *dst, npy_intp outstrides, char *src,
                             npy_intp instrides, npy_intp N, int elsize)
{
    npy_intp i;
    char *tout = dst;
    char *tin = src;

#define _COPY_N_SIZE(size) \
    for(i=0; i<N; i++) { \
        memcpy(tout, tin, size); \
        tin += instrides; \
        tout += outstrides; \
    } \
    return

    switch(elsize) {
    case 8:
        _COPY_N_SIZE(8);
    case 4:
        _COPY_N_SIZE(4);
    case 1:
        _COPY_N_SIZE(1);
    case 2:
        _COPY_N_SIZE(2);
    case 16:
        _COPY_N_SIZE(16);
    default:
        _COPY_N_SIZE(elsize);
    }
#undef _COPY_N_SIZE

}

NPY_NO_EXPORT void
_strided_byte_swap(void *p, npy_intp stride, npy_intp n, int size)
{
    char *a, *b, c = 0;
    int j, m;

    switch(size) {
    case 1: /* no byteswap necessary */
        break;
    case 4:
        if (npy_is_aligned((void*)((npy_intp)p | stride), sizeof(npy_uint32))) {
            for (a = (char*)p; n > 0; n--, a += stride) {
                npy_uint32 * a_ = (npy_uint32 *)a;
                *a_ = npy_bswap4(*a_);
            }
        }
        else {
            for (a = (char*)p; n > 0; n--, a += stride) {
                npy_bswap4_unaligned(a);
            }
        }
        break;
    case 8:
        if (npy_is_aligned((void*)((npy_intp)p | stride), sizeof(npy_uint64))) {
            for (a = (char*)p; n > 0; n--, a += stride) {
                npy_uint64 * a_ = (npy_uint64 *)a;
                *a_ = npy_bswap8(*a_);
            }
        }
        else {
            for (a = (char*)p; n > 0; n--, a += stride) {
                npy_bswap8_unaligned(a);
            }
        }
        break;
    case 2:
        if (npy_is_aligned((void*)((npy_intp)p | stride), sizeof(npy_uint16))) {
            for (a = (char*)p; n > 0; n--, a += stride) {
                npy_uint16 * a_ = (npy_uint16 *)a;
                *a_ = npy_bswap2(*a_);
            }
        }
        else {
            for (a = (char*)p; n > 0; n--, a += stride) {
                npy_bswap2_unaligned(a);
            }
        }
        break;
    default:
        m = size/2;
        for (a = (char *)p; n > 0; n--, a += stride - m) {
            b = a + (size - 1);
            for (j = 0; j < m; j++) {
                c=*a; *a++ = *b; *b-- = c;
            }
        }
        break;
    }
}

NPY_NO_EXPORT void
byte_swap_vector(void *p, npy_intp n, int size)
{
    _strided_byte_swap(p, (npy_intp) size, n, size);
    return;
}

/* If numitems > 1, then dst must be contiguous */
NPY_NO_EXPORT void
copy_and_swap(void *dst, void *src, int itemsize, npy_intp numitems,
              npy_intp srcstrides, int swap)
{
    if ((numitems == 1) || (itemsize == srcstrides)) {
        memcpy(dst, src, itemsize*numitems);
    }
    else {
        npy_intp i;
        char *s1 = (char *)src;
        char *d1 = (char *)dst;

        for (i = 0; i < numitems; i++) {
            memcpy(d1, s1, itemsize);
            d1 += itemsize;
            s1 += srcstrides;
        }
    }

    if (swap) {
        byte_swap_vector(dst, numitems, itemsize);
    }
}


/*
 * Recursive helper to assign using a coercion cache. This function
 * must consume the cache depth first, just as the cache was originally
 * produced.
 */
NPY_NO_EXPORT int
PyArray_AssignFromCache_Recursive(
        PyArrayObject *self, const int ndim, coercion_cache_obj **cache)
{
    /* Consume first cache element by extracting information and freeing it */
    PyObject *original_obj = (*cache)->converted_obj;
    PyObject *obj = (*cache)->arr_or_sequence;
    Py_INCREF(obj);
    npy_bool sequence = (*cache)->sequence;
    int depth = (*cache)->depth;
    *cache = npy_unlink_coercion_cache(*cache);

    /*
     * The maximum depth is special (specifically for objects), but usually
     * unrolled in the sequence branch below.
     */
    if (NPY_UNLIKELY(depth == ndim)) {
        /*
         * We have reached the maximum depth. We should simply assign to the
         * element in principle. There is one exception. If this is a 0-D
         * array being stored into a 0-D array (but we do not reach here then).
         */
        if (PyArray_ISOBJECT(self)) {
            assert(ndim != 0);  /* guaranteed by PyArray_AssignFromCache */
            assert(PyArray_NDIM(self) == 0);
            Py_DECREF(obj);
            return PyArray_Pack(PyArray_DESCR(self), PyArray_BYTES(self),
                                original_obj);
        }
        if (sequence) {
            /*
             * Sanity check which may be removed, the error is raised already
             * in `PyArray_DiscoverDTypeAndShape`.
             */
            assert(0);
            PyErr_SetString(PyExc_RuntimeError,
                    "setting an array element with a sequence");
            goto fail;
        }
        else if (original_obj != obj || !PyArray_CheckExact(obj)) {
            /*
             * If the leave node is an array-like, but not a numpy array,
             * we pretend it is an arbitrary scalar.  This means that in
             * most cases (where the dtype is int or float), we will end
             * up using float(array-like), or int(array-like).  That does
             * not support general casting, but helps Quantity and masked
             * arrays, because it allows them to raise an error when
             * `__float__()` or `__int__()` is called.
             */
            Py_DECREF(obj);
            return PyArray_SETITEM(self, PyArray_BYTES(self), original_obj);
        }
    }

    /* The element is either a sequence, or an array */
    if (!sequence) {
        /* Straight forward array assignment */
        assert(PyArray_Check(obj));
        if (PyArray_CopyInto(self, (PyArrayObject *)obj) < 0) {
            goto fail;
        }
    }
    else {
        assert(depth != ndim);
        npy_intp length = PySequence_Length(obj);
        if (length != PyArray_DIMS(self)[0]) {
            PyErr_SetString(PyExc_RuntimeError,
                    "Inconsistent object during array creation? "
                    "Content of sequences changed (length inconsistent).");
            goto fail;
        }

        for (npy_intp i = 0; i < length; i++) {
            PyObject *value = PySequence_Fast_GET_ITEM(obj, i);

            if (*cache == NULL || (*cache)->converted_obj != value ||
                        (*cache)->depth != depth + 1) {
                if (ndim != depth + 1) {
                    PyErr_SetString(PyExc_RuntimeError,
                            "Inconsistent object during array creation? "
                            "Content of sequences changed (now too shallow).");
                    goto fail;
                }
                /* Straight forward assignment of elements */
                char *item;
                item = (PyArray_BYTES(self) + i * PyArray_STRIDES(self)[0]);
                if (PyArray_Pack(PyArray_DESCR(self), item, value) < 0) {
                    goto fail;
                }
            }
            else {
                PyArrayObject *view;
                view = (PyArrayObject *)array_item_asarray(self, i);
                if (view < 0) {
                    goto fail;
                }
                if (PyArray_AssignFromCache_Recursive(view, ndim, cache) < 0) {
                    Py_DECREF(view);
                    goto fail;
                }
                Py_DECREF(view);
            }
        }
    }
    Py_DECREF(obj);
    return 0;

  fail:
    Py_DECREF(obj);
    return -1;
}


/**
 * Fills an item based on a coercion cache object. It consumes the cache
 * object while doing so.
 *
 * @param self Array to fill.
 * @param cache coercion_cache_object, will be consumed. The cache must not
 *        contain a single array (must start with a sequence). The array case
 *        should be handled by `PyArray_FromArray()` before.
 * @return 0 on success -1 on failure.
 */
NPY_NO_EXPORT int
PyArray_AssignFromCache(PyArrayObject *self, coercion_cache_obj *cache) {
    int ndim = PyArray_NDIM(self);
    /*
     * Do not support ndim == 0 now with an array in the cache.
     * The ndim == 0 is special because np.array(np.array(0), dtype=object)
     * should unpack the inner array.
     * Since the single-array case is special, it is handled previously
     * in either case.
     */
    assert(cache->sequence);
    assert(ndim != 0);  /* guaranteed if cache contains a sequence */

    if (PyArray_AssignFromCache_Recursive(self, ndim, &cache) < 0) {
        /* free the remaining cache. */
        npy_free_coercion_cache(cache);
        return -1;
    }

    /*
     * Sanity check, this is the initial call, and when it returns, the
     * cache has to be fully consumed, otherwise something is wrong.
     * NOTE: May be nicer to put into a recursion helper.
     */
    if (cache != NULL) {
        PyErr_SetString(PyExc_RuntimeError,
                "Inconsistent object during array creation? "
                "Content of sequences changed (cache not consumed).");
        npy_free_coercion_cache(cache);
        return -1;
    }
    return 0;
}


static void
raise_memory_error(int nd, npy_intp const *dims, PyArray_Descr *descr)
{
    static PyObject *exc_type = NULL;

    npy_cache_import(
        "numpy.core._exceptions", "_ArrayMemoryError",
        &exc_type);
    if (exc_type == NULL) {
        goto fail;
    }

    PyObject *shape = PyArray_IntTupleFromIntp(nd, dims);
    if (shape == NULL) {
        goto fail;
    }

    /* produce an error object */
    PyObject *exc_value = PyTuple_Pack(2, shape, (PyObject *)descr);
    Py_DECREF(shape);
    if (exc_value == NULL){
        goto fail;
    }
    PyErr_SetObject(exc_type, exc_value);
    Py_DECREF(exc_value);
    return;

fail:
    /* we couldn't raise the formatted exception for some reason */
    PyErr_WriteUnraisable(NULL);
    PyErr_NoMemory();
}

/*
 * Generic new array creation routine.
 * Internal variant with calloc argument for PyArray_Zeros.
 *
 * steals a reference to descr. On failure or descr->subarray, descr will
 * be decrefed.
 */
NPY_NO_EXPORT PyObject *
PyArray_NewFromDescr_int(
        PyTypeObject *subtype, PyArray_Descr *descr, int nd,
        npy_intp const *dims, npy_intp const *strides, void *data,
        int flags, PyObject *obj, PyObject *base, int zeroed,
        int allow_emptystring)
{
    PyArrayObject_fields *fa;
    int i;
    npy_intp nbytes;

    if (descr->subarray) {
        PyObject *ret;
        npy_intp newdims[2*NPY_MAXDIMS];
        npy_intp *newstrides = NULL;
        memcpy(newdims, dims, nd*sizeof(npy_intp));
        if (strides) {
            newstrides = newdims + NPY_MAXDIMS;
            memcpy(newstrides, strides, nd*sizeof(npy_intp));
        }
        nd =_update_descr_and_dimensions(&descr, newdims,
                                         newstrides, nd);
        ret = PyArray_NewFromDescr_int(
                subtype, descr,
                nd, newdims, newstrides, data,
                flags, obj, base,
                zeroed, allow_emptystring);
        return ret;
    }

    if ((unsigned int)nd > (unsigned int)NPY_MAXDIMS) {
        PyErr_Format(PyExc_ValueError,
                     "number of dimensions must be within [0, %d]",
                     NPY_MAXDIMS);
        Py_DECREF(descr);
        return NULL;
    }

    /* Check datatype element size */
    nbytes = descr->elsize;
    if (PyDataType_ISUNSIZED(descr)) {
        if (!PyDataType_ISFLEXIBLE(descr)) {
            PyErr_SetString(PyExc_TypeError, "Empty data-type");
            Py_DECREF(descr);
            return NULL;
        }
        else if (PyDataType_ISSTRING(descr) && !allow_emptystring &&
                 data == NULL) {
            PyArray_DESCR_REPLACE(descr);
            if (descr == NULL) {
                return NULL;
            }
            if (descr->type_num == NPY_STRING) {
                nbytes = descr->elsize = 1;
            }
<<<<<<< HEAD
            PyBuffer_Release(&buffer_view);
            return 0;
        }
        else if (PyObject_GetBuffer(obj, &buffer_view, PyBUF_SIMPLE) == 0) {
            d[0] = buffer_view.len;
            *maxndim = 1;
            PyBuffer_Release(&buffer_view);
            return 0;
        }
        else {
            PyErr_Clear();
        }
    }

    /* obj has the __array_struct__ interface */
    e = PyArray_LookupSpecial_OnInstance(obj, "__array_struct__");
    if (e != NULL) {
        int nd = -1;
        if (NpyCapsule_Check(e)) {
            PyArrayInterface *inter;
            inter = (PyArrayInterface *)NpyCapsule_AsVoidPtr(e);
            if (inter->two == 2) {
                nd = inter->nd;
                if (nd >= 0) {
                    if (nd < *maxndim) {
                        *maxndim = nd;
                    }
                    for (i=0; i<*maxndim; i++) {
                        d[i] = inter->shape[i];
                    }
                }
            }
        }
        Py_DECREF(e);
        if (nd >= 0) {
            return 0;
        }
    }

    /* obj has the __array_interface__ interface */
    e = PyArray_LookupSpecial_OnInstance(obj, "__array_interface__");
    if (e != NULL) {
        int nd = -1;
        if (PyDict_Check(e)) {
            PyObject *new;
            new = PyDict_GetItemString(e, "shape");
            if (new && PyTuple_Check(new)) {
                nd = PyTuple_GET_SIZE(new);
                if (nd < *maxndim) {
                    *maxndim = nd;
                }
                for (i=0; i<*maxndim; i++) {
                    d[i] = PyInt_AsSsize_t(PyTuple_GET_ITEM(new, i));
                    if (d[i] < 0) {
                        PyErr_SetString(PyExc_RuntimeError,
                                "Invalid shape in __array_interface__");
                        Py_DECREF(e);
                        return -1;
                    }
                }
            }
        }
        Py_DECREF(e);
        if (nd >= 0) {
            return 0;
        }
    }

    seq = PySequence_Fast(obj, "Could not convert object to sequence");
    if (seq == NULL) {
        /*
         * PySequence_Check detects whether an old type object is a
         * sequence by the presence of the __getitem__ attribute, and
         * for new type objects that aren't dictionaries by the
         * presence of the __len__ attribute as well. In either case it
         * is possible to have an object that tests as a sequence but
         * doesn't behave as a sequence and consequently, the
         * PySequence_GetItem call can fail. When that happens and the
         * object looks like a dictionary, we truncate the dimensions
         * and set the object creation flag, otherwise we pass the
         * error back up the call chain.
         */
        if (PyErr_ExceptionMatches(PyExc_KeyError)) {
            PyErr_Clear();
            *maxndim = 0;
            *out_is_object = 1;
            return 0;
        }
        else {
            return -1;
        }
    }
    n = PySequence_Fast_GET_SIZE(seq);

    d[0] = n;

    /* 1-dimensional sequence */
    if (n == 0 || *maxndim == 1) {
        *maxndim = 1;
        Py_DECREF(seq);
        return 0;
    }
    else {
        npy_intp dtmp[NPY_MAXDIMS];
        int j, maxndim_m1 = *maxndim - 1;
        e = PySequence_Fast_GET_ITEM(seq, 0);

        r = discover_dimensions(e, &maxndim_m1, d + 1, check_it,
                                        stop_at_string, stop_at_tuple,
                                        out_is_object);
        if (r < 0) {
            Py_DECREF(seq);
            return r;
        }

        /* For the dimension truncation check below */
        *maxndim = maxndim_m1 + 1;
        for (i = 1; i < n; ++i) {
            e = PySequence_Fast_GET_ITEM(seq, i);
            /* Get the dimensions of the first item */
            r = discover_dimensions(e, &maxndim_m1, dtmp, check_it,
                                            stop_at_string, stop_at_tuple,
                                            out_is_object);
            if (r < 0) {
                Py_DECREF(seq);
                return r;
            }

            /* Reduce max_ndim_m1 to just items which match */
            for (j = 0; j < maxndim_m1; ++j) {
                if (dtmp[j] != d[j+1]) {
                    maxndim_m1 = j;
                    break;
                }
            }
        }
        /*
         * If the dimensions are truncated, need to produce
         * an object array.
         */
        if (maxndim_m1 + 1 < *maxndim) {
            *out_is_object = 1;
            *maxndim = maxndim_m1 + 1;
        }
    }

    Py_DECREF(seq);

    return 0;
}

/*
 * Generic new array creation routine.
 * Internal variant with calloc argument for PyArray_Zeros.
 *
 * steals a reference to descr. On failure or descr->subarray, descr will
 * be decrefed.
 */
NPY_NO_EXPORT PyObject *
PyArray_NewFromDescr_int(PyTypeObject *subtype, PyArray_Descr *descr, int nd,
                         npy_intp *dims, npy_intp *strides, void *data,
                         int flags, PyObject *obj, int zeroed)
{
    PyArrayObject_fields *fa;
    int i, is_empty;
    npy_intp nbytes;

    if (descr->subarray) {
        PyObject *ret;
        npy_intp newdims[2*NPY_MAXDIMS];
        npy_intp *newstrides = NULL;
        memcpy(newdims, dims, nd*sizeof(npy_intp));
        if (strides) {
            newstrides = newdims + NPY_MAXDIMS;
            memcpy(newstrides, strides, nd*sizeof(npy_intp));
        }
        nd =_update_descr_and_dimensions(&descr, newdims,
                                         newstrides, nd);
        ret = PyArray_NewFromDescr_int(subtype, descr, nd, newdims,
                                       newstrides,
                                       data, flags, obj, zeroed);
        return ret;
    }

    if ((unsigned int)nd > (unsigned int)NPY_MAXDIMS) {
        PyErr_Format(PyExc_ValueError,
                     "number of dimensions must be within [0, %d]",
                     NPY_MAXDIMS);
        Py_DECREF(descr);
        return NULL;
    }

    /* Check datatype element size */
    if (PyDataType_ISUNSIZED(descr)) {
        if (!PyDataType_ISFLEXIBLE(descr)) {
            PyErr_SetString(PyExc_TypeError, "Empty data-type");
            Py_DECREF(descr);
            return NULL;
        }
        else {
            PyArray_DESCR_REPLACE(descr);
            if (descr == NULL) {
                return NULL;
            }
            switch (descr->type_num) {
                case NPY_STRING:
                    descr->elsize = 1;
                    break;
                case NPY_UNICODE:
                    descr->elsize = sizeof(npy_ucs4);
                    break;
                case NPY_VOID:
                default:
                    descr->elsize = 0;
=======
            else {
                nbytes = descr->elsize = sizeof(npy_ucs4);
>>>>>>> 4afd82d8
            }
        }
    }
    nbytes = descr->elsize;

    /* Check dimensions and multiply them to nbytes */
    for (i = 0; i < nd; i++) {
        npy_intp dim = dims[i];

        if (dim == 0) {
            /*
             * Compare to PyArray_OverflowMultiplyList that
             * returns 0 in this case.
             */
            continue;
        }

        if (dim < 0) {
            PyErr_SetString(PyExc_ValueError,
                "negative dimensions are not allowed");
            Py_DECREF(descr);
            return NULL;
        }

        /*
         * Care needs to be taken to avoid integer overflow when
         * multiplying the dimensions together to get the total size of the
         * array.
         */
        if (npy_mul_with_overflow_intp(&nbytes, nbytes, dim)) {
            PyErr_SetString(PyExc_ValueError,
                "array is too big; `arr.size * arr.dtype.itemsize` "
                "is larger than the maximum possible size.");
            Py_DECREF(descr);
            return NULL;
        }
    }

    fa = (PyArrayObject_fields *) subtype->tp_alloc(subtype, 0);
    if (fa == NULL) {
        Py_DECREF(descr);
        return NULL;
    }
    fa->nd = nd;
    fa->dimensions = NULL;
    fa->data = NULL;
    if (data == NULL) {
        fa->flags = NPY_ARRAY_DEFAULT;
        if (flags) {
            fa->flags |= NPY_ARRAY_F_CONTIGUOUS;
            if (nd > 1) {
                fa->flags &= ~NPY_ARRAY_C_CONTIGUOUS;
            }
            flags = NPY_ARRAY_F_CONTIGUOUS;
        }
    }
    else {
        fa->flags = (flags & ~NPY_ARRAY_WRITEBACKIFCOPY);
        fa->flags &= ~NPY_ARRAY_UPDATEIFCOPY;
    }
    fa->descr = descr;
    fa->base = (PyObject *)NULL;
    fa->weakreflist = (PyObject *)NULL;

    if (nd > 0) {
        fa->dimensions = npy_alloc_cache_dim(2 * nd);
        if (fa->dimensions == NULL) {
            PyErr_NoMemory();
            goto fail;
        }
        fa->strides = fa->dimensions + nd;
        if (nd) {
            memcpy(fa->dimensions, dims, sizeof(npy_intp)*nd);
        }
        if (strides == NULL) {  /* fill it in */
            _array_fill_strides(fa->strides, dims, nd, descr->elsize,
                                flags, &(fa->flags));
        }
        else {
            /*
             * we allow strides even when we create
             * the memory, but be careful with this...
             */
            if (nd) {
                memcpy(fa->strides, strides, sizeof(npy_intp)*nd);
            }
        }
    }
    else {
        fa->dimensions = fa->strides = NULL;
        fa->flags |= NPY_ARRAY_F_CONTIGUOUS;
    }

    if (data == NULL) {
        /*
         * Allocate something even for zero-space arrays
         * e.g. shape=(0,) -- otherwise buffer exposure
         * (a.data) doesn't work as it should.
         * Could probably just allocate a few bytes here. -- Chuck
         */
        if (nbytes == 0) {
            nbytes = descr->elsize ? descr->elsize : 1;
        }
        /*
         * It is bad to have uninitialized OBJECT pointers
         * which could also be sub-fields of a VOID array
         */
        if (zeroed || PyDataType_FLAGCHK(descr, NPY_NEEDS_INIT)) {
            data = npy_alloc_cache_zero(nbytes);
        }
        else {
            data = npy_alloc_cache(nbytes);
        }
        if (data == NULL) {
            raise_memory_error(fa->nd, fa->dimensions, descr);
            goto fail;
        }
        fa->flags |= NPY_ARRAY_OWNDATA;
    }
    else {
        /*
         * If data is passed in, this object won't own it by default.
         * Caller must arrange for this to be reset if truly desired
         */
        fa->flags &= ~NPY_ARRAY_OWNDATA;
    }
    fa->data = data;

    /*
     * always update the flags to get the right CONTIGUOUS, ALIGN properties
     * not owned data and input strides may not be aligned and on some
     * platforms (debian sparc) malloc does not provide enough alignment for
     * long double types
     */
    PyArray_UpdateFlags((PyArrayObject *)fa, NPY_ARRAY_UPDATE_ALL);

    /* Set the base object. It's important to do it here so that
     * __array_finalize__ below receives it
     */
    if (base != NULL) {
        Py_INCREF(base);
        if (PyArray_SetBaseObject((PyArrayObject *)fa, base) < 0) {
            goto fail;
        }
    }

    /*
     * call the __array_finalize__
     * method if a subtype.
     * If obj is NULL, then call method with Py_None
     */
    if ((subtype != &PyArray_Type)) {
        PyObject *res, *func, *args;

        func = PyObject_GetAttr((PyObject *)fa, npy_ma_str_array_finalize);
        if (func && func != Py_None) {
            if (PyCapsule_CheckExact(func)) {
                /* A C-function is stored here */
                PyArray_FinalizeFunc *cfunc;
                cfunc = PyCapsule_GetPointer(func, NULL);
                Py_DECREF(func);
                if (cfunc == NULL) {
                    goto fail;
                }
                if (cfunc((PyArrayObject *)fa, obj) < 0) {
                    goto fail;
                }
            }
            else {
                args = PyTuple_New(1);
                if (obj == NULL) {
                    obj=Py_None;
                }
                Py_INCREF(obj);
                PyTuple_SET_ITEM(args, 0, obj);
                res = PyObject_Call(func, args, NULL);
                Py_DECREF(args);
                Py_DECREF(func);
                if (res == NULL) {
                    goto fail;
                }
                else {
                    Py_DECREF(res);
                }
            }
        }
        else Py_XDECREF(func);
    }
    return (PyObject *)fa;

 fail:
    Py_DECREF(fa);
    return NULL;
}


/*NUMPY_API
 * Generic new array creation routine.
 *
 * steals a reference to descr. On failure or when dtype->subarray is
 * true, dtype will be decrefed.
 */
NPY_NO_EXPORT PyObject *
PyArray_NewFromDescr(
        PyTypeObject *subtype, PyArray_Descr *descr,
        int nd, npy_intp const *dims, npy_intp const *strides, void *data,
        int flags, PyObject *obj)
{
    return PyArray_NewFromDescrAndBase(
            subtype, descr,
            nd, dims, strides, data,
            flags, obj, NULL);
}

/*
 * Sets the base object using PyArray_SetBaseObject
 */
NPY_NO_EXPORT PyObject *
PyArray_NewFromDescrAndBase(
        PyTypeObject *subtype, PyArray_Descr *descr,
        int nd, npy_intp const *dims, npy_intp const *strides, void *data,
        int flags, PyObject *obj, PyObject *base)
{
    return PyArray_NewFromDescr_int(subtype, descr, nd,
                                    dims, strides, data,
<<<<<<< HEAD
                                    flags, obj, 0);
=======
                                    flags, obj, base, 0, 0);
>>>>>>> 4afd82d8
}

/*
 * Creates a new array with the same shape as the provided one,
 * with possible memory layout order, data type and shape changes.
 *
 * prototype - The array the new one should be like.
 * order     - NPY_CORDER - C-contiguous result.
 *             NPY_FORTRANORDER - Fortran-contiguous result.
 *             NPY_ANYORDER - Fortran if prototype is Fortran, C otherwise.
 *             NPY_KEEPORDER - Keeps the axis ordering of prototype.
 * dtype     - If not NULL, overrides the data type of the result.
 * ndim      - If not -1, overrides the shape of the result.
 * dims      - If ndim is not -1, overrides the shape of the result.
 * subok     - If 1, use the prototype's array subtype, otherwise
 *             always create a base-class array.
 *
 * NOTE: If dtype is not NULL, steals the dtype reference.  On failure or when
 * dtype->subarray is true, dtype will be decrefed.
 */
NPY_NO_EXPORT PyObject *
PyArray_NewLikeArrayWithShape(PyArrayObject *prototype, NPY_ORDER order,
                              PyArray_Descr *dtype, int ndim, npy_intp const *dims, int subok)
{
    PyObject *ret = NULL;

    if (ndim == -1) {
        ndim = PyArray_NDIM(prototype);
        dims = PyArray_DIMS(prototype);
    }
    else if (order == NPY_KEEPORDER && (ndim != PyArray_NDIM(prototype))) {
        order = NPY_CORDER;
    }

    /* If no override data type, use the one from the prototype */
    if (dtype == NULL) {
        dtype = PyArray_DESCR(prototype);
        Py_INCREF(dtype);
    }

    /* Handle ANYORDER and simple KEEPORDER cases */
    switch (order) {
        case NPY_ANYORDER:
            order = PyArray_ISFORTRAN(prototype) ?
                                    NPY_FORTRANORDER : NPY_CORDER;
            break;
        case NPY_KEEPORDER:
            if (PyArray_IS_C_CONTIGUOUS(prototype) || ndim <= 1) {
                order = NPY_CORDER;
                break;
            }
            else if (PyArray_IS_F_CONTIGUOUS(prototype)) {
                order = NPY_FORTRANORDER;
                break;
            }
            break;
        default:
            break;
    }

    /* If it's not KEEPORDER, this is simple */
    if (order != NPY_KEEPORDER) {
        ret = PyArray_NewFromDescr(subok ? Py_TYPE(prototype) : &PyArray_Type,
                                        dtype,
                                        ndim,
                                        dims,
                                        NULL,
                                        NULL,
                                        order,
                                        subok ? (PyObject *)prototype : NULL);
    }
    /* KEEPORDER needs some analysis of the strides */
    else {
        npy_intp strides[NPY_MAXDIMS], stride;
        npy_stride_sort_item strideperm[NPY_MAXDIMS];
        int idim;

        PyArray_CreateSortedStridePerm(ndim,
                                        PyArray_STRIDES(prototype),
                                        strideperm);

        /* Build the new strides */
        stride = dtype->elsize;
        for (idim = ndim-1; idim >= 0; --idim) {
            npy_intp i_perm = strideperm[idim].perm;
            strides[i_perm] = stride;
            stride *= dims[i_perm];
        }

        /* Finally, allocate the array */
        ret = PyArray_NewFromDescr(subok ? Py_TYPE(prototype) : &PyArray_Type,
                                        dtype,
                                        ndim,
                                        dims,
                                        strides,
                                        NULL,
                                        0,
                                        subok ? (PyObject *)prototype : NULL);
    }

    return ret;
}

/*NUMPY_API
 * Creates a new array with the same shape as the provided one,
 * with possible memory layout order and data type changes.
 *
 * prototype - The array the new one should be like.
 * order     - NPY_CORDER - C-contiguous result.
 *             NPY_FORTRANORDER - Fortran-contiguous result.
 *             NPY_ANYORDER - Fortran if prototype is Fortran, C otherwise.
 *             NPY_KEEPORDER - Keeps the axis ordering of prototype.
 * dtype     - If not NULL, overrides the data type of the result.
 * subok     - If 1, use the prototype's array subtype, otherwise
 *             always create a base-class array.
 *
 * NOTE: If dtype is not NULL, steals the dtype reference.  On failure or when
 * dtype->subarray is true, dtype will be decrefed.
 */
NPY_NO_EXPORT PyObject *
PyArray_NewLikeArray(PyArrayObject *prototype, NPY_ORDER order,
                     PyArray_Descr *dtype, int subok)
{
    return PyArray_NewLikeArrayWithShape(prototype, order, dtype, -1, NULL, subok);
}

/*NUMPY_API
 * Generic new array creation routine.
 */
NPY_NO_EXPORT PyObject *
PyArray_New(
        PyTypeObject *subtype, int nd, npy_intp const *dims, int type_num,
        npy_intp const *strides, void *data, int itemsize, int flags,
        PyObject *obj)
{
    PyArray_Descr *descr;
    PyObject *new;

    descr = PyArray_DescrFromType(type_num);
    if (descr == NULL) {
        return NULL;
    }
    if (PyDataType_ISUNSIZED(descr)) {
        if (itemsize < 1) {
            PyErr_SetString(PyExc_ValueError,
                            "data type must provide an itemsize");
            Py_DECREF(descr);
            return NULL;
        }
        PyArray_DESCR_REPLACE(descr);
        descr->elsize = itemsize;
    }
    new = PyArray_NewFromDescr(subtype, descr, nd, dims, strides,
                               data, flags, obj);
    return new;
}


NPY_NO_EXPORT PyArray_Descr *
_dtype_from_buffer_3118(PyObject *memoryview)
{
    PyArray_Descr *descr;
    Py_buffer *view = PyMemoryView_GET_BUFFER(memoryview);
    if (view->format != NULL) {
        descr = _descriptor_from_pep3118_format(view->format);
        if (descr == NULL) {
            return NULL;
        }
    }
    else {
        /* If no format is specified, just assume a byte array
         * TODO: void would make more sense here, as it wouldn't null
         *       terminate.
         */
        descr = PyArray_DescrNewFromType(NPY_STRING);
        descr->elsize = view->itemsize;
    }
    return descr;
}


NPY_NO_EXPORT PyObject *
_array_from_buffer_3118(PyObject *memoryview)
{
    /* PEP 3118 */
    Py_buffer *view;
    PyArray_Descr *descr = NULL;
    PyObject *r = NULL;
    int nd, flags;
    Py_ssize_t d;
    npy_intp shape[NPY_MAXDIMS], strides[NPY_MAXDIMS];

    view = PyMemoryView_GET_BUFFER(memoryview);
    nd = view->ndim;
    descr = _dtype_from_buffer_3118(memoryview);

    if (descr == NULL) {
        return NULL;
    }

    /* Sanity check */
    if (descr->elsize != view->itemsize) {
        /* Ctypes has bugs in its PEP3118 implementation, which we need to
         * work around.
         *
         * bpo-10746
         * bpo-32780
         * bpo-32782
         *
         * Note that even if the above are fixed in master, we have to drop the
         * early patch versions of python to actually make use of the fixes.
         */
        if (!npy_ctypes_check(Py_TYPE(view->obj))) {
            /* This object has no excuse for a broken PEP3118 buffer */
            PyErr_Format(
                    PyExc_RuntimeError,
                   "Item size %zd for PEP 3118 buffer format "
                    "string %s does not match the dtype %c item size %d.",
                    view->itemsize, view->format, descr->type,
                    descr->elsize);
            Py_DECREF(descr);
            return NULL;
        }

        if (PyErr_Warn(
                    PyExc_RuntimeWarning,
                    "A builtin ctypes object gave a PEP3118 format "
                    "string that does not match its itemsize, so a "
                    "best-guess will be made of the data type. "
                    "Newer versions of python may behave correctly.") < 0) {
            Py_DECREF(descr);
            return NULL;
        }

        /* Thankfully, np.dtype(ctypes_type) works in most cases.
         * For an array input, this produces a dtype containing all the
         * dimensions, so the array is now 0d.
         */
        nd = 0;
        Py_DECREF(descr);
        descr = (PyArray_Descr *)PyObject_CallFunctionObjArgs(
                (PyObject *)&PyArrayDescr_Type, Py_TYPE(view->obj), NULL);
        if (descr == NULL) {
            return NULL;
        }
        if (descr->elsize != view->len) {
            PyErr_SetString(
                    PyExc_RuntimeError,
                    "For the given ctypes object, neither the item size "
                    "computed from the PEP 3118 buffer format nor from "
                    "converting the type to a np.dtype matched the actual "
                    "size. This is a bug both in python and numpy");
            Py_DECREF(descr);
            return NULL;
        }
    }

    if (view->shape != NULL) {
        int k;
        if (nd > NPY_MAXDIMS || nd < 0) {
            PyErr_Format(PyExc_RuntimeError,
                "PEP3118 dimensions do not satisfy 0 <= ndim <= NPY_MAXDIMS");
            goto fail;
        }
        for (k = 0; k < nd; ++k) {
            shape[k] = view->shape[k];
        }
        if (view->strides != NULL) {
            for (k = 0; k < nd; ++k) {
                strides[k] = view->strides[k];
            }
        }
        else {
            d = view->len;
            for (k = 0; k < nd; ++k) {
                if (view->shape[k] != 0) {
                    d /= view->shape[k];
                }
                strides[k] = d;
            }
        }
    }
    else {
        if (nd == 1) {
            shape[0] = view->len / view->itemsize;
            strides[0] = view->itemsize;
        }
        else if (nd > 1) {
            PyErr_SetString(PyExc_RuntimeError,
                           "ndim computed from the PEP 3118 buffer format "
                           "is greater than 1, but shape is NULL.");
            goto fail;
        }
    }

    flags = NPY_ARRAY_BEHAVED & (view->readonly ? ~NPY_ARRAY_WRITEABLE : ~0);
    r = PyArray_NewFromDescrAndBase(
            &PyArray_Type, descr,
            nd, shape, strides, view->buf,
            flags, NULL, memoryview);
    return r;


fail:
    Py_XDECREF(r);
    Py_XDECREF(descr);
    return NULL;

}


/**
 * Attempts to extract an array from an array-like object.
 *
 * array-like is defined as either
 *
 * * an object implementing the PEP 3118 buffer interface;
 * * an object with __array_struct__ or __array_interface__ attributes;
 * * an object with an __array__ function.
 *
 * @param op The object to convert to an array
 * @param requested_type a requested dtype instance, may be NULL; The result
 *                       DType may be used, but is not enforced.
 * @param writeable whether the result must be writeable.
 * @param context Unused parameter, must be NULL (should be removed later).
 *
 * @returns The array object, Py_NotImplemented if op is not array-like,
 *          or NULL with an error set. (A new reference to Py_NotImplemented
 *          is returned.)
 */
NPY_NO_EXPORT PyObject *
_array_from_array_like(PyObject *op,
        PyArray_Descr *requested_dtype, npy_bool writeable, PyObject *context) {
    PyObject* tmp;

    /*
     * If op supports the PEP 3118 buffer interface.
     * We skip bytes and unicode since they are considered scalars. Unicode
     * would fail but bytes would be incorrectly converted to a uint8 array.
     */
    if (!PyBytes_Check(op) && !PyUnicode_Check(op)) {
        PyObject *memoryview = PyMemoryView_FromObject(op);
        if (memoryview == NULL) {
            PyErr_Clear();
        }
        else {
            tmp = _array_from_buffer_3118(memoryview);
            Py_DECREF(memoryview);
            if (tmp == NULL) {
                return NULL;
            }

            if (writeable
                && PyArray_FailUnlessWriteable(
                        (PyArrayObject *)tmp, "PEP 3118 buffer") < 0) {
                Py_DECREF(tmp);
                return NULL;
            }

            return tmp;
        }
    }

    /*
     * If op supports the __array_struct__ or __array_interface__ interface.
     */
    tmp = PyArray_FromStructInterface(op);
    if (tmp == NULL) {
        return NULL;
    }
    if (tmp == Py_NotImplemented) {
        /* Until the return, NotImplemented is always a borrowed reference*/
        tmp = PyArray_FromInterface(op);
        if (tmp == NULL) {
            return NULL;
        }
    }

    /*
     * If op supplies the __array__ function.
     * The documentation says this should produce a copy, so
     * we skip this method if writeable is true, because the intent
     * of writeable is to modify the operand.
     * XXX: If the implementation is wrong, and/or if actual
     *      usage requires this behave differently,
     *      this should be changed!
     */
    if (!writeable && tmp == Py_NotImplemented) {
        tmp = PyArray_FromArrayAttr(op, requested_dtype, context);
        if (tmp == NULL) {
            return NULL;
        }
    }

    if (tmp != Py_NotImplemented) {
        if (writeable &&
                PyArray_FailUnlessWriteable((PyArrayObject *)tmp,
                        "array interface object") < 0) {
            Py_DECREF(tmp);
            return NULL;
        }
        return tmp;
    }

    /* Until here Py_NotImplemented was borrowed */
    Py_INCREF(Py_NotImplemented);
    return Py_NotImplemented;
}


/*NUMPY_API*/
NPY_NO_EXPORT int
PyArray_GetArrayParamsFromObject(PyObject *NPY_UNUSED(op),
        PyArray_Descr *NPY_UNUSED(requested_dtype),
        npy_bool NPY_UNUSED(writeable),
        PyArray_Descr **NPY_UNUSED(out_dtype),
        int *NPY_UNUSED(out_ndim), npy_intp *NPY_UNUSED(out_dims),
        PyArrayObject **NPY_UNUSED(out_arr), PyObject *NPY_UNUSED(context))
{
    /* Deprecated in NumPy 1.19, removed in NumPy 1.20. */
    PyErr_SetString(PyExc_RuntimeError,
            "PyArray_GetArrayParamsFromObject() C-API function is removed "
            "`PyArray_FromAny()` should be used at this time.  New C-API "
            "may be exposed in the future (please do request this if it "
            "would help you).");
    return -1;
}


/*
 * This function is a legacy implementation to retain subarray dtype
 * behaviour in array coercion. The behaviour here makes sense if tuples
 * of matching dimensionality are being coerced. Due to the difficulty
 * that the result is ill-defined for lists of array-likes, this is deprecated.
 *
 * WARNING: Do not use this function, it exists purely to support a deprecated
 *          code path.
 */
static int
setArrayFromSequence(PyArrayObject *a, PyObject *s,
                        int dim, PyArrayObject * dst)
{
    Py_ssize_t i, slen;
    int res = -1;

    /* first recursion, view equal destination */
    if (dst == NULL)
        dst = a;

    /*
     * This code is to ensure that the sequence access below will
     * return a lower-dimensional sequence.
     */

    /* INCREF on entry DECREF on exit */
    Py_INCREF(s);

    PyObject *seq = NULL;

    if (PyArray_Check(s)) {
        if (!(PyArray_CheckExact(s))) {
            /*
             * make sure a base-class array is used so that the dimensionality
             * reduction assumption is correct.
             */
            /* This will DECREF(s) if replaced */
            s = PyArray_EnsureArray(s);
            if (s == NULL) {
                goto fail;
            }
        }

        /* dst points to correct array subsection */
        if (PyArray_CopyInto(dst, (PyArrayObject *)s) < 0) {
            goto fail;
        }

        Py_DECREF(s);
        return 0;
    }

    if (dim > PyArray_NDIM(a)) {
        PyErr_Format(PyExc_ValueError,
                 "setArrayFromSequence: sequence/array dimensions mismatch.");
        goto fail;
    }

    /* Try __array__ before using s as a sequence */
    PyObject *tmp = _array_from_array_like(s, NULL, 0, NULL);
    if (tmp == NULL) {
        goto fail;
    }
    else if (tmp == Py_NotImplemented) {
        Py_DECREF(tmp);
    }
    else {
        int r = PyArray_CopyInto(dst, (PyArrayObject *)tmp);
        Py_DECREF(tmp);
        if (r < 0) {
            goto fail;
        }
        Py_DECREF(s);
        return 0;
    }

    seq = PySequence_Fast(s, "Could not convert object to sequence");
    if (seq == NULL) {
        goto fail;
    }
    slen = PySequence_Fast_GET_SIZE(seq);

    /*
     * Either the dimensions match, or the sequence has length 1 and can
     * be broadcast to the destination.
     */
    if (slen != PyArray_DIMS(a)[dim] && slen != 1) {
        PyErr_Format(PyExc_ValueError,
                 "cannot copy sequence with size %zd to array axis "
                 "with dimension %" NPY_INTP_FMT, slen, PyArray_DIMS(a)[dim]);
        goto fail;
    }

    /* Broadcast the one element from the sequence to all the outputs */
    if (slen == 1) {
        PyObject *o = PySequence_Fast_GET_ITEM(seq, 0);
        npy_intp alen = PyArray_DIM(a, dim);

        for (i = 0; i < alen; i++) {
            if ((PyArray_NDIM(a) - dim) > 1) {
                PyArrayObject * tmp =
                    (PyArrayObject *)array_item_asarray(dst, i);
                if (tmp == NULL) {
                    goto fail;
                }

                res = setArrayFromSequence(a, o, dim+1, tmp);
                Py_DECREF(tmp);
            }
            else {
                char * b = (PyArray_BYTES(dst) + i * PyArray_STRIDES(dst)[0]);
                res = PyArray_SETITEM(dst, b, o);
            }
            if (res < 0) {
                goto fail;
            }
        }
    }
    /* Copy element by element */
    else {
        for (i = 0; i < slen; i++) {
            PyObject * o = PySequence_Fast_GET_ITEM(seq, i);
            if ((PyArray_NDIM(a) - dim) > 1) {
                PyArrayObject * tmp =
                    (PyArrayObject *)array_item_asarray(dst, i);
                if (tmp == NULL) {
                    goto fail;
                }

                res = setArrayFromSequence(a, o, dim+1, tmp);
                Py_DECREF(tmp);
            }
            else {
                char * b = (PyArray_BYTES(dst) + i * PyArray_STRIDES(dst)[0]);
                res = PyArray_SETITEM(dst, b, o);
            }
            if (res < 0) {
                goto fail;
            }
        }
    }

    Py_DECREF(seq);
    Py_DECREF(s);
    return 0;

 fail:
    Py_XDECREF(seq);
    Py_DECREF(s);
    return res;
}



/*NUMPY_API
 * Does not check for NPY_ARRAY_ENSURECOPY and NPY_ARRAY_NOTSWAPPED in flags
 * Steals a reference to newtype --- which can be NULL
 */
NPY_NO_EXPORT PyObject *
PyArray_FromAny(PyObject *op, PyArray_Descr *newtype, int min_depth,
                int max_depth, int flags, PyObject *context)
{
    /*
     * This is the main code to make a NumPy array from a Python
     * Object.  It is called from many different places.
     */
    PyArrayObject *arr = NULL, *ret;
    PyArray_Descr *dtype = NULL;
    coercion_cache_obj *cache = NULL;
    int ndim = 0;
    npy_intp dims[NPY_MAXDIMS];

    if (context != NULL) {
        PyErr_SetString(PyExc_RuntimeError, "'context' must be NULL");
        return NULL;
    }

    PyArray_Descr *fixed_descriptor;
    PyArray_DTypeMeta *fixed_DType;
    if (PyArray_ExtractDTypeAndDescriptor((PyObject *)newtype,
            &fixed_descriptor, &fixed_DType) < 0) {
        Py_XDECREF(newtype);
        return NULL;
    }
    Py_XDECREF(newtype);

    ndim = PyArray_DiscoverDTypeAndShape(op,
            NPY_MAXDIMS, dims, &cache, fixed_DType, fixed_descriptor, &dtype);

    Py_XDECREF(fixed_descriptor);
    Py_XDECREF(fixed_DType);
    if (ndim < 0) {
        return NULL;
    }

    if (NPY_UNLIKELY(fixed_descriptor != NULL && PyDataType_HASSUBARRAY(dtype))) {
        /*
         * When a subarray dtype was passed in, its dimensions are absorbed
         * into the array dimension (causing a dimension mismatch).
         * We can't reasonably handle this because of inconsistencies in
         * how it was handled (depending on nested list vs. embed array-likes).
         * So we give a deprecation warning and fall back to legacy code.
         */
        ret = (PyArrayObject *)PyArray_NewFromDescr(
                &PyArray_Type, dtype, ndim, dims, NULL, NULL,
                flags&NPY_ARRAY_F_CONTIGUOUS, NULL);
        if (ret == NULL) {
            npy_free_coercion_cache(cache);
            return NULL;
        }
        assert(PyArray_NDIM(ret) != ndim);

        if (cache == NULL) {
            /* This is a single item. Sets only first subarray element. */
            assert(ndim == 0);
            if (PyArray_Pack(PyArray_DESCR(ret), PyArray_DATA(ret), op) < 0) {
                Py_DECREF(ret);
                return NULL;
            }
        }
        else {
            npy_free_coercion_cache(cache);
            if (setArrayFromSequence(ret, op, 0, NULL) < 0) {
                Py_DECREF(ret);
                return NULL;
            }
        }
        /* NumPy 1.20, 2020-10-01 */
        if (DEPRECATE(
                "using a dtype with a subarray field is deprecated.  "
                "This can lead to inconsistent behaviour due to the resulting "
                "dtype being different from the input dtype.  "
                "You may try to use `dtype=dtype.base`, which should give the "
                "same result for most inputs, but does not guarantee the "
                "output dimensions to match the subarray ones.  "
                "(Deprecated NumPy 1.20)")) {
            Py_DECREF(ret);
            return NULL;
        }
        return (PyObject *)ret;
    }

    if (dtype == NULL) {
        dtype = PyArray_DescrFromType(NPY_DEFAULT_TYPE);
    }

    if (min_depth != 0 && ndim < min_depth) {
        PyErr_SetString(PyExc_ValueError,
                "object of too small depth for desired array");
        Py_DECREF(dtype);
        npy_free_coercion_cache(cache);
        return NULL;
    }
    if (max_depth != 0 && ndim > max_depth) {
        PyErr_SetString(PyExc_ValueError,
                "object too deep for desired array");
        Py_DECREF(dtype);
        npy_free_coercion_cache(cache);
        return NULL;
    }

    /* Got the correct parameters, but the cache may already hold the result */
    if (cache != NULL && !(cache->sequence)) {
        /*
         * There is only a single array-like and it was converted, it
         * may still have the incorrect type, but that is handled below.
         */
        assert(cache->converted_obj == op);
        arr = (PyArrayObject *)(cache->arr_or_sequence);
        /* we may need to cast or assert flags (e.g. copy) */
        PyObject *res = PyArray_FromArray(arr, dtype, flags);
        npy_unlink_coercion_cache(cache);
        return res;
    }
    else if (cache == NULL && PyArray_IsScalar(op, Void) &&
            !(((PyVoidScalarObject *)op)->flags & NPY_ARRAY_OWNDATA) &&
            newtype == NULL) {
        /*
         * Special case, we return a *view* into void scalars, mainly to
         * allow things similar to the "reversed" assignment:
         *    arr[indx]["field"] = val  # instead of arr["field"][indx] = val
         *
         * It is unclear that this is necessary in this particular code path.
         * Note that this path is only activated when the user did _not_
         * provide a dtype (newtype is NULL).
         */
        assert(ndim == 0);

        return PyArray_NewFromDescrAndBase(
                &PyArray_Type, dtype,
                0, NULL, NULL,
                ((PyVoidScalarObject *)op)->obval,
                ((PyVoidScalarObject *)op)->flags,
                NULL, op);
    }
    else if (cache == 0 && newtype != NULL &&
            PyDataType_ISSIGNED(newtype) && PyArray_IsScalar(op, Generic)) {
        assert(ndim == 0);
        /*
         * This is an (possible) inconsistency where:
         *
         *     np.array(np.float64(np.nan), dtype=np.int64)
         *
         * behaves differently from:
         *
         *     np.array([np.float64(np.nan)], dtype=np.int64)
         *     arr1d_int64[0] = np.float64(np.nan)
         *     np.array(np.array(np.nan), dtype=np.int64)
         *
         * by not raising an error instead of using typical casting.
         * The error is desirable, but to always error seems like a
         * larger change to be considered at some other time and it is
         * undesirable that 0-D arrays behave differently from scalars.
         * This retains the behaviour, largely due to issues in pandas
         * which relied on a try/except (although hopefully that will
         * have a better solution at some point):
         * https://github.com/pandas-dev/pandas/issues/35481
         */
        return PyArray_FromScalar(op, dtype);
    }

    /* There was no array (or array-like) passed in directly. */
    if ((flags & NPY_ARRAY_WRITEBACKIFCOPY) ||
            (flags & NPY_ARRAY_UPDATEIFCOPY)) {
        PyErr_SetString(PyExc_TypeError,
                        "WRITEBACKIFCOPY used for non-array input.");
        Py_DECREF(dtype);
        npy_free_coercion_cache(cache);
        return NULL;
    }

    /* Create a new array and copy the data */
    ret = (PyArrayObject *)PyArray_NewFromDescr(
            &PyArray_Type, dtype, ndim, dims, NULL, NULL,
            flags&NPY_ARRAY_F_CONTIGUOUS, NULL);
    if (ret == NULL) {
        npy_free_coercion_cache(cache);
        return NULL;
    }
    if (cache == NULL) {
        /* This is a single item. Set it directly. */
        assert(ndim == 0);

        if (PyArray_Pack(PyArray_DESCR(ret), PyArray_BYTES(ret), op) < 0) {
            Py_DECREF(ret);
            return NULL;
        }
        return (PyObject *)ret;
    }
    assert(ndim != 0);
    assert(op == cache->converted_obj);
    if (PyArray_AssignFromCache(ret, cache) < 0) {
        Py_DECREF(ret);
        return NULL;
    }
    return (PyObject *)ret;
}

/*
 * flags is any of
 * NPY_ARRAY_C_CONTIGUOUS (formerly CONTIGUOUS),
 * NPY_ARRAY_F_CONTIGUOUS (formerly FORTRAN),
 * NPY_ARRAY_ALIGNED,
 * NPY_ARRAY_WRITEABLE,
 * NPY_ARRAY_NOTSWAPPED,
 * NPY_ARRAY_ENSURECOPY,
 * NPY_ARRAY_UPDATEIFCOPY,
 * NPY_ARRAY_WRITEBACKIFCOPY,
 * NPY_ARRAY_FORCECAST,
 * NPY_ARRAY_ENSUREARRAY,
 * NPY_ARRAY_ELEMENTSTRIDES
 *
 * or'd (|) together
 *
 * Any of these flags present means that the returned array should
 * guarantee that aspect of the array.  Otherwise the returned array
 * won't guarantee it -- it will depend on the object as to whether or
 * not it has such features.
 *
 * Note that NPY_ARRAY_ENSURECOPY is enough
 * to guarantee NPY_ARRAY_C_CONTIGUOUS, NPY_ARRAY_ALIGNED and
 * NPY_ARRAY_WRITEABLE and therefore it is redundant to include
 * those as well.
 *
 * NPY_ARRAY_BEHAVED == NPY_ARRAY_ALIGNED | NPY_ARRAY_WRITEABLE
 * NPY_ARRAY_CARRAY = NPY_ARRAY_C_CONTIGUOUS | NPY_ARRAY_BEHAVED
 * NPY_ARRAY_FARRAY = NPY_ARRAY_F_CONTIGUOUS | NPY_ARRAY_BEHAVED
 *
 * NPY_ARRAY_F_CONTIGUOUS can be set in the FLAGS to request a FORTRAN array.
 * Fortran arrays are always behaved (aligned,
 * notswapped, and writeable) and not (C) CONTIGUOUS (if > 1d).
 *
 * NPY_ARRAY_UPDATEIFCOPY is deprecated in favor of
 * NPY_ARRAY_WRITEBACKIFCOPY in 1.14

 * NPY_ARRAY_WRITEBACKIFCOPY flag sets this flag in the returned
 * array if a copy is made and the base argument points to the (possibly)
 * misbehaved array. Before returning to python, PyArray_ResolveWritebackIfCopy
 * must be called to update the contents of the original array from the copy.
 *
 * NPY_ARRAY_FORCECAST will cause a cast to occur regardless of whether or not
 * it is safe.
 *
 * context is passed through to PyArray_GetArrayParamsFromObject
 */

/*NUMPY_API
 * steals a reference to descr -- accepts NULL
 */
NPY_NO_EXPORT PyObject *
PyArray_CheckFromAny(PyObject *op, PyArray_Descr *descr, int min_depth,
                     int max_depth, int requires, PyObject *context)
{
    PyObject *obj;
    if (requires & NPY_ARRAY_NOTSWAPPED) {
        if (!descr && PyArray_Check(op) &&
                PyArray_ISBYTESWAPPED((PyArrayObject* )op)) {
            descr = PyArray_DescrNew(PyArray_DESCR((PyArrayObject *)op));
        }
        else if (descr && !PyArray_ISNBO(descr->byteorder)) {
            PyArray_DESCR_REPLACE(descr);
        }
        if (descr && descr->byteorder != NPY_IGNORE) {
            descr->byteorder = NPY_NATIVE;
        }
    }

    obj = PyArray_FromAny(op, descr, min_depth, max_depth, requires, context);
    if (obj == NULL) {
        return NULL;
    }
    if ((requires & NPY_ARRAY_ELEMENTSTRIDES) &&
        !PyArray_ElementStrides(obj)) {
        PyObject *ret;
        ret = PyArray_NewCopy((PyArrayObject *)obj, NPY_ANYORDER);
        Py_DECREF(obj);
        obj = ret;
    }
    return obj;
}


/*NUMPY_API
 * steals reference to newtype --- acc. NULL
 */
NPY_NO_EXPORT PyObject *
PyArray_FromArray(PyArrayObject *arr, PyArray_Descr *newtype, int flags)
{

    PyArrayObject *ret = NULL;
    int copy = 0;
    int arrflags;
    PyArray_Descr *oldtype;
    NPY_CASTING casting = NPY_SAFE_CASTING;

    oldtype = PyArray_DESCR(arr);
    if (newtype == NULL) {
        /*
         * Check if object is of array with Null newtype.
         * If so return it directly instead of checking for casting.
         */
        if (flags == 0) {
            Py_INCREF(arr);
            return (PyObject *)arr;
        }
        newtype = oldtype;
        Py_INCREF(oldtype);
    }
    else if (PyDataType_ISUNSIZED(newtype)) {
        PyArray_DESCR_REPLACE(newtype);
        if (newtype == NULL) {
            return NULL;
        }
        newtype->elsize = oldtype->elsize;
    }

    /* If the casting if forced, use the 'unsafe' casting rule */
    if (flags & NPY_ARRAY_FORCECAST) {
        casting = NPY_UNSAFE_CASTING;
    }

    /* Raise an error if the casting rule isn't followed */
    if (!PyArray_CanCastArrayTo(arr, newtype, casting)) {
        PyErr_Clear();
        npy_set_invalid_cast_error(
                PyArray_DESCR(arr), newtype, casting, PyArray_NDIM(arr) == 0);
        Py_DECREF(newtype);
        return NULL;
    }

    arrflags = PyArray_FLAGS(arr);
           /* If a guaranteed copy was requested */
    copy = (flags & NPY_ARRAY_ENSURECOPY) ||
           /* If C contiguous was requested, and arr is not */
           ((flags & NPY_ARRAY_C_CONTIGUOUS) &&
                   (!(arrflags & NPY_ARRAY_C_CONTIGUOUS))) ||
           /* If an aligned array was requested, and arr is not */
           ((flags & NPY_ARRAY_ALIGNED) &&
                   (!(arrflags & NPY_ARRAY_ALIGNED))) ||
           /* If a Fortran contiguous array was requested, and arr is not */
           ((flags & NPY_ARRAY_F_CONTIGUOUS) &&
                   (!(arrflags & NPY_ARRAY_F_CONTIGUOUS))) ||
           /* If a writeable array was requested, and arr is not */
           ((flags & NPY_ARRAY_WRITEABLE) &&
                   (!(arrflags & NPY_ARRAY_WRITEABLE))) ||
           !PyArray_EquivTypes(oldtype, newtype);

    if (copy) {
        NPY_ORDER order = NPY_KEEPORDER;
        int subok = 1;

        /* Set the order for the copy being made based on the flags */
        if (flags & NPY_ARRAY_F_CONTIGUOUS) {
            order = NPY_FORTRANORDER;
        }
        else if (flags & NPY_ARRAY_C_CONTIGUOUS) {
            order = NPY_CORDER;
        }

        if ((flags & NPY_ARRAY_ENSUREARRAY)) {
            subok = 0;
        }
        ret = (PyArrayObject *)PyArray_NewLikeArray(arr, order,
                                                    newtype, subok);
        if (ret == NULL) {
            return NULL;
        }

        if (PyArray_CopyInto(ret, arr) < 0) {
            Py_DECREF(ret);
            return NULL;
        }

        if (flags & NPY_ARRAY_UPDATEIFCOPY) {
            /* This is the ONLY place the NPY_ARRAY_UPDATEIFCOPY flag
             * is still used.
             * Can be deleted once the flag itself is removed
             */

            /* 2017-Nov-10 1.14 */
            if (DEPRECATE(
                    "NPY_ARRAY_UPDATEIFCOPY, NPY_ARRAY_INOUT_ARRAY, and "
                    "NPY_ARRAY_INOUT_FARRAY are deprecated, use NPY_WRITEBACKIFCOPY, "
                    "NPY_ARRAY_INOUT_ARRAY2, or NPY_ARRAY_INOUT_FARRAY2 respectively "
                    "instead, and call PyArray_ResolveWritebackIfCopy before the "
                    "array is deallocated, i.e. before the last call to Py_DECREF.") < 0) {
                Py_DECREF(ret);
                return NULL;
            }
            Py_INCREF(arr);
            if (PyArray_SetWritebackIfCopyBase(ret, arr) < 0) {
                Py_DECREF(ret);
                return NULL;
            }
            PyArray_ENABLEFLAGS(ret, NPY_ARRAY_UPDATEIFCOPY);
            PyArray_CLEARFLAGS(ret, NPY_ARRAY_WRITEBACKIFCOPY);
        }
        else if (flags & NPY_ARRAY_WRITEBACKIFCOPY) {
            Py_INCREF(arr);
            if (PyArray_SetWritebackIfCopyBase(ret, arr) < 0) {
                Py_DECREF(ret);
                return NULL;
            }
        }
    }
    /*
     * If no copy then take an appropriate view if necessary, or
     * just return a reference to ret itself.
     */
    else {
        int needview = ((flags & NPY_ARRAY_ENSUREARRAY) &&
                        !PyArray_CheckExact(arr));

        Py_DECREF(newtype);
        if (needview) {
            PyTypeObject *subtype = NULL;

            if (flags & NPY_ARRAY_ENSUREARRAY) {
                subtype = &PyArray_Type;
            }

            ret = (PyArrayObject *)PyArray_View(arr, NULL, subtype);
            if (ret == NULL) {
                return NULL;
            }
        }
        else {
            Py_INCREF(arr);
            ret = arr;
        }
    }

    return (PyObject *)ret;
}

/*NUMPY_API */
NPY_NO_EXPORT PyObject *
PyArray_FromStructInterface(PyObject *input)
{
    PyArray_Descr *thetype = NULL;
    PyArrayInterface *inter;
    PyObject *attr;
    char endian = NPY_NATBYTE;

    attr = PyArray_LookupSpecial_OnInstance(input, "__array_struct__");
    if (attr == NULL) {
        if (PyErr_Occurred()) {
            return NULL;
        } else {
            return Py_NotImplemented;
        }
    }
    if (!PyCapsule_CheckExact(attr)) {
        if (PyType_Check(input) && PyObject_HasAttrString(attr, "__get__")) {
            /*
             * If the input is a class `attr` should be a property-like object.
             * This cannot be interpreted as an array, but is a valid.
             * (Needed due to the lookup being on the instance rather than type)
             */
            Py_DECREF(attr);
            return Py_NotImplemented;
        }
        goto fail;
    }
    inter = PyCapsule_GetPointer(attr, NULL);
    if (inter == NULL) {
        goto fail;
    }
    if (inter->two != 2) {
        goto fail;
    }
    if ((inter->flags & NPY_ARRAY_NOTSWAPPED) != NPY_ARRAY_NOTSWAPPED) {
        endian = NPY_OPPBYTE;
        inter->flags &= ~NPY_ARRAY_NOTSWAPPED;
    }

    if (inter->flags & NPY_ARR_HAS_DESCR) {
        if (PyArray_DescrConverter(inter->descr, &thetype) == NPY_FAIL) {
            thetype = NULL;
            PyErr_Clear();
        }
    }

    if (thetype == NULL) {
        PyObject *type_str = PyUnicode_FromFormat(
            "%c%c%d", endian, inter->typekind, inter->itemsize);
        if (type_str == NULL) {
            Py_DECREF(attr);
            return NULL;
        }
        int ok = PyArray_DescrConverter(type_str, &thetype);
        Py_DECREF(type_str);
        if (ok != NPY_SUCCEED) {
            Py_DECREF(attr);
            return NULL;
        }
    }

    PyObject *ret = PyArray_NewFromDescrAndBase(
            &PyArray_Type, thetype,
            inter->nd, inter->shape, inter->strides, inter->data,
            inter->flags, NULL, input);
    Py_DECREF(attr);
    return ret;

 fail:
    PyErr_SetString(PyExc_ValueError, "invalid __array_struct__");
    Py_DECREF(attr);
    return NULL;
}

/*
 * Checks if the object in descr is the default 'descr' member for the
 * __array_interface__ dictionary with 'typestr' member typestr.
 */
NPY_NO_EXPORT int
_is_default_descr(PyObject *descr, PyObject *typestr) {
    if (!PyList_Check(descr) || PyList_GET_SIZE(descr) != 1) {
        return 0;
    }
    PyObject *tuple = PyList_GET_ITEM(descr, 0);
    if (!(PyTuple_Check(tuple) && PyTuple_GET_SIZE(tuple) == 2)) {
        return 0;
    }
    PyObject *name = PyTuple_GET_ITEM(tuple, 0);
    if (!(PyUnicode_Check(name) && PyUnicode_GetLength(name) == 0)) {
        return 0;
    }
    PyObject *typestr2 = PyTuple_GET_ITEM(tuple, 1);
    return PyObject_RichCompareBool(typestr, typestr2, Py_EQ);
}

/*NUMPY_API*/
NPY_NO_EXPORT PyObject *
PyArray_FromInterface(PyObject *origin)
{
    PyObject *iface = NULL;
    PyObject *attr = NULL;
    PyObject *base = NULL;
    PyArrayObject *ret;
    PyArray_Descr *dtype = NULL;
    char *data = NULL;
    Py_buffer view;
    int i, n;
    npy_intp dims[NPY_MAXDIMS], strides[NPY_MAXDIMS];
    int dataflags = NPY_ARRAY_BEHAVED;

    iface = PyArray_LookupSpecial_OnInstance(origin, "__array_interface__");

    if (iface == NULL) {
        if (PyErr_Occurred()) {
            PyErr_Clear(); /* TODO[gh-14801]: propagate crashes during attribute access? */
        }
        return Py_NotImplemented;
    }
    if (!PyDict_Check(iface)) {
        if (PyType_Check(origin) && PyObject_HasAttrString(iface, "__get__")) {
            /*
             * If the input is a class `iface` should be a property-like object.
             * This cannot be interpreted as an array, but is a valid.
             * (Needed due to the lookup being on the instance rather than type)
             */
            Py_DECREF(iface);
            return Py_NotImplemented;
        }

        Py_DECREF(iface);
        PyErr_SetString(PyExc_ValueError,
                "Invalid __array_interface__ value, must be a dict");
        return NULL;
    }

    /* Get type string from interface specification */
    attr = _PyDict_GetItemStringWithError(iface, "typestr");
    if (attr == NULL) {
        Py_DECREF(iface);
        if (!PyErr_Occurred()) {
            PyErr_SetString(PyExc_ValueError,
                    "Missing __array_interface__ typestr");
        }
        return NULL;
    }

    /* allow bytes for backwards compatibility */
    if (!PyBytes_Check(attr) && !PyUnicode_Check(attr)) {
        PyErr_SetString(PyExc_TypeError,
                    "__array_interface__ typestr must be a string");
        goto fail;
    }

    /* Get dtype from type string */
    if (PyArray_DescrConverter(attr, &dtype) != NPY_SUCCEED) {
        goto fail;
    }

    /*
     * If the dtype is NPY_VOID, see if there is extra information in
     * the 'descr' attribute.
     */
    if (dtype->type_num == NPY_VOID) {
        PyObject *descr = _PyDict_GetItemStringWithError(iface, "descr");
        if (descr == NULL && PyErr_Occurred()) {
            goto fail;
        }
        PyArray_Descr *new_dtype = NULL;
        if (descr != NULL) {
            int is_default = _is_default_descr(descr, attr);
            if (is_default < 0) {
                goto fail;
            }
            if (!is_default) {
                if (PyArray_DescrConverter2(descr, &new_dtype) != NPY_SUCCEED) {
                    goto fail;
                }
                if (new_dtype != NULL) {
                    Py_DECREF(dtype);
                    dtype = new_dtype;
                }
            }

        }

    }

    /* Get shape tuple from interface specification */
    attr = _PyDict_GetItemStringWithError(iface, "shape");
    if (attr == NULL) {
        if (PyErr_Occurred()) {
            return NULL;
        }
        /* Shape must be specified when 'data' is specified */
        PyObject *data = _PyDict_GetItemStringWithError(iface, "data");
        if (data == NULL && PyErr_Occurred()) {
            return NULL;
        }
        else if (data != NULL) {
            Py_DECREF(iface);
            PyErr_SetString(PyExc_ValueError,
                    "Missing __array_interface__ shape");
            return NULL;
        }
        /* Assume shape as scalar otherwise */
        else {
            /* NOTE: pointers to data and base should be NULL */
            n = dims[0] = 0;
        }
    }
    /* Make sure 'shape' is a tuple */
    else if (!PyTuple_Check(attr)) {
        PyErr_SetString(PyExc_TypeError,
                "shape must be a tuple");
        goto fail;
    }
    /* Get dimensions from shape tuple */
    else {
        n = PyTuple_GET_SIZE(attr);
        for (i = 0; i < n; i++) {
            PyObject *tmp = PyTuple_GET_ITEM(attr, i);
            dims[i] = PyArray_PyIntAsIntp(tmp);
            if (error_converting(dims[i])) {
                goto fail;
            }
        }
    }

    /* Get data buffer from interface specification */
    attr = _PyDict_GetItemStringWithError(iface, "data");
    if (attr == NULL && PyErr_Occurred()){
        return NULL;
    }

    /* Case for data access through pointer */
    if (attr && PyTuple_Check(attr)) {
        PyObject *dataptr;
        if (PyTuple_GET_SIZE(attr) != 2) {
            PyErr_SetString(PyExc_TypeError,
                    "__array_interface__ data must be a 2-tuple with "
                    "(data pointer integer, read-only flag)");
            goto fail;
        }
        dataptr = PyTuple_GET_ITEM(attr, 0);
        if (PyLong_Check(dataptr)) {
            data = PyLong_AsVoidPtr(dataptr);
            if (data == NULL && PyErr_Occurred()) {
                goto fail;
            }
        }
        else {
            PyErr_SetString(PyExc_TypeError,
                    "first element of __array_interface__ data tuple "
                    "must be an integer.");
            goto fail;
        }
        if (PyObject_IsTrue(PyTuple_GET_ITEM(attr,1))) {
            dataflags &= ~NPY_ARRAY_WRITEABLE;
        }
        base = origin;
    }

    /* Case for data access through buffer */
    else if (attr) {
        if (attr != Py_None) {
            base = attr;
        }
        else {
            base = origin;
        }
        if (PyObject_GetBuffer(base, &view,
                    PyBUF_WRITABLE|PyBUF_SIMPLE) < 0) {
            PyErr_Clear();
            if (PyObject_GetBuffer(base, &view,
                        PyBUF_SIMPLE) < 0) {
                goto fail;
            }
            dataflags &= ~NPY_ARRAY_WRITEABLE;
        }
        data = (char *)view.buf;
        /*
         * In Python 3 both of the deprecated functions PyObject_AsWriteBuffer and
         * PyObject_AsReadBuffer that this code replaces release the buffer. It is
         * up to the object that supplies the buffer to guarantee that the buffer
         * sticks around after the release.
         */
        PyBuffer_Release(&view);

        /* Get offset number from interface specification */
        attr = _PyDict_GetItemStringWithError(iface, "offset");
        if (attr == NULL && PyErr_Occurred()) {
            goto fail;
        }
        else if (attr) {
            npy_longlong num = PyLong_AsLongLong(attr);
            if (error_converting(num)) {
                PyErr_SetString(PyExc_TypeError,
                        "__array_interface__ offset must be an integer");
                goto fail;
            }
            data += num;
        }
    }

    ret = (PyArrayObject *)PyArray_NewFromDescrAndBase(
            &PyArray_Type, dtype,
            n, dims, NULL, data,
            dataflags, NULL, base);
    /*
     * Ref to dtype was stolen by PyArray_NewFromDescrAndBase
     * Prevent DECREFing dtype in fail codepath by setting to NULL
     */
    dtype = NULL;
    if (ret == NULL) {
        goto fail;
    }
    if (data == NULL) {
        if (PyArray_SIZE(ret) > 1) {
            PyErr_SetString(PyExc_ValueError,
                    "cannot coerce scalar to array with size > 1");
            Py_DECREF(ret);
            goto fail;
        }
        if (PyArray_SETITEM(ret, PyArray_DATA(ret), origin) < 0) {
            Py_DECREF(ret);
            goto fail;
        }
    }
    attr = _PyDict_GetItemStringWithError(iface, "strides");
    if (attr == NULL && PyErr_Occurred()){
        return NULL;
    }
    if (attr != NULL && attr != Py_None) {
        if (!PyTuple_Check(attr)) {
            PyErr_SetString(PyExc_TypeError,
                    "strides must be a tuple");
            Py_DECREF(ret);
            goto fail;
        }
        if (n != PyTuple_GET_SIZE(attr)) {
            PyErr_SetString(PyExc_ValueError,
                    "mismatch in length of strides and shape");
            Py_DECREF(ret);
            goto fail;
        }
        for (i = 0; i < n; i++) {
            PyObject *tmp = PyTuple_GET_ITEM(attr, i);
            strides[i] = PyArray_PyIntAsIntp(tmp);
            if (error_converting(strides[i])) {
                Py_DECREF(ret);
                goto fail;
            }
        }
        if (n) {
            memcpy(PyArray_STRIDES(ret), strides, n*sizeof(npy_intp));
        }
    }
    PyArray_UpdateFlags(ret, NPY_ARRAY_UPDATE_ALL);
    Py_DECREF(iface);
    return (PyObject *)ret;

 fail:
    Py_XDECREF(dtype);
    Py_XDECREF(iface);
    return NULL;
}

/*NUMPY_API
 */
NPY_NO_EXPORT PyObject *
PyArray_FromArrayAttr(PyObject *op, PyArray_Descr *typecode, PyObject *context)
{
    PyObject *new;
    PyObject *array_meth;

    if (context != NULL) {
        PyErr_SetString(PyExc_RuntimeError, "'context' must be NULL");
        return NULL;
    }
    array_meth = PyArray_LookupSpecial_OnInstance(op, "__array__");
    if (array_meth == NULL) {
        if (PyErr_Occurred()) {
            PyErr_Clear(); /* TODO[gh-14801]: propagate crashes during attribute access? */
        }
        return Py_NotImplemented;
    }
    if (PyType_Check(op) && PyObject_HasAttrString(array_meth, "__get__")) {
        /*
         * If the input is a class `array_meth` may be a property-like object.
         * This cannot be interpreted as an array (called), but is a valid.
         * Trying `array_meth.__call__()` on this should not be useful.
         * (Needed due to the lookup being on the instance rather than type)
         */
        Py_DECREF(array_meth);
        return Py_NotImplemented;
    }
    if (typecode == NULL) {
        new = PyObject_CallFunction(array_meth, NULL);
    }
    else {
        new = PyObject_CallFunction(array_meth, "O", typecode);
    }
    Py_DECREF(array_meth);
    if (new == NULL) {
        return NULL;
    }
    if (!PyArray_Check(new)) {
        PyErr_SetString(PyExc_ValueError,
                        "object __array__ method not "  \
                        "producing an array");
        Py_DECREF(new);
        return NULL;
    }
    return new;
}

/*NUMPY_API
* new reference -- accepts NULL for mintype
*/
NPY_NO_EXPORT PyArray_Descr *
PyArray_DescrFromObject(PyObject *op, PyArray_Descr *mintype)
{
    PyArray_Descr *dtype;

    dtype = mintype;
    Py_XINCREF(dtype);

    if (PyArray_DTypeFromObject(op, NPY_MAXDIMS, &dtype) < 0) {
        return NULL;
    }

    if (dtype == NULL) {
        return PyArray_DescrFromType(NPY_DEFAULT_TYPE);
    }
    else {
        return dtype;
    }
}

/* These are also old calls (should use PyArray_NewFromDescr) */

/* They all zero-out the memory as previously done */

/* steals reference to descr -- and enforces native byteorder on it.*/

/*NUMPY_API
  Deprecated, use PyArray_NewFromDescr instead.
*/
NPY_NO_EXPORT PyObject *
PyArray_FromDimsAndDataAndDescr(int NPY_UNUSED(nd), int *NPY_UNUSED(d),
                                PyArray_Descr *descr,
                                char *NPY_UNUSED(data))
{
    PyErr_SetString(PyExc_NotImplementedError,
                "PyArray_FromDimsAndDataAndDescr: use PyArray_NewFromDescr.");
    Py_DECREF(descr);
    return NULL;
}

/*NUMPY_API
  Deprecated, use PyArray_SimpleNew instead.
*/
NPY_NO_EXPORT PyObject *
PyArray_FromDims(int NPY_UNUSED(nd), int *NPY_UNUSED(d), int NPY_UNUSED(type))
{
    PyErr_SetString(PyExc_NotImplementedError,
                "PyArray_FromDims: use PyArray_SimpleNew.");
    return NULL;
}

/* end old calls */

/*NUMPY_API
 * This is a quick wrapper around
 * PyArray_FromAny(op, NULL, 0, 0, NPY_ARRAY_ENSUREARRAY, NULL)
 * that special cases Arrays and PyArray_Scalars up front
 * It *steals a reference* to the object
 * It also guarantees that the result is PyArray_Type
 * Because it decrefs op if any conversion needs to take place
 * so it can be used like PyArray_EnsureArray(some_function(...))
 */
NPY_NO_EXPORT PyObject *
PyArray_EnsureArray(PyObject *op)
{
    PyObject *new;

    if ((op == NULL) || (PyArray_CheckExact(op))) {
        new = op;
        Py_XINCREF(new);
    }
    else if (PyArray_Check(op)) {
        new = PyArray_View((PyArrayObject *)op, NULL, &PyArray_Type);
    }
    else if (PyArray_IsScalar(op, Generic)) {
        new = PyArray_FromScalar(op, NULL);
    }
    else {
        new = PyArray_FROM_OF(op, NPY_ARRAY_ENSUREARRAY);
    }
    Py_XDECREF(op);
    return new;
}

/*NUMPY_API*/
NPY_NO_EXPORT PyObject *
PyArray_EnsureAnyArray(PyObject *op)
{
    if (op && PyArray_Check(op)) {
        return op;
    }
    return PyArray_EnsureArray(op);
}

/*
 * Private implementation of PyArray_CopyAnyInto with an additional order
 * parameter.
 */
NPY_NO_EXPORT int
PyArray_CopyAsFlat(PyArrayObject *dst, PyArrayObject *src, NPY_ORDER order)
{
    PyArray_StridedUnaryOp *stransfer = NULL;
    NpyAuxData *transferdata = NULL;
    NpyIter *dst_iter, *src_iter;

    NpyIter_IterNextFunc *dst_iternext, *src_iternext;
    char **dst_dataptr, **src_dataptr;
    npy_intp dst_stride, src_stride;
    npy_intp *dst_countptr, *src_countptr;
    npy_uint32 baseflags;

    char *dst_data, *src_data;
    npy_intp dst_count, src_count, count;
    npy_intp src_itemsize;
    npy_intp dst_size, src_size;
    int needs_api;

    NPY_BEGIN_THREADS_DEF;

    if (PyArray_FailUnlessWriteable(dst, "destination array") < 0) {
        return -1;
    }

    /*
     * If the shapes match and a particular order is forced
     * for both, use the more efficient CopyInto
     */
    if (order != NPY_ANYORDER && order != NPY_KEEPORDER &&
            PyArray_NDIM(dst) == PyArray_NDIM(src) &&
            PyArray_CompareLists(PyArray_DIMS(dst), PyArray_DIMS(src),
                                PyArray_NDIM(dst))) {
        return PyArray_CopyInto(dst, src);
    }

    dst_size = PyArray_SIZE(dst);
    src_size = PyArray_SIZE(src);
    if (dst_size != src_size) {
        PyErr_Format(PyExc_ValueError,
                "cannot copy from array of size %" NPY_INTP_FMT " into an array "
                "of size %" NPY_INTP_FMT, src_size, dst_size);
        return -1;
    }

    /* Zero-sized arrays require nothing be done */
    if (dst_size == 0) {
        return 0;
    }

    baseflags = NPY_ITER_EXTERNAL_LOOP |
                NPY_ITER_DONT_NEGATE_STRIDES |
                NPY_ITER_REFS_OK;

    /*
     * This copy is based on matching C-order traversals of src and dst.
     * By using two iterators, we can find maximal sub-chunks that
     * can be processed at once.
     */
    dst_iter = NpyIter_New(dst, NPY_ITER_WRITEONLY | baseflags,
                                order,
                                NPY_NO_CASTING,
                                NULL);
    if (dst_iter == NULL) {
        return -1;
    }
    src_iter = NpyIter_New(src, NPY_ITER_READONLY | baseflags,
                                order,
                                NPY_NO_CASTING,
                                NULL);
    if (src_iter == NULL) {
        NpyIter_Deallocate(dst_iter);
        return -1;
    }

    /* Get all the values needed for the inner loop */
    dst_iternext = NpyIter_GetIterNext(dst_iter, NULL);
    dst_dataptr = NpyIter_GetDataPtrArray(dst_iter);
    /* Since buffering is disabled, we can cache the stride */
    dst_stride = NpyIter_GetInnerStrideArray(dst_iter)[0];
    dst_countptr = NpyIter_GetInnerLoopSizePtr(dst_iter);

    src_iternext = NpyIter_GetIterNext(src_iter, NULL);
    src_dataptr = NpyIter_GetDataPtrArray(src_iter);
    /* Since buffering is disabled, we can cache the stride */
    src_stride = NpyIter_GetInnerStrideArray(src_iter)[0];
    src_countptr = NpyIter_GetInnerLoopSizePtr(src_iter);
    src_itemsize = PyArray_DESCR(src)->elsize;

    if (dst_iternext == NULL || src_iternext == NULL) {
        NpyIter_Deallocate(dst_iter);
        NpyIter_Deallocate(src_iter);
        return -1;
    }

    needs_api = NpyIter_IterationNeedsAPI(dst_iter) ||
                NpyIter_IterationNeedsAPI(src_iter);

    /*
     * Because buffering is disabled in the iterator, the inner loop
     * strides will be the same throughout the iteration loop.  Thus,
     * we can pass them to this function to take advantage of
     * contiguous strides, etc.
     */
    if (PyArray_GetDTypeTransferFunction(
                    IsUintAligned(src) && IsAligned(src) &&
                    IsUintAligned(dst) && IsAligned(dst),
                    src_stride, dst_stride,
                    PyArray_DESCR(src), PyArray_DESCR(dst),
                    0,
                    &stransfer, &transferdata,
                    &needs_api) != NPY_SUCCEED) {
        NpyIter_Deallocate(dst_iter);
        NpyIter_Deallocate(src_iter);
        return -1;
    }

    if (!needs_api) {
        NPY_BEGIN_THREADS;
    }

    dst_count = *dst_countptr;
    src_count = *src_countptr;
    dst_data = dst_dataptr[0];
    src_data = src_dataptr[0];
    int res = 0;
    for(;;) {
        /* Transfer the biggest amount that fits both */
        count = (src_count < dst_count) ? src_count : dst_count;
        if (stransfer(
                dst_data, dst_stride, src_data, src_stride,
                count, src_itemsize, transferdata) < 0) {
            res = -1;
            break;
        }

        /* If we exhausted the dst block, refresh it */
        if (dst_count == count) {
            res = dst_iternext(dst_iter);
            if (!res) {
                break;
            }
            dst_count = *dst_countptr;
            dst_data = dst_dataptr[0];
        }
        else {
            dst_count -= count;
            dst_data += count*dst_stride;
        }

        /* If we exhausted the src block, refresh it */
        if (src_count == count) {
            res = src_iternext(src_iter);
            if (!res) {
                break;
            }
            src_count = *src_countptr;
            src_data = src_dataptr[0];
        }
        else {
            src_count -= count;
            src_data += count*src_stride;
        }
    }

    NPY_END_THREADS;

    NPY_AUXDATA_FREE(transferdata);
    NpyIter_Deallocate(dst_iter);
    NpyIter_Deallocate(src_iter);
    if (res > 0) {
        /* The iteration stopped successfully, do not report an error */
        return 0;
    }
    return res;
}

/*NUMPY_API
 * Copy an Array into another array -- memory must not overlap
 * Does not require src and dest to have "broadcastable" shapes
 * (only the same number of elements).
 *
 * TODO: For NumPy 2.0, this could accept an order parameter which
 *       only allows NPY_CORDER and NPY_FORDER.  Could also rename
 *       this to CopyAsFlat to make the name more intuitive.
 *
 * Returns 0 on success, -1 on error.
 */
NPY_NO_EXPORT int
PyArray_CopyAnyInto(PyArrayObject *dst, PyArrayObject *src)
{
    return PyArray_CopyAsFlat(dst, src, NPY_CORDER);
}

/*NUMPY_API
 * Copy an Array into another array.
 * Broadcast to the destination shape if necessary.
 *
 * Returns 0 on success, -1 on failure.
 */
NPY_NO_EXPORT int
PyArray_CopyInto(PyArrayObject *dst, PyArrayObject *src)
{
    return PyArray_AssignArray(dst, src, NULL, NPY_UNSAFE_CASTING);
}

/*NUMPY_API
 * Move the memory of one array into another, allowing for overlapping data.
 *
 * Returns 0 on success, negative on failure.
 */
NPY_NO_EXPORT int
PyArray_MoveInto(PyArrayObject *dst, PyArrayObject *src)
{
    return PyArray_AssignArray(dst, src, NULL, NPY_UNSAFE_CASTING);
}

/*NUMPY_API
 * PyArray_CheckAxis
 *
 * check that axis is valid
 * convert 0-d arrays to 1-d arrays
 */
NPY_NO_EXPORT PyObject *
PyArray_CheckAxis(PyArrayObject *arr, int *axis, int flags)
{
    PyObject *temp1, *temp2;
    int n = PyArray_NDIM(arr);

    if (*axis == NPY_MAXDIMS || n == 0) {
        if (n != 1) {
            temp1 = PyArray_Ravel(arr,0);
            if (temp1 == NULL) {
                *axis = 0;
                return NULL;
            }
            if (*axis == NPY_MAXDIMS) {
                *axis = PyArray_NDIM((PyArrayObject *)temp1)-1;
            }
        }
        else {
            temp1 = (PyObject *)arr;
            Py_INCREF(temp1);
            *axis = 0;
        }
        if (!flags && *axis == 0) {
            return temp1;
        }
    }
    else {
        temp1 = (PyObject *)arr;
        Py_INCREF(temp1);
    }
    if (flags) {
        temp2 = PyArray_CheckFromAny((PyObject *)temp1, NULL,
                                     0, 0, flags, NULL);
        Py_DECREF(temp1);
        if (temp2 == NULL) {
            return NULL;
        }
    }
    else {
        temp2 = (PyObject *)temp1;
    }
    n = PyArray_NDIM((PyArrayObject *)temp2);
    if (check_and_adjust_axis(axis, n) < 0) {
        Py_DECREF(temp2);
        return NULL;
    }
    return temp2;
}

/*NUMPY_API
 * Zeros
 *
 * steals a reference to type. On failure or when dtype->subarray is
 * true, dtype will be decrefed.
 * accepts NULL type
 */
NPY_NO_EXPORT PyObject *
PyArray_Zeros(int nd, npy_intp const *dims, PyArray_Descr *type, int is_f_order)
{
    PyArrayObject *ret;

    if (!type) {
        type = PyArray_DescrFromType(NPY_DEFAULT_TYPE);
    }

<<<<<<< HEAD
    ret = (PyArrayObject *)PyArray_NewFromDescr_int(&PyArray_Type,
                                                    type,
                                                    nd, dims,
                                                    NULL, NULL,
                                                    is_f_order, NULL, 1);
=======
    ret = (PyArrayObject *)PyArray_NewFromDescr_int(
            &PyArray_Type, type,
            nd, dims, NULL, NULL,
            is_f_order, NULL, NULL,
            1, 0);
>>>>>>> 4afd82d8

    if (ret == NULL) {
        return NULL;
    }

    /* handle objects */
    if (PyDataType_REFCHK(PyArray_DESCR(ret))) {
        if (_zerofill(ret) < 0) {
            Py_DECREF(ret);
            return NULL;
        }
    }


    return (PyObject *)ret;

}

/*NUMPY_API
 * Empty
 *
 * accepts NULL type
 * steals a reference to type
 */
NPY_NO_EXPORT PyObject *
PyArray_Empty(int nd, npy_intp const *dims, PyArray_Descr *type, int is_f_order)
{
    PyArrayObject *ret;

    if (!type) type = PyArray_DescrFromType(NPY_DEFAULT_TYPE);

    /*
     * PyArray_NewFromDescr steals a ref,
     * but we need to look at type later.
     * */
    Py_INCREF(type);

    ret = (PyArrayObject *)PyArray_NewFromDescr(&PyArray_Type,
                                                type, nd, dims,
                                                NULL, NULL,
                                                is_f_order, NULL);
    if (ret != NULL && PyDataType_REFCHK(type)) {
        PyArray_FillObjectArray(ret, Py_None);
        if (PyErr_Occurred()) {
            Py_DECREF(ret);
            Py_DECREF(type);
            return NULL;
        }
    }

    Py_DECREF(type);
    return (PyObject *)ret;
}

/*
 * Like ceil(value), but check for overflow.
 *
 * Return 0 on success, -1 on failure. In case of failure, set a PyExc_Overflow
 * exception
 */
static npy_intp
_arange_safe_ceil_to_intp(double value)
{
    double ivalue;

    ivalue = npy_ceil(value);
    /* condition inverted to handle NaN */
    if (npy_isnan(ivalue)) {
        PyErr_SetString(PyExc_ValueError,
            "arange: cannot compute length");
        return -1;
    }
    if (!(NPY_MIN_INTP <= ivalue && ivalue <= NPY_MAX_INTP)) {
        PyErr_SetString(PyExc_OverflowError,
                "arange: overflow while computing length");
        return -1;
    }

    return (npy_intp)ivalue;
}


/*NUMPY_API
  Arange,
*/
NPY_NO_EXPORT PyObject *
PyArray_Arange(double start, double stop, double step, int type_num)
{
    npy_intp length;
    PyArrayObject *range;
    PyArray_ArrFuncs *funcs;
    PyObject *obj;
    int ret;
    double delta, tmp_len;
    NPY_BEGIN_THREADS_DEF;

    delta = stop - start;
    tmp_len = delta/step;

    /* Underflow and divide-by-inf check */
    if (tmp_len == 0.0 && delta != 0.0) {
        if (npy_signbit(tmp_len)) {
            length = 0;
        }
        else {
            length = 1;
        }
    }
    else {
        length = _arange_safe_ceil_to_intp(tmp_len);
        if (error_converting(length)) {
            return NULL;
        }
    }

    if (length <= 0) {
        length = 0;
        return PyArray_New(&PyArray_Type, 1, &length, type_num,
                           NULL, NULL, 0, 0, NULL);
    }
    range = (PyArrayObject *)PyArray_New(&PyArray_Type, 1, &length, type_num,
                        NULL, NULL, 0, 0, NULL);
    if (range == NULL) {
        return NULL;
    }
    funcs = PyArray_DESCR(range)->f;

    /*
     * place start in the buffer and the next value in the second position
     * if length > 2, then call the inner loop, otherwise stop
     */
    obj = PyFloat_FromDouble(start);
    ret = funcs->setitem(obj, PyArray_DATA(range), range);
    Py_DECREF(obj);
    if (ret < 0) {
        goto fail;
    }
    if (length == 1) {
        return (PyObject *)range;
    }
    obj = PyFloat_FromDouble(start + step);
    ret = funcs->setitem(obj, PyArray_BYTES(range)+PyArray_ITEMSIZE(range),
                         range);
    Py_DECREF(obj);
    if (ret < 0) {
        goto fail;
    }
    if (length == 2) {
        return (PyObject *)range;
    }
    if (!funcs->fill) {
        PyErr_SetString(PyExc_ValueError,
                "no fill-function for data-type.");
        Py_DECREF(range);
        return NULL;
    }
    NPY_BEGIN_THREADS_DESCR(PyArray_DESCR(range));
    funcs->fill(PyArray_DATA(range), length, range);
    NPY_END_THREADS;
    if (PyErr_Occurred()) {
        goto fail;
    }
    return (PyObject *)range;

 fail:
    Py_DECREF(range);
    return NULL;
}

/*
 * the formula is len = (intp) ceil((stop - start) / step);
 */
static npy_intp
_calc_length(PyObject *start, PyObject *stop, PyObject *step, PyObject **next, int cmplx)
{
    npy_intp len, tmp;
    PyObject *zero, *val;
    int next_is_nonzero, val_is_zero;
    double value;

    *next = PyNumber_Subtract(stop, start);
    if (!(*next)) {
        if (PyTuple_Check(stop)) {
            PyErr_Clear();
            PyErr_SetString(PyExc_TypeError,
                            "arange: scalar arguments expected "\
                            "instead of a tuple.");
        }
        return -1;
    }

    zero = PyLong_FromLong(0);
    if (!zero) {
        Py_DECREF(*next);
        *next = NULL;
        return -1;
    }

    next_is_nonzero = PyObject_RichCompareBool(*next, zero, Py_NE);
    if (next_is_nonzero == -1) {
        Py_DECREF(zero);
        Py_DECREF(*next);
        *next = NULL;
        return -1;
    }
    val = PyNumber_TrueDivide(*next, step);
    Py_DECREF(*next);
    *next = NULL;

    if (!val) {
        Py_DECREF(zero);
        return -1;
    }

    val_is_zero = PyObject_RichCompareBool(val, zero, Py_EQ);
    Py_DECREF(zero);
    if (val_is_zero == -1) {
        Py_DECREF(val);
        return -1;
    }

    if (cmplx && PyComplex_Check(val)) {
        value = PyComplex_RealAsDouble(val);
        if (error_converting(value)) {
            Py_DECREF(val);
            return -1;
        }
        len = _arange_safe_ceil_to_intp(value);
        if (error_converting(len)) {
            Py_DECREF(val);
            return -1;
        }
        value = PyComplex_ImagAsDouble(val);
        Py_DECREF(val);
        if (error_converting(value)) {
            return -1;
        }
        tmp = _arange_safe_ceil_to_intp(value);
        if (error_converting(tmp)) {
            return -1;
        }
        len = PyArray_MIN(len, tmp);
    }
    else {
        value = PyFloat_AsDouble(val);
        Py_DECREF(val);
        if (error_converting(value)) {
            return -1;
        }

        /* Underflow and divide-by-inf check */
        if (val_is_zero && next_is_nonzero) {
            if (npy_signbit(value)) {
                len = 0;
            }
            else {
                len = 1;
            }
        }
        else {
            len = _arange_safe_ceil_to_intp(value);
            if (error_converting(len)) {
                return -1;
            }
        }
    }

    if (len > 0) {
        *next = PyNumber_Add(start, step);
        if (!*next) {
            return -1;
        }
    }
    return len;
}

/*NUMPY_API
 *
 * ArangeObj,
 *
 * this doesn't change the references
 */
NPY_NO_EXPORT PyObject *
PyArray_ArangeObj(PyObject *start, PyObject *stop, PyObject *step, PyArray_Descr *dtype)
{
    PyArrayObject *range;
    PyArray_ArrFuncs *funcs;
    PyObject *next, *err;
    npy_intp length;
    PyArray_Descr *native = NULL;
    int swap;
    NPY_BEGIN_THREADS_DEF;

    /* Datetime arange is handled specially */
    if ((dtype != NULL && (dtype->type_num == NPY_DATETIME ||
                           dtype->type_num == NPY_TIMEDELTA)) ||
            (dtype == NULL && (is_any_numpy_datetime_or_timedelta(start) ||
                              is_any_numpy_datetime_or_timedelta(stop) ||
                              is_any_numpy_datetime_or_timedelta(step)))) {
        return (PyObject *)datetime_arange(start, stop, step, dtype);
    }

    if (!dtype) {
        PyArray_Descr *deftype;
        PyArray_Descr *newtype;

        /* intentionally made to be at least NPY_LONG */
        deftype = PyArray_DescrFromType(NPY_LONG);
        newtype = PyArray_DescrFromObject(start, deftype);
        Py_DECREF(deftype);
        if (newtype == NULL) {
            return NULL;
        }
        deftype = newtype;
        if (stop && stop != Py_None) {
            newtype = PyArray_DescrFromObject(stop, deftype);
            Py_DECREF(deftype);
            if (newtype == NULL) {
                return NULL;
            }
            deftype = newtype;
        }
        if (step && step != Py_None) {
            newtype = PyArray_DescrFromObject(step, deftype);
            Py_DECREF(deftype);
            if (newtype == NULL) {
                return NULL;
            }
            deftype = newtype;
        }
        dtype = deftype;
    }
    else {
        Py_INCREF(dtype);
    }
    if (!step || step == Py_None) {
        step = PyLong_FromLong(1);
    }
    else {
        Py_XINCREF(step);
    }
    if (!stop || stop == Py_None) {
        stop = start;
        start = PyLong_FromLong(0);
    }
    else {
        Py_INCREF(start);
    }
    /* calculate the length and next = start + step*/
    length = _calc_length(start, stop, step, &next,
                          PyTypeNum_ISCOMPLEX(dtype->type_num));
    err = PyErr_Occurred();
    if (err) {
        Py_DECREF(dtype);
        if (err && PyErr_GivenExceptionMatches(err, PyExc_OverflowError)) {
            PyErr_SetString(PyExc_ValueError, "Maximum allowed size exceeded");
        }
        goto fail;
    }
    if (length <= 0) {
        length = 0;
        range = (PyArrayObject *)PyArray_SimpleNewFromDescr(1, &length, dtype);
        Py_DECREF(step);
        Py_DECREF(start);
        return (PyObject *)range;
    }

    /*
     * If dtype is not in native byte-order then get native-byte
     * order version.  And then swap on the way out.
     */
    if (!PyArray_ISNBO(dtype->byteorder)) {
        native = PyArray_DescrNewByteorder(dtype, NPY_NATBYTE);
        swap = 1;
    }
    else {
        native = dtype;
        swap = 0;
    }

    range = (PyArrayObject *)PyArray_SimpleNewFromDescr(1, &length, native);
    if (range == NULL) {
        goto fail;
    }

    /*
     * place start in the buffer and the next value in the second position
     * if length > 2, then call the inner loop, otherwise stop
     */
    funcs = PyArray_DESCR(range)->f;
    if (funcs->setitem(start, PyArray_DATA(range), range) < 0) {
        goto fail;
    }
    if (length == 1) {
        goto finish;
    }
    if (funcs->setitem(next, PyArray_BYTES(range)+PyArray_ITEMSIZE(range),
                       range) < 0) {
        goto fail;
    }
    if (length == 2) {
        goto finish;
    }
    if (!funcs->fill) {
        PyErr_SetString(PyExc_ValueError, "no fill-function for data-type.");
        Py_DECREF(range);
        goto fail;
    }
    NPY_BEGIN_THREADS_DESCR(PyArray_DESCR(range));
    funcs->fill(PyArray_DATA(range), length, range);
    NPY_END_THREADS;
    if (PyErr_Occurred()) {
        goto fail;
    }
 finish:
    /* TODO: This swapping could be handled on the fly by the nditer */
    if (swap) {
        PyObject *new;
        new = PyArray_Byteswap(range, 1);
        Py_DECREF(new);
        Py_DECREF(PyArray_DESCR(range));
        /* steals the reference */
        ((PyArrayObject_fields *)range)->descr = dtype;
    }
    Py_DECREF(start);
    Py_DECREF(step);
    Py_DECREF(next);
    return (PyObject *)range;

 fail:
    Py_DECREF(start);
    Py_DECREF(step);
    Py_XDECREF(next);
    return NULL;
}

/* This array creation function steals the reference to dtype. */
static PyArrayObject *
array_fromfile_binary(FILE *fp, PyArray_Descr *dtype, npy_intp num, size_t *nread)
{
    PyArrayObject *r;
    npy_off_t start, numbytes;
    int elsize;

    if (num < 0) {
        int fail = 0;
        start = npy_ftell(fp);
        if (start < 0) {
            fail = 1;
        }
        if (npy_fseek(fp, 0, SEEK_END) < 0) {
            fail = 1;
        }
        numbytes = npy_ftell(fp);
        if (numbytes < 0) {
            fail = 1;
        }
        numbytes -= start;
        if (npy_fseek(fp, start, SEEK_SET) < 0) {
            fail = 1;
        }
        if (fail) {
            PyErr_SetString(PyExc_IOError,
                            "could not seek in file");
            Py_DECREF(dtype);
            return NULL;
        }
        num = numbytes / dtype->elsize;
    }

    /*
     * Array creation may move sub-array dimensions from the dtype to array
     * dimensions, so we need to use the original element size when reading.
     */
    elsize = dtype->elsize;

    r = (PyArrayObject *)PyArray_NewFromDescr(&PyArray_Type, dtype, 1, &num,
                                              NULL, NULL, 0, NULL);
    if (r == NULL) {
        return NULL;
    }

    NPY_BEGIN_ALLOW_THREADS;
    *nread = fread(PyArray_DATA(r), elsize, num, fp);
    NPY_END_ALLOW_THREADS;
    return r;
}

/*
 * Create an array by reading from the given stream, using the passed
 * next_element and skip_separator functions.
 * As typical for array creation functions, it steals the reference to dtype.
 */
#define FROM_BUFFER_SIZE 4096
static PyArrayObject *
array_from_text(PyArray_Descr *dtype, npy_intp num, char const *sep, size_t *nread,
                void *stream, next_element next, skip_separator skip_sep,
                void *stream_data)
{
    PyArrayObject *r;
    npy_intp i;
    char *dptr, *clean_sep, *tmp;
    int err = 0;
    int stop_reading_flag = 0;  /* -1 means end reached; -2 a parsing error */
    npy_intp thisbuf = 0;
    npy_intp size;
    npy_intp bytes, totalbytes;

    size = (num >= 0) ? num : FROM_BUFFER_SIZE;

    /*
     * Array creation may move sub-array dimensions from the dtype to array
     * dimensions, so we need to use the original dtype when reading.
     */
    Py_INCREF(dtype);

    r = (PyArrayObject *)
        PyArray_NewFromDescr(&PyArray_Type, dtype, 1, &size,
                             NULL, NULL, 0, NULL);
    if (r == NULL) {
        Py_DECREF(dtype);
        return NULL;
    }

    clean_sep = swab_separator(sep);
    if (clean_sep == NULL) {
        err = 1;
        goto fail;
    }

    NPY_BEGIN_ALLOW_THREADS;
    totalbytes = bytes = size * dtype->elsize;
    dptr = PyArray_DATA(r);
    for (i = 0; num < 0 || i < num; i++) {
        stop_reading_flag = next(&stream, dptr, dtype, stream_data);
        if (stop_reading_flag < 0) {
            break;
        }
        *nread += 1;
        thisbuf += 1;
        dptr += dtype->elsize;
        if (num < 0 && thisbuf == size) {
            totalbytes += bytes;
            tmp = PyDataMem_RENEW(PyArray_DATA(r), totalbytes);
            if (tmp == NULL) {
                err = 1;
                break;
            }
            ((PyArrayObject_fields *)r)->data = tmp;
            dptr = tmp + (totalbytes - bytes);
            thisbuf = 0;
        }
        stop_reading_flag = skip_sep(&stream, clean_sep, stream_data);
        if (stop_reading_flag < 0) {
            if (num == i + 1) {
                /* if we read as much as requested sep is optional */
                stop_reading_flag = -1;
            }
            break;
        }
    }
    if (num < 0) {
        const size_t nsize = PyArray_MAX(*nread,1)*dtype->elsize;

        if (nsize != 0) {
            tmp = PyDataMem_RENEW(PyArray_DATA(r), nsize);
            if (tmp == NULL) {
                err = 1;
            }
            else {
                PyArray_DIMS(r)[0] = *nread;
                ((PyArrayObject_fields *)r)->data = tmp;
            }
        }
    }
    NPY_END_ALLOW_THREADS;

    free(clean_sep);

    if (stop_reading_flag == -2) {
        if (PyErr_Occurred()) {
            /* If an error is already set (unlikely), do not create new one */
            Py_DECREF(r);
            Py_DECREF(dtype);
            return NULL;
        }
        /* 2019-09-12, NumPy 1.18 */
        if (DEPRECATE(
                "string or file could not be read to its end due to unmatched "
                "data; this will raise a ValueError in the future.") < 0) {
            goto fail;
        }
    }

fail:
    Py_DECREF(dtype);
    if (err == 1) {
        PyErr_NoMemory();
    }
    if (PyErr_Occurred()) {
        Py_DECREF(r);
        return NULL;
    }
    return r;
}
#undef FROM_BUFFER_SIZE

/*NUMPY_API
 *
 * Given a ``FILE *`` pointer ``fp``, and a ``PyArray_Descr``, return an
 * array corresponding to the data encoded in that file.
 *
 * The reference to `dtype` is stolen (it is possible that the passed in
 * dtype is not held on to).
 *
 * The number of elements to read is given as ``num``; if it is < 0, then
 * then as many as possible are read.
 *
 * If ``sep`` is NULL or empty, then binary data is assumed, else
 * text data, with ``sep`` as the separator between elements. Whitespace in
 * the separator matches any length of whitespace in the text, and a match
 * for whitespace around the separator is added.
 *
 * For memory-mapped files, use the buffer interface. No more data than
 * necessary is read by this routine.
 */
NPY_NO_EXPORT PyObject *
PyArray_FromFile(FILE *fp, PyArray_Descr *dtype, npy_intp num, char *sep)
{
    PyArrayObject *ret;
    size_t nread = 0;

    if (PyDataType_REFCHK(dtype)) {
        PyErr_SetString(PyExc_ValueError,
                "Cannot read into object array");
        Py_DECREF(dtype);
        return NULL;
    }
    if (PyDataType_ISUNSIZED(dtype)) {
        PyErr_SetString(PyExc_ValueError,
                "Flexible dtypes must have an explicit size");
        Py_DECREF(dtype);
        return NULL;
    }

    if (dtype->elsize == 0) {
        /* Nothing to read, just create an empty array of the requested type */
<<<<<<< HEAD
        return PyArray_NewFromDescr_int(&PyArray_Type,
                                        dtype,
                                        1, &num,
                                        NULL, NULL,
                                        0, NULL, 0);
=======
        return PyArray_NewFromDescr_int(
                &PyArray_Type, dtype,
                1, &num, NULL, NULL,
                0, NULL, NULL,
                0, 1);
>>>>>>> 4afd82d8
    }
    if ((sep == NULL) || (strlen(sep) == 0)) {
        ret = array_fromfile_binary(fp, dtype, num, &nread);
    }
    else {
        if (dtype->f->scanfunc == NULL) {
            PyErr_SetString(PyExc_ValueError,
                    "Unable to read character files of that array type");
            Py_DECREF(dtype);
            return NULL;
        }
        ret = array_from_text(dtype, num, sep, &nread, fp,
                (next_element) fromfile_next_element,
                (skip_separator) fromfile_skip_separator, NULL);
    }
    if (ret == NULL) {
        return NULL;
    }
    if (((npy_intp) nread) < num) {
        /* Realloc memory for smaller number of elements */
        const size_t nsize = PyArray_MAX(nread,1)*PyArray_DESCR(ret)->elsize;
        char *tmp;

        if((tmp = PyDataMem_RENEW(PyArray_DATA(ret), nsize)) == NULL) {
            Py_DECREF(ret);
            return PyErr_NoMemory();
        }
        ((PyArrayObject_fields *)ret)->data = tmp;
        PyArray_DIMS(ret)[0] = nread;
    }
    return (PyObject *)ret;
}

/*NUMPY_API*/
NPY_NO_EXPORT PyObject *
PyArray_FromBuffer(PyObject *buf, PyArray_Descr *type,
                   npy_intp count, npy_intp offset)
{
    PyArrayObject *ret;
    char *data;
    Py_buffer view;
    Py_ssize_t ts;
    npy_intp s, n;
    int itemsize;
    int writeable = 1;


    if (PyDataType_REFCHK(type)) {
        PyErr_SetString(PyExc_ValueError,
                        "cannot create an OBJECT array from memory"\
                        " buffer");
        Py_DECREF(type);
        return NULL;
    }
    if (PyDataType_ISUNSIZED(type)) {
        PyErr_SetString(PyExc_ValueError,
                        "itemsize cannot be zero in type");
        Py_DECREF(type);
        return NULL;
    }

    if (PyObject_GetBuffer(buf, &view, PyBUF_WRITABLE|PyBUF_SIMPLE) < 0) {
        writeable = 0;
        PyErr_Clear();
        if (PyObject_GetBuffer(buf, &view, PyBUF_SIMPLE) < 0) {
            Py_DECREF(type);
            return NULL;
        }
    }
    data = (char *)view.buf;
    ts = view.len;
    /*
     * In Python 3 both of the deprecated functions PyObject_AsWriteBuffer and
     * PyObject_AsReadBuffer that this code replaces release the buffer. It is
     * up to the object that supplies the buffer to guarantee that the buffer
     * sticks around after the release.
     */
    PyBuffer_Release(&view);

    if ((offset < 0) || (offset > ts)) {
        PyErr_Format(PyExc_ValueError,
                     "offset must be non-negative and no greater than buffer "\
                     "length (%" NPY_INTP_FMT ")", (npy_intp)ts);
        Py_DECREF(type);
        return NULL;
    }

    data += offset;
    s = (npy_intp)ts - offset;
    n = (npy_intp)count;
    itemsize = type->elsize;
    if (n < 0) {
        if (itemsize == 0) {
            PyErr_SetString(PyExc_ValueError,
                            "cannot determine count if itemsize is 0");
            Py_DECREF(type);
            return NULL;
        }
        if (s % itemsize != 0) {
            PyErr_SetString(PyExc_ValueError,
                            "buffer size must be a multiple"\
                            " of element size");
            Py_DECREF(type);
            return NULL;
        }
        n = s/itemsize;
    }
    else {
        if (s < n*itemsize) {
            PyErr_SetString(PyExc_ValueError,
                            "buffer is smaller than requested"\
                            " size");
            Py_DECREF(type);
            return NULL;
        }
    }

    ret = (PyArrayObject *)PyArray_NewFromDescrAndBase(
            &PyArray_Type, type,
            1, &n, NULL, data,
            NPY_ARRAY_DEFAULT, NULL, buf);
    if (ret == NULL) {
        return NULL;
    }

    if (!writeable) {
        PyArray_CLEARFLAGS(ret, NPY_ARRAY_WRITEABLE);
    }
    return (PyObject *)ret;
}

/*NUMPY_API
 *
 * Given a pointer to a string ``data``, a string length ``slen``, and
 * a ``PyArray_Descr``, return an array corresponding to the data
 * encoded in that string.
 *
 * If the dtype is NULL, the default array type is used (double).
 * If non-null, the reference is stolen.
 *
 * If ``slen`` is < 0, then the end of string is used for text data.
 * It is an error for ``slen`` to be < 0 for binary data (since embedded NULLs
 * would be the norm).
 *
 * The number of elements to read is given as ``num``; if it is < 0, then
 * then as many as possible are read.
 *
 * If ``sep`` is NULL or empty, then binary data is assumed, else
 * text data, with ``sep`` as the separator between elements. Whitespace in
 * the separator matches any length of whitespace in the text, and a match
 * for whitespace around the separator is added.
 */
NPY_NO_EXPORT PyObject *
PyArray_FromString(char *data, npy_intp slen, PyArray_Descr *dtype,
                   npy_intp num, char *sep)
{
    int itemsize;
    PyArrayObject *ret;
    npy_bool binary;

    if (dtype == NULL) {
        dtype=PyArray_DescrFromType(NPY_DEFAULT_TYPE);
        if (dtype == NULL) {
            return NULL;
        }
    }
    if (PyDataType_FLAGCHK(dtype, NPY_ITEM_IS_POINTER) ||
                    PyDataType_REFCHK(dtype)) {
        PyErr_SetString(PyExc_ValueError,
                        "Cannot create an object array from"    \
                        " a string");
        Py_DECREF(dtype);
        return NULL;
    }
    itemsize = dtype->elsize;
    if (itemsize == 0) {
        PyErr_SetString(PyExc_ValueError, "zero-valued itemsize");
        Py_DECREF(dtype);
        return NULL;
    }

    binary = ((sep == NULL) || (strlen(sep) == 0));
    if (binary) {
        if (num < 0 ) {
            if (slen % itemsize != 0) {
                PyErr_SetString(PyExc_ValueError,
                                "string size must be a "\
                                "multiple of element size");
                Py_DECREF(dtype);
                return NULL;
            }
            num = slen/itemsize;
        }
        else {
            if (slen < num*itemsize) {
                PyErr_SetString(PyExc_ValueError,
                                "string is smaller than " \
                                "requested size");
                Py_DECREF(dtype);
                return NULL;
            }
        }
        /*
         * NewFromDescr may replace dtype to absorb subarray shape
         * into the array, so get size beforehand.
         */
        npy_intp size_to_copy = num*dtype->elsize;
        ret = (PyArrayObject *)
            PyArray_NewFromDescr(&PyArray_Type, dtype,
                                 1, &num, NULL, NULL,
                                 0, NULL);
        if (ret == NULL) {
            return NULL;
        }
        memcpy(PyArray_DATA(ret), data, size_to_copy);
    }
    else {
        /* read from character-based string */
        size_t nread = 0;
        char *end;

        if (dtype->f->fromstr == NULL) {
            PyErr_SetString(PyExc_ValueError,
                            "don't know how to read "       \
                            "character strings with that "  \
                            "array type");
            Py_DECREF(dtype);
            return NULL;
        }
        if (slen < 0) {
            end = NULL;
        }
        else {
            end = data + slen;
        }
        ret = array_from_text(dtype, num, sep, &nread,
                              data,
                              (next_element) fromstr_next_element,
                              (skip_separator) fromstr_skip_separator,
                              end);
    }
    return (PyObject *)ret;
}

/*NUMPY_API
 *
 * steals a reference to dtype (which cannot be NULL)
 */
NPY_NO_EXPORT PyObject *
PyArray_FromIter(PyObject *obj, PyArray_Descr *dtype, npy_intp count)
{
    PyObject *value;
    PyObject *iter = PyObject_GetIter(obj);
    PyArrayObject *ret = NULL;
    npy_intp i, elsize, elcount;
    char *item, *new_data;

    if (iter == NULL) {
        goto done;
    }
    if (PyDataType_ISUNSIZED(dtype)) {
        PyErr_SetString(PyExc_ValueError,
                "Must specify length when using variable-size data-type.");
        goto done;
    }
    if (count < 0) {
        elcount = PyObject_LengthHint(obj, 0);
        if (elcount < 0) {
            goto done;
        }
    }
    else {
        elcount = count;
    }

    elsize = dtype->elsize;

    /*
     * We would need to alter the memory RENEW code to decrement any
     * reference counts before throwing away any memory.
     */
    if (PyDataType_REFCHK(dtype)) {
        PyErr_SetString(PyExc_ValueError,
                "cannot create object arrays from iterator");
        goto done;
    }

    ret = (PyArrayObject *)PyArray_NewFromDescr(&PyArray_Type, dtype, 1,
                                                &elcount, NULL,NULL, 0, NULL);
    dtype = NULL;
    if (ret == NULL) {
        goto done;
    }
    for (i = 0; (i < count || count == -1) &&
             (value = PyIter_Next(iter)); i++) {
        if (i >= elcount && elsize != 0) {
            npy_intp nbytes;
            /*
              Grow PyArray_DATA(ret):
              this is similar for the strategy for PyListObject, but we use
              50% overallocation => 0, 4, 8, 14, 23, 36, 56, 86 ...
            */
            elcount = (i >> 1) + (i < 4 ? 4 : 2) + i;
            if (!npy_mul_with_overflow_intp(&nbytes, elcount, elsize)) {
                new_data = PyDataMem_RENEW(PyArray_DATA(ret), nbytes);
            }
            else {
                new_data = NULL;
            }
            if (new_data == NULL) {
                PyErr_SetString(PyExc_MemoryError,
                        "cannot allocate array memory");
                Py_DECREF(value);
                goto done;
            }
            ((PyArrayObject_fields *)ret)->data = new_data;
        }
        PyArray_DIMS(ret)[0] = i + 1;

        if (((item = index2ptr(ret, i)) == NULL) ||
                PyArray_SETITEM(ret, item, value) == -1) {
            Py_DECREF(value);
            goto done;
        }
        Py_DECREF(value);
    }


    if (PyErr_Occurred()) {
        goto done;
    }
    if (i < count) {
        PyErr_SetString(PyExc_ValueError,
                "iterator too short");
        goto done;
    }

    /*
     * Realloc the data so that don't keep extra memory tied up
     * (assuming realloc is reasonably good about reusing space...)
     */
    if (i == 0 || elsize == 0) {
        /* The size cannot be zero for PyDataMem_RENEW. */
        goto done;
    }
    new_data = PyDataMem_RENEW(PyArray_DATA(ret), i * elsize);
    if (new_data == NULL) {
        PyErr_SetString(PyExc_MemoryError,
                "cannot allocate array memory");
        goto done;
    }
    ((PyArrayObject_fields *)ret)->data = new_data;

 done:
    Py_XDECREF(iter);
    Py_XDECREF(dtype);
    if (PyErr_Occurred()) {
        Py_XDECREF(ret);
        return NULL;
    }
    return (PyObject *)ret;
}

/*
 * This is the main array creation routine.
 *
 * Flags argument has multiple related meanings
 * depending on data and strides:
 *
 * If data is given, then flags is flags associated with data.
 * If strides is not given, then a contiguous strides array will be created
 * and the NPY_ARRAY_C_CONTIGUOUS bit will be set.  If the flags argument
 * has the NPY_ARRAY_F_CONTIGUOUS bit set, then a FORTRAN-style strides array will be
 * created (and of course the NPY_ARRAY_F_CONTIGUOUS flag bit will be set).
 *
 * If data is not given but created here, then flags will be NPY_ARRAY_DEFAULT
 * and a non-zero flags argument can be used to indicate a FORTRAN style
 * array is desired.
 *
 * Dimensions and itemsize must have been checked for validity.
 */

NPY_NO_EXPORT void
_array_fill_strides(npy_intp *strides, npy_intp const *dims, int nd, size_t itemsize,
                    int inflag, int *objflags)
{
    int i;
#if NPY_RELAXED_STRIDES_CHECKING
    npy_bool not_cf_contig = 0;
    npy_bool nod = 0; /* A dim != 1 was found */

    /* Check if new array is both F- and C-contiguous */
    for (i = 0; i < nd; i++) {
        if (dims[i] != 1) {
            if (nod) {
                not_cf_contig = 1;
                break;
            }
            nod = 1;
        }
    }
#endif /* NPY_RELAXED_STRIDES_CHECKING */

    /* Only make Fortran strides if not contiguous as well */
    if ((inflag & (NPY_ARRAY_F_CONTIGUOUS|NPY_ARRAY_C_CONTIGUOUS)) ==
                                            NPY_ARRAY_F_CONTIGUOUS) {
        for (i = 0; i < nd; i++) {
            strides[i] = itemsize;
            if (dims[i]) {
                itemsize *= dims[i];
            }
#if NPY_RELAXED_STRIDES_CHECKING
            else {
                not_cf_contig = 0;
            }
#if NPY_RELAXED_STRIDES_DEBUG
            /* For testing purpose only */
            if (dims[i] == 1) {
                strides[i] = NPY_MAX_INTP;
            }
#endif /* NPY_RELAXED_STRIDES_DEBUG */
#endif /* NPY_RELAXED_STRIDES_CHECKING */
        }
#if NPY_RELAXED_STRIDES_CHECKING
        if (not_cf_contig) {
#else /* not NPY_RELAXED_STRIDES_CHECKING */
        if ((nd > 1) && ((strides[0] != strides[nd-1]) || (dims[nd-1] > 1))) {
#endif /* not NPY_RELAXED_STRIDES_CHECKING */
            *objflags = ((*objflags)|NPY_ARRAY_F_CONTIGUOUS) &
                                            ~NPY_ARRAY_C_CONTIGUOUS;
        }
        else {
            *objflags |= (NPY_ARRAY_F_CONTIGUOUS|NPY_ARRAY_C_CONTIGUOUS);
        }
    }
    else {
        for (i = nd - 1; i >= 0; i--) {
            strides[i] = itemsize;
            if (dims[i]) {
                itemsize *= dims[i];
            }
#if NPY_RELAXED_STRIDES_CHECKING
            else {
                not_cf_contig = 0;
            }
#if NPY_RELAXED_STRIDES_DEBUG
            /* For testing purpose only */
            if (dims[i] == 1) {
                strides[i] = NPY_MAX_INTP;
            }
#endif /* NPY_RELAXED_STRIDES_DEBUG */
#endif /* NPY_RELAXED_STRIDES_CHECKING */
        }
#if NPY_RELAXED_STRIDES_CHECKING
        if (not_cf_contig) {
#else /* not NPY_RELAXED_STRIDES_CHECKING */
        if ((nd > 1) && ((strides[0] != strides[nd-1]) || (dims[0] > 1))) {
#endif /* not NPY_RELAXED_STRIDES_CHECKING */
            *objflags = ((*objflags)|NPY_ARRAY_C_CONTIGUOUS) &
                                            ~NPY_ARRAY_F_CONTIGUOUS;
        }
        else {
            *objflags |= (NPY_ARRAY_C_CONTIGUOUS|NPY_ARRAY_F_CONTIGUOUS);
        }
    }
    return;
}

/*
 * Calls arr_of_subclass.__array_wrap__(towrap), in order to make 'towrap'
 * have the same ndarray subclass as 'arr_of_subclass'.
 */
NPY_NO_EXPORT PyArrayObject *
PyArray_SubclassWrap(PyArrayObject *arr_of_subclass, PyArrayObject *towrap)
{
    PyObject *wrapped = PyObject_CallMethod((PyObject *)arr_of_subclass,
                                        "__array_wrap__", "O", towrap);
    if (wrapped == NULL) {
        return NULL;
    }
    if (!PyArray_Check(wrapped)) {
        PyErr_SetString(PyExc_RuntimeError,
                "ndarray subclass __array_wrap__ method returned an "
                "object which was not an instance of an ndarray subclass");
        Py_DECREF(wrapped);
        return NULL;
    }

    return (PyArrayObject *)wrapped;
}<|MERGE_RESOLUTION|>--- conflicted
+++ resolved
@@ -661,8 +661,7 @@
 PyArray_NewFromDescr_int(
         PyTypeObject *subtype, PyArray_Descr *descr, int nd,
         npy_intp const *dims, npy_intp const *strides, void *data,
-        int flags, PyObject *obj, PyObject *base, int zeroed,
-        int allow_emptystring)
+        int flags, PyObject *obj, PyObject *base, int zeroed)
 {
     PyArrayObject_fields *fa;
     int i;
@@ -682,218 +681,7 @@
         ret = PyArray_NewFromDescr_int(
                 subtype, descr,
                 nd, newdims, newstrides, data,
-                flags, obj, base,
-                zeroed, allow_emptystring);
-        return ret;
-    }
-
-    if ((unsigned int)nd > (unsigned int)NPY_MAXDIMS) {
-        PyErr_Format(PyExc_ValueError,
-                     "number of dimensions must be within [0, %d]",
-                     NPY_MAXDIMS);
-        Py_DECREF(descr);
-        return NULL;
-    }
-
-    /* Check datatype element size */
-    nbytes = descr->elsize;
-    if (PyDataType_ISUNSIZED(descr)) {
-        if (!PyDataType_ISFLEXIBLE(descr)) {
-            PyErr_SetString(PyExc_TypeError, "Empty data-type");
-            Py_DECREF(descr);
-            return NULL;
-        }
-        else if (PyDataType_ISSTRING(descr) && !allow_emptystring &&
-                 data == NULL) {
-            PyArray_DESCR_REPLACE(descr);
-            if (descr == NULL) {
-                return NULL;
-            }
-            if (descr->type_num == NPY_STRING) {
-                nbytes = descr->elsize = 1;
-            }
-<<<<<<< HEAD
-            PyBuffer_Release(&buffer_view);
-            return 0;
-        }
-        else if (PyObject_GetBuffer(obj, &buffer_view, PyBUF_SIMPLE) == 0) {
-            d[0] = buffer_view.len;
-            *maxndim = 1;
-            PyBuffer_Release(&buffer_view);
-            return 0;
-        }
-        else {
-            PyErr_Clear();
-        }
-    }
-
-    /* obj has the __array_struct__ interface */
-    e = PyArray_LookupSpecial_OnInstance(obj, "__array_struct__");
-    if (e != NULL) {
-        int nd = -1;
-        if (NpyCapsule_Check(e)) {
-            PyArrayInterface *inter;
-            inter = (PyArrayInterface *)NpyCapsule_AsVoidPtr(e);
-            if (inter->two == 2) {
-                nd = inter->nd;
-                if (nd >= 0) {
-                    if (nd < *maxndim) {
-                        *maxndim = nd;
-                    }
-                    for (i=0; i<*maxndim; i++) {
-                        d[i] = inter->shape[i];
-                    }
-                }
-            }
-        }
-        Py_DECREF(e);
-        if (nd >= 0) {
-            return 0;
-        }
-    }
-
-    /* obj has the __array_interface__ interface */
-    e = PyArray_LookupSpecial_OnInstance(obj, "__array_interface__");
-    if (e != NULL) {
-        int nd = -1;
-        if (PyDict_Check(e)) {
-            PyObject *new;
-            new = PyDict_GetItemString(e, "shape");
-            if (new && PyTuple_Check(new)) {
-                nd = PyTuple_GET_SIZE(new);
-                if (nd < *maxndim) {
-                    *maxndim = nd;
-                }
-                for (i=0; i<*maxndim; i++) {
-                    d[i] = PyInt_AsSsize_t(PyTuple_GET_ITEM(new, i));
-                    if (d[i] < 0) {
-                        PyErr_SetString(PyExc_RuntimeError,
-                                "Invalid shape in __array_interface__");
-                        Py_DECREF(e);
-                        return -1;
-                    }
-                }
-            }
-        }
-        Py_DECREF(e);
-        if (nd >= 0) {
-            return 0;
-        }
-    }
-
-    seq = PySequence_Fast(obj, "Could not convert object to sequence");
-    if (seq == NULL) {
-        /*
-         * PySequence_Check detects whether an old type object is a
-         * sequence by the presence of the __getitem__ attribute, and
-         * for new type objects that aren't dictionaries by the
-         * presence of the __len__ attribute as well. In either case it
-         * is possible to have an object that tests as a sequence but
-         * doesn't behave as a sequence and consequently, the
-         * PySequence_GetItem call can fail. When that happens and the
-         * object looks like a dictionary, we truncate the dimensions
-         * and set the object creation flag, otherwise we pass the
-         * error back up the call chain.
-         */
-        if (PyErr_ExceptionMatches(PyExc_KeyError)) {
-            PyErr_Clear();
-            *maxndim = 0;
-            *out_is_object = 1;
-            return 0;
-        }
-        else {
-            return -1;
-        }
-    }
-    n = PySequence_Fast_GET_SIZE(seq);
-
-    d[0] = n;
-
-    /* 1-dimensional sequence */
-    if (n == 0 || *maxndim == 1) {
-        *maxndim = 1;
-        Py_DECREF(seq);
-        return 0;
-    }
-    else {
-        npy_intp dtmp[NPY_MAXDIMS];
-        int j, maxndim_m1 = *maxndim - 1;
-        e = PySequence_Fast_GET_ITEM(seq, 0);
-
-        r = discover_dimensions(e, &maxndim_m1, d + 1, check_it,
-                                        stop_at_string, stop_at_tuple,
-                                        out_is_object);
-        if (r < 0) {
-            Py_DECREF(seq);
-            return r;
-        }
-
-        /* For the dimension truncation check below */
-        *maxndim = maxndim_m1 + 1;
-        for (i = 1; i < n; ++i) {
-            e = PySequence_Fast_GET_ITEM(seq, i);
-            /* Get the dimensions of the first item */
-            r = discover_dimensions(e, &maxndim_m1, dtmp, check_it,
-                                            stop_at_string, stop_at_tuple,
-                                            out_is_object);
-            if (r < 0) {
-                Py_DECREF(seq);
-                return r;
-            }
-
-            /* Reduce max_ndim_m1 to just items which match */
-            for (j = 0; j < maxndim_m1; ++j) {
-                if (dtmp[j] != d[j+1]) {
-                    maxndim_m1 = j;
-                    break;
-                }
-            }
-        }
-        /*
-         * If the dimensions are truncated, need to produce
-         * an object array.
-         */
-        if (maxndim_m1 + 1 < *maxndim) {
-            *out_is_object = 1;
-            *maxndim = maxndim_m1 + 1;
-        }
-    }
-
-    Py_DECREF(seq);
-
-    return 0;
-}
-
-/*
- * Generic new array creation routine.
- * Internal variant with calloc argument for PyArray_Zeros.
- *
- * steals a reference to descr. On failure or descr->subarray, descr will
- * be decrefed.
- */
-NPY_NO_EXPORT PyObject *
-PyArray_NewFromDescr_int(PyTypeObject *subtype, PyArray_Descr *descr, int nd,
-                         npy_intp *dims, npy_intp *strides, void *data,
-                         int flags, PyObject *obj, int zeroed)
-{
-    PyArrayObject_fields *fa;
-    int i, is_empty;
-    npy_intp nbytes;
-
-    if (descr->subarray) {
-        PyObject *ret;
-        npy_intp newdims[2*NPY_MAXDIMS];
-        npy_intp *newstrides = NULL;
-        memcpy(newdims, dims, nd*sizeof(npy_intp));
-        if (strides) {
-            newstrides = newdims + NPY_MAXDIMS;
-            memcpy(newstrides, strides, nd*sizeof(npy_intp));
-        }
-        nd =_update_descr_and_dimensions(&descr, newdims,
-                                         newstrides, nd);
-        ret = PyArray_NewFromDescr_int(subtype, descr, nd, newdims,
-                                       newstrides,
-                                       data, flags, obj, zeroed);
+                flags, obj, base, zeroed);
         return ret;
     }
 
@@ -927,10 +715,6 @@
                 case NPY_VOID:
                 default:
                     descr->elsize = 0;
-=======
-            else {
-                nbytes = descr->elsize = sizeof(npy_ucs4);
->>>>>>> 4afd82d8
             }
         }
     }
@@ -1156,11 +940,7 @@
 {
     return PyArray_NewFromDescr_int(subtype, descr, nd,
                                     dims, strides, data,
-<<<<<<< HEAD
-                                    flags, obj, 0);
-=======
-                                    flags, obj, base, 0, 0);
->>>>>>> 4afd82d8
+                                    flags, obj, base, 0);
 }
 
 /*
@@ -2992,19 +2772,11 @@
         type = PyArray_DescrFromType(NPY_DEFAULT_TYPE);
     }
 
-<<<<<<< HEAD
-    ret = (PyArrayObject *)PyArray_NewFromDescr_int(&PyArray_Type,
-                                                    type,
-                                                    nd, dims,
-                                                    NULL, NULL,
-                                                    is_f_order, NULL, 1);
-=======
     ret = (PyArrayObject *)PyArray_NewFromDescr_int(
             &PyArray_Type, type,
             nd, dims, NULL, NULL,
             is_f_order, NULL, NULL,
-            1, 0);
->>>>>>> 4afd82d8
+            1);
 
     if (ret == NULL) {
         return NULL;
@@ -3652,19 +3424,11 @@
 
     if (dtype->elsize == 0) {
         /* Nothing to read, just create an empty array of the requested type */
-<<<<<<< HEAD
-        return PyArray_NewFromDescr_int(&PyArray_Type,
-                                        dtype,
-                                        1, &num,
-                                        NULL, NULL,
-                                        0, NULL, 0);
-=======
         return PyArray_NewFromDescr_int(
                 &PyArray_Type, dtype,
                 1, &num, NULL, NULL,
                 0, NULL, NULL,
-                0, 1);
->>>>>>> 4afd82d8
+                0);
     }
     if ((sep == NULL) || (strlen(sep) == 0)) {
         ret = array_fromfile_binary(fp, dtype, num, &nread);
