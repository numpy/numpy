#define PY_SSIZE_T_CLEAN
#include <Python.h>
#include "structmember.h"

#define NPY_NO_DEPRECATED_API NPY_API_VERSION
#define _MULTIARRAYMODULE
#include "numpy/arrayobject.h"
#include "numpy/arrayscalars.h"

#include "numpy/npy_math.h"

#include "npy_config.h"

#include "npy_pycompat.h"
#include "multiarraymodule.h"

#include "common.h"
#include "ctors.h"
#include "convert_datatype.h"
#include "shape.h"
#include "buffer.h"
#include "lowlevel_strided_loops.h"
#include "methods.h"
#include "_datetime.h"
#include "datetime_strings.h"
#include "array_assign.h"
#include "mapping.h" /* for array_item_asarray */
#include "templ_common.h" /* for npy_mul_with_overflow_intp */
#include "alloc.h"
#include <assert.h>

#include "get_attr_string.h"

/*
 * Reading from a file or a string.
 *
 * As much as possible, we try to use the same code for both files and strings,
 * so the semantics for fromstring and fromfile are the same, especially with
 * regards to the handling of text representations.
 */

typedef int (*next_element)(void **, void *, PyArray_Descr *, void *);
typedef int (*skip_separator)(void **, const char *, void *);

static int
fromstr_next_element(char **s, void *dptr, PyArray_Descr *dtype,
                     const char *end)
{
    char *e = *s;
    int r = dtype->f->fromstr(*s, dptr, &e, dtype);
    /*
     * fromstr always returns 0 for basic dtypes
     * s points to the end of the parsed string
     * if an error occurs s is not changed
     */
    if (*s == e) {
        /* Nothing read */
        return -1;
    }
    *s = e;
    if (end != NULL && *s > end) {
        return -1;
    }
    return r;
}

static int
fromfile_next_element(FILE **fp, void *dptr, PyArray_Descr *dtype,
                      void *NPY_UNUSED(stream_data))
{
    /* the NULL argument is for backwards-compatibility */
    int r = dtype->f->scanfunc(*fp, dptr, NULL, dtype);
    /* r can be EOF or the number of items read (0 or 1) */
    if (r == 1) {
        return 0;
    }
    else {
        return -1;
    }
}

/*
 * Remove multiple whitespace from the separator, and add a space to the
 * beginning and end. This simplifies the separator-skipping code below.
 */
static char *
swab_separator(const char *sep)
{
    int skip_space = 0;
    char *s, *start;

    s = start = malloc(strlen(sep)+3);
    if (s == NULL) {
        return NULL;
    }
    /* add space to front if there isn't one */
    if (*sep != '\0' && !isspace(*sep)) {
        *s = ' '; s++;
    }
    while (*sep != '\0') {
        if (isspace(*sep)) {
            if (skip_space) {
                sep++;
            }
            else {
                *s = ' ';
                s++;
                sep++;
                skip_space = 1;
            }
        }
        else {
            *s = *sep;
            s++;
            sep++;
            skip_space = 0;
        }
    }
    /* add space to end if there isn't one */
    if (s != start && s[-1] == ' ') {
        *s = ' ';
        s++;
    }
    *s = '\0';
    return start;
}

/*
 * Assuming that the separator is the next bit in the string (file), skip it.
 *
 * Single spaces in the separator are matched to arbitrary-long sequences
 * of whitespace in the input. If the separator consists only of spaces,
 * it matches one or more whitespace characters.
 *
 * If we can't match the separator, return -2.
 * If we hit the end of the string (file), return -1.
 * Otherwise, return 0.
 */
static int
fromstr_skip_separator(char **s, const char *sep, const char *end)
{
    char *string = *s;
    int result = 0;
    while (1) {
        char c = *string;
        if (c == '\0' || (end != NULL && string >= end)) {
            result = -1;
            break;
        }
        else if (*sep == '\0') {
            if (string != *s) {
                /* matched separator */
                result = 0;
                break;
            }
            else {
                /* separator was whitespace wildcard that didn't match */
                result = -2;
                break;
            }
        }
        else if (*sep == ' ') {
            /* whitespace wildcard */
            if (!isspace(c)) {
                sep++;
                continue;
            }
        }
        else if (*sep != c) {
            result = -2;
            break;
        }
        else {
            sep++;
        }
        string++;
    }
    *s = string;
    return result;
}

static int
fromfile_skip_separator(FILE **fp, const char *sep, void *NPY_UNUSED(stream_data))
{
    int result = 0;
    const char *sep_start = sep;

    while (1) {
        int c = fgetc(*fp);

        if (c == EOF) {
            result = -1;
            break;
        }
        else if (*sep == '\0') {
            ungetc(c, *fp);
            if (sep != sep_start) {
                /* matched separator */
                result = 0;
                break;
            }
            else {
                /* separator was whitespace wildcard that didn't match */
                result = -2;
                break;
            }
        }
        else if (*sep == ' ') {
            /* whitespace wildcard */
            if (!isspace(c)) {
                sep++;
                sep_start++;
                ungetc(c, *fp);
            }
            else if (sep == sep_start) {
                sep_start--;
            }
        }
        else if (*sep != c) {
            ungetc(c, *fp);
            result = -2;
            break;
        }
        else {
            sep++;
        }
    }
    return result;
}

/*
 * Change a sub-array field to the base descriptor
 * and update the dimensions and strides
 * appropriately.  Dimensions and strides are added
 * to the end.
 *
 * Strides are only added if given (because data is given).
 */
static int
_update_descr_and_dimensions(PyArray_Descr **des, npy_intp *newdims,
                             npy_intp *newstrides, int oldnd)
{
    PyArray_Descr *old;
    int newnd;
    int numnew;
    npy_intp *mydim;
    int i;
    int tuple;

    old = *des;
    *des = old->subarray->base;


    mydim = newdims + oldnd;
    tuple = PyTuple_Check(old->subarray->shape);
    if (tuple) {
        numnew = PyTuple_GET_SIZE(old->subarray->shape);
    }
    else {
        numnew = 1;
    }


    newnd = oldnd + numnew;
    if (newnd > NPY_MAXDIMS) {
        goto finish;
    }
    if (tuple) {
        for (i = 0; i < numnew; i++) {
            mydim[i] = (npy_intp) PyInt_AsLong(
                    PyTuple_GET_ITEM(old->subarray->shape, i));
        }
    }
    else {
        mydim[0] = (npy_intp) PyInt_AsLong(old->subarray->shape);
    }

    if (newstrides) {
        npy_intp tempsize;
        npy_intp *mystrides;

        mystrides = newstrides + oldnd;
        /* Make new strides -- always C-contiguous */
        tempsize = (*des)->elsize;
        for (i = numnew - 1; i >= 0; i--) {
            mystrides[i] = tempsize;
            tempsize *= mydim[i] ? mydim[i] : 1;
        }
    }

 finish:
    Py_INCREF(*des);
    Py_DECREF(old);
    return newnd;
}

NPY_NO_EXPORT void
_unaligned_strided_byte_copy(char *dst, npy_intp outstrides, char *src,
                             npy_intp instrides, npy_intp N, int elsize)
{
    npy_intp i;
    char *tout = dst;
    char *tin = src;

#define _COPY_N_SIZE(size) \
    for(i=0; i<N; i++) { \
        memcpy(tout, tin, size); \
        tin += instrides; \
        tout += outstrides; \
    } \
    return

    switch(elsize) {
    case 8:
        _COPY_N_SIZE(8);
    case 4:
        _COPY_N_SIZE(4);
    case 1:
        _COPY_N_SIZE(1);
    case 2:
        _COPY_N_SIZE(2);
    case 16:
        _COPY_N_SIZE(16);
    default:
        _COPY_N_SIZE(elsize);
    }
#undef _COPY_N_SIZE

}

NPY_NO_EXPORT void
_strided_byte_swap(void *p, npy_intp stride, npy_intp n, int size)
{
    char *a, *b, c = 0;
    int j, m;

    switch(size) {
    case 1: /* no byteswap necessary */
        break;
    case 4:
        if (npy_is_aligned((void*)((npy_intp)p | stride), sizeof(npy_uint32))) {
            for (a = (char*)p; n > 0; n--, a += stride) {
                npy_uint32 * a_ = (npy_uint32 *)a;
                *a_ = npy_bswap4(*a_);
            }
        }
        else {
            for (a = (char*)p; n > 0; n--, a += stride) {
                npy_bswap4_unaligned(a);
            }
        }
        break;
    case 8:
        if (npy_is_aligned((void*)((npy_intp)p | stride), sizeof(npy_uint64))) {
            for (a = (char*)p; n > 0; n--, a += stride) {
                npy_uint64 * a_ = (npy_uint64 *)a;
                *a_ = npy_bswap8(*a_);
            }
        }
        else {
            for (a = (char*)p; n > 0; n--, a += stride) {
                npy_bswap8_unaligned(a);
            }
        }
        break;
    case 2:
        if (npy_is_aligned((void*)((npy_intp)p | stride), sizeof(npy_uint16))) {
            for (a = (char*)p; n > 0; n--, a += stride) {
                npy_uint16 * a_ = (npy_uint16 *)a;
                *a_ = npy_bswap2(*a_);
            }
        }
        else {
            for (a = (char*)p; n > 0; n--, a += stride) {
                npy_bswap2_unaligned(a);
            }
        }
        break;
    default:
        m = size/2;
        for (a = (char *)p; n > 0; n--, a += stride - m) {
            b = a + (size - 1);
            for (j = 0; j < m; j++) {
                c=*a; *a++ = *b; *b-- = c;
            }
        }
        break;
    }
}

NPY_NO_EXPORT void
byte_swap_vector(void *p, npy_intp n, int size)
{
    _strided_byte_swap(p, (npy_intp) size, n, size);
    return;
}

/* If numitems > 1, then dst must be contiguous */
NPY_NO_EXPORT void
copy_and_swap(void *dst, void *src, int itemsize, npy_intp numitems,
              npy_intp srcstrides, int swap)
{
    if ((numitems == 1) || (itemsize == srcstrides)) {
        memcpy(dst, src, itemsize*numitems);
    }
    else {
        npy_intp i;
        char *s1 = (char *)src;
        char *d1 = (char *)dst;

        for (i = 0; i < numitems; i++) {
            memcpy(d1, s1, itemsize);
            d1 += itemsize;
            s1 += srcstrides;
        }
    }

    if (swap) {
        byte_swap_vector(dst, numitems, itemsize);
    }
}

/*
 * adapted from Numarray,
 * a: destination array
 * s: source object, array or sequence
 * dim: current recursion dimension, must be 0 on first call
 * dst: must be NULL on first call
 * it is a view on the destination array viewing the place where to put the
 * data of the current recursion
 */
static int
setArrayFromSequence(PyArrayObject *a, PyObject *s,
                        int dim, PyArrayObject * dst)
{
    Py_ssize_t i, slen;
    int res = -1;

    /* first recursion, view equal destination */
    if (dst == NULL)
        dst = a;

    /*
     * This code is to ensure that the sequence access below will
     * return a lower-dimensional sequence.
     */

    /* INCREF on entry DECREF on exit */
    Py_INCREF(s);

    if (PyArray_Check(s)) {
        if (!(PyArray_CheckExact(s))) {
            /*
             * make sure a base-class array is used so that the dimensionality
             * reduction assumption is correct.
             */
            /* This will DECREF(s) if replaced */
            s = PyArray_EnsureArray(s);
            if (s == NULL) {
                goto fail;
            }
        }

        /* dst points to correct array subsection */
        if (PyArray_CopyInto(dst, (PyArrayObject *)s) < 0) {
            goto fail;
        }

        Py_DECREF(s);
        return 0;
    }

    if (dim > PyArray_NDIM(a)) {
        PyErr_Format(PyExc_ValueError,
                 "setArrayFromSequence: sequence/array dimensions mismatch.");
        goto fail;
    }

    slen = PySequence_Length(s);
    if (slen < 0) {
        goto fail;
    }
    /*
     * Either the dimensions match, or the sequence has length 1 and can
     * be broadcast to the destination.
     */
    if (slen != PyArray_DIMS(a)[dim] && slen != 1) {
        PyErr_Format(PyExc_ValueError,
                 "cannot copy sequence with size %d to array axis "
                 "with dimension %d", (int)slen, (int)PyArray_DIMS(a)[dim]);
        goto fail;
    }

    /* Broadcast the one element from the sequence to all the outputs */
    if (slen == 1) {
        PyObject *o;
        npy_intp alen = PyArray_DIM(a, dim);

        o = PySequence_GetItem(s, 0);
        if (o == NULL) {
            goto fail;
        }

        for (i = 0; i < alen; i++) {
            if ((PyArray_NDIM(a) - dim) > 1) {
                PyArrayObject * tmp =
                    (PyArrayObject *)array_item_asarray(dst, i);
                if (tmp == NULL) {
                    goto fail;
                }

                res = setArrayFromSequence(a, o, dim+1, tmp);
                Py_DECREF(tmp);
            }
            else {
                char * b = (PyArray_BYTES(dst) + i * PyArray_STRIDES(dst)[0]);
                res = PyArray_SETITEM(dst, b, o);
            }
            if (res < 0) {
                Py_DECREF(o);
                goto fail;
            }
        }
        Py_DECREF(o);
    }
    /* Copy element by element */
    else {
        PyObject * seq;
        seq = PySequence_Fast(s, "Could not convert object to sequence");
        if (seq == NULL) {
            goto fail;
        }
        for (i = 0; i < slen; i++) {
            PyObject * o = PySequence_Fast_GET_ITEM(seq, i);
            if ((PyArray_NDIM(a) - dim) > 1) {
                PyArrayObject * tmp =
                    (PyArrayObject *)array_item_asarray(dst, i);
                if (tmp == NULL) {
                    Py_DECREF(seq);
                    goto fail;
                }

                res = setArrayFromSequence(a, o, dim+1, tmp);
                Py_DECREF(tmp);
            }
            else {
                char * b = (PyArray_BYTES(dst) + i * PyArray_STRIDES(dst)[0]);
                res = PyArray_SETITEM(dst, b, o);
            }
            if (res < 0) {
                Py_DECREF(seq);
                goto fail;
            }
        }
        Py_DECREF(seq);
    }

    Py_DECREF(s);
    return 0;

 fail:
    Py_DECREF(s);
    return res;
}

NPY_NO_EXPORT int
PyArray_AssignFromSequence(PyArrayObject *self, PyObject *v)
{
    if (!PySequence_Check(v)) {
        PyErr_SetString(PyExc_ValueError,
                        "assignment from non-sequence");
        return -1;
    }
    if (PyArray_NDIM(self) == 0) {
        PyErr_SetString(PyExc_ValueError,
                        "assignment to 0-d array");
        return -1;
    }
    return setArrayFromSequence(self, v, 0, NULL);
}

/*
 * The rest of this code is to build the right kind of array
 * from a python object.
 */

static int
discover_itemsize(PyObject *s, int nd, int *itemsize, int string_type)
{
    int r;
    npy_intp n, i;

    if (PyArray_Check(s)) {
        *itemsize = PyArray_MAX(*itemsize, PyArray_ITEMSIZE((PyArrayObject *)s));
        return 0;
    }

    if ((nd == 0) || PyString_Check(s) ||
#if defined(NPY_PY3K)
            PyMemoryView_Check(s) ||
#else
            PyBuffer_Check(s) ||
#endif
            PyUnicode_Check(s)) {

        /* If an object has no length, leave it be */
        if (string_type && s != NULL &&
                !PyString_Check(s) && !PyUnicode_Check(s)) {
            PyObject *s_string = NULL;
            if (string_type == NPY_STRING) {
                s_string = PyObject_Str(s);
            }
            else {
#if defined(NPY_PY3K)
                s_string = PyObject_Str(s);
#else
                s_string = PyObject_Unicode(s);
#endif
            }
            if (s_string) {
                n = PyObject_Length(s_string);
                Py_DECREF(s_string);
            }
            else {
                n = -1;
            }
        }
        else {
            n = PyObject_Length(s);
        }
        if (n == -1) {
            PyErr_Clear();
        }
        else {
            *itemsize = PyArray_MAX(*itemsize, n);
        }
        return 0;
    }

    n = PySequence_Length(s);
    for (i = 0; i < n; i++) {
        PyObject *e = PySequence_GetItem(s,i);

        if (e == NULL) {
            return -1;
        }

        r = discover_itemsize(e, nd - 1, itemsize, string_type);
        Py_DECREF(e);
        if (r == -1) {
            return -1;
        }
    }

    return 0;
}

/*
 * Take an arbitrary object and discover how many dimensions it
 * has, filling in the dimensions as we go.
 */
static int
discover_dimensions(PyObject *obj, int *maxndim, npy_intp *d, int check_it,
                                    int stop_at_string, int stop_at_tuple,
                                    int *out_is_object)
{
    PyObject *e;
    int r;
    npy_intp n, i;
    Py_buffer buffer_view;
    PyObject * seq;

    if (*maxndim == 0) {
        return 0;
    }

    /* obj is an Array */
    if (PyArray_Check(obj)) {
        PyArrayObject *arr = (PyArrayObject *)obj;

        if (PyArray_NDIM(arr) < *maxndim) {
            *maxndim = PyArray_NDIM(arr);
        }

        for (i=0; i<*maxndim; i++) {
            d[i] = PyArray_DIM(arr,i);
        }
        return 0;
    }

    /* obj is a Scalar */
    if (PyArray_IsScalar(obj, Generic)) {
        *maxndim = 0;
        return 0;
    }

    /* obj is not a Sequence */
    if (!PySequence_Check(obj) ||
            PySequence_Length(obj) < 0) {
        *maxndim = 0;
        PyErr_Clear();
        return 0;
    }

    /* obj is a String */
    if (PyString_Check(obj) ||
#if defined(NPY_PY3K)
#else
            PyBuffer_Check(obj) ||
#endif
            PyUnicode_Check(obj)) {
        if (stop_at_string) {
            *maxndim = 0;
        }
        else {
            d[0] = PySequence_Length(obj);
            *maxndim = 1;
        }
        return 0;
    }

    /* obj is a Tuple, but tuples aren't expanded */
    if (stop_at_tuple && PyTuple_Check(obj)) {
        *maxndim = 0;
        return 0;
    }

    /* obj is a PEP 3118 buffer */
    /* PEP 3118 buffer interface */
    if (PyObject_CheckBuffer(obj) == 1) {
        memset(&buffer_view, 0, sizeof(Py_buffer));
        if (PyObject_GetBuffer(obj, &buffer_view, PyBUF_STRIDES) == 0 ||
            PyObject_GetBuffer(obj, &buffer_view, PyBUF_ND) == 0) {
            int nd = buffer_view.ndim;
            if (nd < *maxndim) {
                *maxndim = nd;
            }
            for (i=0; i<*maxndim; i++) {
                d[i] = buffer_view.shape[i];
            }
            PyBuffer_Release(&buffer_view);
            return 0;
        }
        else if (PyObject_GetBuffer(obj, &buffer_view, PyBUF_SIMPLE) == 0) {
            d[0] = buffer_view.len;
            *maxndim = 1;
            PyBuffer_Release(&buffer_view);
            return 0;
        }
        else {
            PyErr_Clear();
        }
    }

    /* obj has the __array_struct__ interface */
    e = PyArray_LookupSpecial_OnInstance(obj, "__array_struct__");
    if (e != NULL) {
        int nd = -1;
        if (NpyCapsule_Check(e)) {
            PyArrayInterface *inter;
            inter = (PyArrayInterface *)NpyCapsule_AsVoidPtr(e);
            if (inter->two == 2) {
                nd = inter->nd;
                if (nd >= 0) {
                    if (nd < *maxndim) {
                        *maxndim = nd;
                    }
                    for (i=0; i<*maxndim; i++) {
                        d[i] = inter->shape[i];
                    }
                }
            }
        }
        Py_DECREF(e);
        if (nd >= 0) {
            return 0;
        }
    }

    /* obj has the __array_interface__ interface */
    e = PyArray_LookupSpecial_OnInstance(obj, "__array_interface__");
    if (e != NULL) {
        int nd = -1;
        if (PyDict_Check(e)) {
            PyObject *new;
            new = PyDict_GetItemString(e, "shape");
            if (new && PyTuple_Check(new)) {
                nd = PyTuple_GET_SIZE(new);
                if (nd < *maxndim) {
                    *maxndim = nd;
                }
                for (i=0; i<*maxndim; i++) {
                    d[i] = PyInt_AsSsize_t(PyTuple_GET_ITEM(new, i));
                    if (d[i] < 0) {
                        PyErr_SetString(PyExc_RuntimeError,
                                "Invalid shape in __array_interface__");
                        Py_DECREF(e);
                        return -1;
                    }
                }
            }
        }
        Py_DECREF(e);
        if (nd >= 0) {
            return 0;
        }
    }

    seq = PySequence_Fast(obj, "Could not convert object to sequence");
    if (seq == NULL) {
        /*
         * PySequence_Check detects whether an old type object is a
         * sequence by the presence of the __getitem__ attribute, and
         * for new type objects that aren't dictionaries by the
         * presence of the __len__ attribute as well. In either case it
         * is possible to have an object that tests as a sequence but
         * doesn't behave as a sequence and consequently, the
         * PySequence_GetItem call can fail. When that happens and the
         * object looks like a dictionary, we truncate the dimensions
         * and set the object creation flag, otherwise we pass the
         * error back up the call chain.
         */
        if (PyErr_ExceptionMatches(PyExc_KeyError)) {
            PyErr_Clear();
            *maxndim = 0;
            *out_is_object = 1;
            return 0;
        }
        else {
            return -1;
        }
    }
    n = PySequence_Fast_GET_SIZE(seq);

    d[0] = n;

    /* 1-dimensional sequence */
    if (n == 0 || *maxndim == 1) {
        *maxndim = 1;
        Py_DECREF(seq);
        return 0;
    }
    else {
        npy_intp dtmp[NPY_MAXDIMS];
        int j, maxndim_m1 = *maxndim - 1;
        e = PySequence_Fast_GET_ITEM(seq, 0);

        r = discover_dimensions(e, &maxndim_m1, d + 1, check_it,
                                        stop_at_string, stop_at_tuple,
                                        out_is_object);
        if (r < 0) {
            Py_DECREF(seq);
            return r;
        }

        /* For the dimension truncation check below */
        *maxndim = maxndim_m1 + 1;
        for (i = 1; i < n; ++i) {
            e = PySequence_Fast_GET_ITEM(seq, i);
            /* Get the dimensions of the first item */
            r = discover_dimensions(e, &maxndim_m1, dtmp, check_it,
                                            stop_at_string, stop_at_tuple,
                                            out_is_object);
            if (r < 0) {
                Py_DECREF(seq);
                return r;
            }

            /* Reduce max_ndim_m1 to just items which match */
            for (j = 0; j < maxndim_m1; ++j) {
                if (dtmp[j] != d[j+1]) {
                    maxndim_m1 = j;
                    break;
                }
            }
        }
        /*
         * If the dimensions are truncated, need to produce
         * an object array.
         */
        if (maxndim_m1 + 1 < *maxndim) {
            *out_is_object = 1;
            *maxndim = maxndim_m1 + 1;
        }
    }

    Py_DECREF(seq);

    return 0;
}

/*
 * Generic new array creation routine.
 * Internal variant with calloc argument for PyArray_Zeros.
 *
 * steals a reference to descr. On failure or descr->subarray, descr will
 * be decrefed.
 */
NPY_NO_EXPORT PyObject *
PyArray_NewFromDescr_int(PyTypeObject *subtype, PyArray_Descr *descr, int nd,
                         npy_intp *dims, npy_intp *strides, void *data,
                         int flags, PyObject *obj, int zeroed,
                         int allow_emptystring)
{
    PyArrayObject_fields *fa;
    int i, is_empty;
    npy_intp nbytes;

    if (descr->subarray) {
        PyObject *ret;
        npy_intp newdims[2*NPY_MAXDIMS];
        npy_intp *newstrides = NULL;
        memcpy(newdims, dims, nd*sizeof(npy_intp));
        if (strides) {
            newstrides = newdims + NPY_MAXDIMS;
            memcpy(newstrides, strides, nd*sizeof(npy_intp));
        }
        nd =_update_descr_and_dimensions(&descr, newdims,
                                         newstrides, nd);
        ret = PyArray_NewFromDescr_int(subtype, descr, nd, newdims,
                                       newstrides,
                                       data, flags, obj, zeroed,
                                       allow_emptystring);
        return ret;
    }

    if ((unsigned int)nd > (unsigned int)NPY_MAXDIMS) {
        PyErr_Format(PyExc_ValueError,
                     "number of dimensions must be within [0, %d]",
                     NPY_MAXDIMS);
        Py_DECREF(descr);
        return NULL;
    }

    /* Check datatype element size */
    nbytes = descr->elsize;
    if (PyDataType_ISUNSIZED(descr)) {
        if (!PyDataType_ISFLEXIBLE(descr)) {
            PyErr_SetString(PyExc_TypeError, "Empty data-type");
            Py_DECREF(descr);
            return NULL;
        }
        else if (PyDataType_ISSTRING(descr) && !allow_emptystring &&
                 data == NULL) {
            PyArray_DESCR_REPLACE(descr);
            if (descr == NULL) {
                return NULL;
            }
            if (descr->type_num == NPY_STRING) {
                nbytes = descr->elsize = 1;
            }
            else {
                nbytes = descr->elsize = sizeof(npy_ucs4);
            }
        }
    }

    /* Check dimensions and multiply them to nbytes */
    is_empty = 0;
    for (i = 0; i < nd; i++) {
        npy_intp dim = dims[i];

        if (dim == 0) {
            /*
             * Compare to PyArray_OverflowMultiplyList that
             * returns 0 in this case.
             */
            is_empty = 1;
            continue;
        }

        if (dim < 0) {
            PyErr_SetString(PyExc_ValueError,
                "negative dimensions are not allowed");
            Py_DECREF(descr);
            return NULL;
        }

        /*
         * Care needs to be taken to avoid integer overflow when
         * multiplying the dimensions together to get the total size of the
         * array.
         */
        if (npy_mul_with_overflow_intp(&nbytes, nbytes, dim)) {
            PyErr_SetString(PyExc_ValueError,
                "array is too big; `arr.size * arr.dtype.itemsize` "
                "is larger than the maximum possible size.");
            Py_DECREF(descr);
            return NULL;
        }
    }

    fa = (PyArrayObject_fields *) subtype->tp_alloc(subtype, 0);
    if (fa == NULL) {
        Py_DECREF(descr);
        return NULL;
    }
    fa->nd = nd;
    fa->dimensions = NULL;
    fa->data = NULL;
    if (data == NULL) {
        fa->flags = NPY_ARRAY_DEFAULT;
        if (flags) {
            fa->flags |= NPY_ARRAY_F_CONTIGUOUS;
            if (nd > 1) {
                fa->flags &= ~NPY_ARRAY_C_CONTIGUOUS;
            }
            flags = NPY_ARRAY_F_CONTIGUOUS;
        }
    }
    else {
        fa->flags = (flags & ~NPY_ARRAY_WRITEBACKIFCOPY);
        fa->flags = (fa->flags & ~NPY_ARRAY_UPDATEIFCOPY);
    }
    fa->descr = descr;
    fa->base = (PyObject *)NULL;
    fa->weakreflist = (PyObject *)NULL;

    if (nd > 0) {
        fa->dimensions = npy_alloc_cache_dim(2 * nd);
        if (fa->dimensions == NULL) {
            PyErr_NoMemory();
            goto fail;
        }
        fa->strides = fa->dimensions + nd;
        memcpy(fa->dimensions, dims, sizeof(npy_intp)*nd);
        if (strides == NULL) {  /* fill it in */
            _array_fill_strides(fa->strides, dims, nd, descr->elsize,
                                flags, &(fa->flags));
        }
        else {
            /*
             * we allow strides even when we create
             * the memory, but be careful with this...
             */
            memcpy(fa->strides, strides, sizeof(npy_intp)*nd);
        }
    }
    else {
        fa->dimensions = fa->strides = NULL;
        fa->flags |= NPY_ARRAY_F_CONTIGUOUS;
    }

    if (data == NULL) {
        /*
         * Allocate something even for zero-space arrays
         * e.g. shape=(0,) -- otherwise buffer exposure
         * (a.data) doesn't work as it should.
         * Could probably just allocate a few bytes here. -- Chuck
         */
        if (is_empty) {
            nbytes = descr->elsize;
        }
        /*
         * It is bad to have uninitialized OBJECT pointers
         * which could also be sub-fields of a VOID array
         */
        if (zeroed || PyDataType_FLAGCHK(descr, NPY_NEEDS_INIT)) {
            data = npy_alloc_cache_zero(nbytes);
        }
        else {
            data = npy_alloc_cache(nbytes);
        }
        if (data == NULL) {
            PyErr_NoMemory();
            goto fail;
        }
        fa->flags |= NPY_ARRAY_OWNDATA;

    }
    else {
        /*
         * If data is passed in, this object won't own it by default.
         * Caller must arrange for this to be reset if truly desired
         */
        fa->flags &= ~NPY_ARRAY_OWNDATA;
    }
    fa->data = data;

    /*
     * always update the flags to get the right CONTIGUOUS, ALIGN properties
     * not owned data and input strides may not be aligned and on some
     * platforms (debian sparc) malloc does not provide enough alignment for
     * long double types
     */
    PyArray_UpdateFlags((PyArrayObject *)fa, NPY_ARRAY_UPDATE_ALL);

    /*
     * call the __array_finalize__
     * method if a subtype.
     * If obj is NULL, then call method with Py_None
     */
    if ((subtype != &PyArray_Type)) {
        PyObject *res, *func, *args;

        func = PyObject_GetAttr((PyObject *)fa, npy_ma_str_array_finalize);
        if (func && func != Py_None) {
            if (NpyCapsule_Check(func)) {
                /* A C-function is stored here */
                PyArray_FinalizeFunc *cfunc;
                cfunc = NpyCapsule_AsVoidPtr(func);
                Py_DECREF(func);
                if (cfunc((PyArrayObject *)fa, obj) < 0) {
                    goto fail;
                }
            }
            else {
                args = PyTuple_New(1);
                if (obj == NULL) {
                    obj=Py_None;
                }
                Py_INCREF(obj);
                PyTuple_SET_ITEM(args, 0, obj);
                res = PyObject_Call(func, args, NULL);
                Py_DECREF(args);
                Py_DECREF(func);
                if (res == NULL) {
                    goto fail;
                }
                else {
                    Py_DECREF(res);
                }
            }
        }
        else Py_XDECREF(func);
    }
    return (PyObject *)fa;

 fail:
    Py_DECREF(fa);
    return NULL;
}


/*NUMPY_API
 * Generic new array creation routine.
 *
 * steals a reference to descr. On failure or when dtype->subarray is
 * true, dtype will be decrefed.
 */
NPY_NO_EXPORT PyObject *
PyArray_NewFromDescr(PyTypeObject *subtype, PyArray_Descr *descr, int nd,
                     npy_intp *dims, npy_intp *strides, void *data,
                     int flags, PyObject *obj)
{
    return PyArray_NewFromDescr_int(subtype, descr, nd,
                                    dims, strides, data,
                                    flags, obj, 0, 0);
}

/*NUMPY_API
 * Creates a new array with the same shape as the provided one,
 * with possible memory layout order and data type changes.
 *
 * prototype - The array the new one should be like.
 * order     - NPY_CORDER - C-contiguous result.
 *             NPY_FORTRANORDER - Fortran-contiguous result.
 *             NPY_ANYORDER - Fortran if prototype is Fortran, C otherwise.
 *             NPY_KEEPORDER - Keeps the axis ordering of prototype.
 * dtype     - If not NULL, overrides the data type of the result.
 * subok     - If 1, use the prototype's array subtype, otherwise
 *             always create a base-class array.
 *
 * NOTE: If dtype is not NULL, steals the dtype reference.  On failure or when
 * dtype->subarray is true, dtype will be decrefed.
 */
NPY_NO_EXPORT PyObject *
PyArray_NewLikeArray(PyArrayObject *prototype, NPY_ORDER order,
                     PyArray_Descr *dtype, int subok)
{
    PyObject *ret = NULL;
    int ndim = PyArray_NDIM(prototype);

    /* If no override data type, use the one from the prototype */
    if (dtype == NULL) {
        dtype = PyArray_DESCR(prototype);
        Py_INCREF(dtype);
    }

    /* Handle ANYORDER and simple KEEPORDER cases */
    switch (order) {
        case NPY_ANYORDER:
            order = PyArray_ISFORTRAN(prototype) ?
                                    NPY_FORTRANORDER : NPY_CORDER;
            break;
        case NPY_KEEPORDER:
            if (PyArray_IS_C_CONTIGUOUS(prototype) || ndim <= 1) {
                order = NPY_CORDER;
                break;
            }
            else if (PyArray_IS_F_CONTIGUOUS(prototype)) {
                order = NPY_FORTRANORDER;
                break;
            }
            break;
        default:
            break;
    }

    /* If it's not KEEPORDER, this is simple */
    if (order != NPY_KEEPORDER) {
        ret = PyArray_NewFromDescr(subok ? Py_TYPE(prototype) : &PyArray_Type,
                                        dtype,
                                        ndim,
                                        PyArray_DIMS(prototype),
                                        NULL,
                                        NULL,
                                        order,
                                        subok ? (PyObject *)prototype : NULL);
    }
    /* KEEPORDER needs some analysis of the strides */
    else {
        npy_intp strides[NPY_MAXDIMS], stride;
        npy_intp *shape = PyArray_DIMS(prototype);
        npy_stride_sort_item strideperm[NPY_MAXDIMS];
        int idim;

        PyArray_CreateSortedStridePerm(PyArray_NDIM(prototype),
                                        PyArray_STRIDES(prototype),
                                        strideperm);

        /* Build the new strides */
        stride = dtype->elsize;
        for (idim = ndim-1; idim >= 0; --idim) {
            npy_intp i_perm = strideperm[idim].perm;
            strides[i_perm] = stride;
            stride *= shape[i_perm];
        }

        /* Finally, allocate the array */
        ret = PyArray_NewFromDescr(subok ? Py_TYPE(prototype) : &PyArray_Type,
                                        dtype,
                                        ndim,
                                        shape,
                                        strides,
                                        NULL,
                                        0,
                                        subok ? (PyObject *)prototype : NULL);
    }

    return ret;
}

/*NUMPY_API
 * Generic new array creation routine.
 */
NPY_NO_EXPORT PyObject *
PyArray_New(PyTypeObject *subtype, int nd, npy_intp *dims, int type_num,
            npy_intp *strides, void *data, int itemsize, int flags,
            PyObject *obj)
{
    PyArray_Descr *descr;
    PyObject *new;

    descr = PyArray_DescrFromType(type_num);
    if (descr == NULL) {
        return NULL;
    }
    if (PyDataType_ISUNSIZED(descr)) {
        if (itemsize < 1) {
            PyErr_SetString(PyExc_ValueError,
                            "data type must provide an itemsize");
            Py_DECREF(descr);
            return NULL;
        }
        PyArray_DESCR_REPLACE(descr);
        descr->elsize = itemsize;
    }
    new = PyArray_NewFromDescr(subtype, descr, nd, dims, strides,
                               data, flags, obj);
    return new;
}


NPY_NO_EXPORT int
_array_from_buffer_3118(PyObject *obj, PyObject **out)
{
    /* PEP 3118 */
    PyObject *memoryview;
    Py_buffer *view;
    PyArray_Descr *descr = NULL;
    PyObject *r;
    int nd, flags, k;
    Py_ssize_t d;
    npy_intp shape[NPY_MAXDIMS], strides[NPY_MAXDIMS];

    memoryview = PyMemoryView_FromObject(obj);
    if (memoryview == NULL) {
        PyErr_Clear();
        return -1;
    }

    view = PyMemoryView_GET_BUFFER(memoryview);
    if (view->format != NULL) {
        descr = _descriptor_from_pep3118_format(view->format);
        if (descr == NULL) {
            PyObject *msg;
            msg = PyBytes_FromFormat("Invalid PEP 3118 format string: '%s'",
                                     view->format);
            PyErr_WarnEx(PyExc_RuntimeWarning, PyBytes_AS_STRING(msg), 0);
            Py_DECREF(msg);
            goto fail;
        }

        /* Sanity check */
        if (descr->elsize != view->itemsize) {
            PyErr_WarnEx(PyExc_RuntimeWarning,
                         "Item size computed from the PEP 3118 buffer format "
                         "string does not match the actual item size.",
                         0);
            goto fail;
        }
    }
    else {
        descr = PyArray_DescrNewFromType(NPY_STRING);
        descr->elsize = view->itemsize;
    }

    nd = view->ndim;
    if (view->shape != NULL) {
        if (nd >= NPY_MAXDIMS || nd < 0) {
            goto fail;
        }
        for (k = 0; k < nd; ++k) {
            if (k >= NPY_MAXDIMS) {
                goto fail;
            }
            shape[k] = view->shape[k];
        }
        if (view->strides != NULL) {
            for (k = 0; k < nd; ++k) {
                strides[k] = view->strides[k];
            }
        }
        else {
            d = view->len;
            for (k = 0; k < nd; ++k) {
                if (view->shape[k] != 0) {
                    d /= view->shape[k];
                }
                strides[k] = d;
            }
        }
    }
    else {
        if (nd == 1) {
            shape[0] = view->len / view->itemsize;
            strides[0] = view->itemsize;
        }
        else if (nd > 1) {
            PyErr_WarnEx(PyExc_RuntimeWarning,
                         "ndim computed from the PEP 3118 buffer format "
                         "is greater than 1, but shape is NULL.",
                         0);
            goto fail;
        }
    }

    flags = NPY_ARRAY_BEHAVED & (view->readonly ? ~NPY_ARRAY_WRITEABLE : ~0);
    r = PyArray_NewFromDescr(&PyArray_Type, descr,
                             nd, shape, strides, view->buf,
                             flags, NULL);
    if (r == NULL ||
            PyArray_SetBaseObject((PyArrayObject *)r, memoryview) < 0) {
        Py_XDECREF(r);
        Py_DECREF(memoryview);
        return -1;
    }
    PyArray_UpdateFlags((PyArrayObject *)r, NPY_ARRAY_UPDATE_ALL);

    *out = r;
    return 0;

fail:
    Py_XDECREF(descr);
    Py_DECREF(memoryview);
    return -1;

}

/*NUMPY_API
 * Retrieves the array parameters for viewing/converting an arbitrary
 * PyObject* to a NumPy array. This allows the "innate type and shape"
 * of Python list-of-lists to be discovered without
 * actually converting to an array.
 *
 * In some cases, such as structured arrays and the __array__ interface,
 * a data type needs to be used to make sense of the object.  When
 * this is needed, provide a Descr for 'requested_dtype', otherwise
 * provide NULL. This reference is not stolen. Also, if the requested
 * dtype doesn't modify the interpretation of the input, out_dtype will
 * still get the "innate" dtype of the object, not the dtype passed
 * in 'requested_dtype'.
 *
 * If writing to the value in 'op' is desired, set the boolean
 * 'writeable' to 1.  This raises an error when 'op' is a scalar, list
 * of lists, or other non-writeable 'op'.
 *
 * Result: When success (0 return value) is returned, either out_arr
 *         is filled with a non-NULL PyArrayObject and
 *         the rest of the parameters are untouched, or out_arr is
 *         filled with NULL, and the rest of the parameters are
 *         filled.
 *
 * Typical usage:
 *
 *      PyArrayObject *arr = NULL;
 *      PyArray_Descr *dtype = NULL;
 *      int ndim = 0;
 *      npy_intp dims[NPY_MAXDIMS];
 *
 *      if (PyArray_GetArrayParamsFromObject(op, NULL, 1, &dtype,
 *                                          &ndim, dims, &arr, NULL) < 0) {
 *          return NULL;
 *      }
 *      if (arr == NULL) {
 *          ... validate/change dtype, validate flags, ndim, etc ...
 *          // Could make custom strides here too
 *          arr = PyArray_NewFromDescr(&PyArray_Type, dtype, ndim,
 *                                      dims, NULL,
 *                                      is_f_order ? NPY_ARRAY_F_CONTIGUOUS : 0,
 *                                      NULL);
 *          if (arr == NULL) {
 *              return NULL;
 *          }
 *          if (PyArray_CopyObject(arr, op) < 0) {
 *              Py_DECREF(arr);
 *              return NULL;
 *          }
 *      }
 *      else {
 *          ... in this case the other parameters weren't filled, just
 *              validate and possibly copy arr itself ...
 *      }
 *      ... use arr ...
 */
NPY_NO_EXPORT int
PyArray_GetArrayParamsFromObject(PyObject *op,
                        PyArray_Descr *requested_dtype,
                        npy_bool writeable,
                        PyArray_Descr **out_dtype,
                        int *out_ndim, npy_intp *out_dims,
                        PyArrayObject **out_arr, PyObject *context)
{
    PyObject *tmp;

    /* If op is an array */
    if (PyArray_Check(op)) {
        if (writeable
            && PyArray_FailUnlessWriteable((PyArrayObject *)op, "array") < 0) {
            return -1;
        }
        Py_INCREF(op);
        *out_arr = (PyArrayObject *)op;
        return 0;
    }

    /* If op is a NumPy scalar */
    if (PyArray_IsScalar(op, Generic)) {
        if (writeable) {
            PyErr_SetString(PyExc_RuntimeError,
                                "cannot write to scalar");
            return -1;
        }
        *out_dtype = PyArray_DescrFromScalar(op);
        if (*out_dtype == NULL) {
            return -1;
        }
        *out_ndim = 0;
        *out_arr = NULL;
        return 0;
    }

    /* If op is a Python scalar */
    *out_dtype = _array_find_python_scalar_type(op);
    if (*out_dtype != NULL) {
        if (writeable) {
            PyErr_SetString(PyExc_RuntimeError,
                                "cannot write to scalar");
            Py_DECREF(*out_dtype);
            return -1;
        }
        *out_ndim = 0;
        *out_arr = NULL;
        return 0;
    }

    /* If op supports the PEP 3118 buffer interface */
    if (!PyBytes_Check(op) && !PyUnicode_Check(op) &&
             _array_from_buffer_3118(op, (PyObject **)out_arr) == 0) {
        if (writeable
            && PyArray_FailUnlessWriteable(*out_arr, "PEP 3118 buffer") < 0) {
            Py_DECREF(*out_arr);
            return -1;
        }
        return (*out_arr) == NULL ? -1 : 0;
    }

    /* If op supports the __array_struct__ or __array_interface__ interface */
    tmp = PyArray_FromStructInterface(op);
    if (tmp == NULL) {
        return -1;
    }
    if (tmp == Py_NotImplemented) {
        tmp = PyArray_FromInterface(op);
        if (tmp == NULL) {
            return -1;
        }
    }
    if (tmp != Py_NotImplemented) {
        if (writeable
            && PyArray_FailUnlessWriteable((PyArrayObject *)tmp,
                                           "array interface object") < 0) {
            Py_DECREF(tmp);
            return -1;
        }
        *out_arr = (PyArrayObject *)tmp;
        return (*out_arr) == NULL ? -1 : 0;
    }

    /*
     * If op supplies the __array__ function.
     * The documentation says this should produce a copy, so
     * we skip this method if writeable is true, because the intent
     * of writeable is to modify the operand.
     * XXX: If the implementation is wrong, and/or if actual
     *      usage requires this behave differently,
     *      this should be changed!
     */
    if (!writeable) {
        tmp = PyArray_FromArrayAttr(op, requested_dtype, context);
        if (tmp != Py_NotImplemented) {
            *out_arr = (PyArrayObject *)tmp;
            return (*out_arr) == NULL ? -1 : 0;
        }
    }

    /* Try to treat op as a list of lists */
    if (!writeable && PySequence_Check(op)) {
        int check_it, stop_at_string, stop_at_tuple, is_object;
        int type_num, type;

        /*
         * Determine the type, using the requested data type if
         * it will affect how the array is retrieved
         */
        if (requested_dtype != NULL && (
                requested_dtype->type_num == NPY_STRING ||
                requested_dtype->type_num == NPY_UNICODE ||
                (requested_dtype->type_num == NPY_VOID &&
                    (requested_dtype->names || requested_dtype->subarray)) ||
                requested_dtype->type == NPY_CHARLTR ||
                requested_dtype->type_num == NPY_OBJECT)) {
            Py_INCREF(requested_dtype);
            *out_dtype = requested_dtype;
        }
        else {
            *out_dtype = NULL;
            if (PyArray_DTypeFromObject(op, NPY_MAXDIMS, out_dtype) < 0) {
                if (PyErr_ExceptionMatches(PyExc_MemoryError)) {
                    return -1;
                }
                /* Return NPY_OBJECT for most exceptions */
                else {
                    PyErr_Clear();
                    *out_dtype = PyArray_DescrFromType(NPY_OBJECT);
                    if (*out_dtype == NULL) {
                        return -1;
                    }
                }
            }
            if (*out_dtype == NULL) {
                *out_dtype = PyArray_DescrFromType(NPY_DEFAULT_TYPE);
                if (*out_dtype == NULL) {
                    return -1;
                }
            }
        }

        type_num = (*out_dtype)->type_num;
        type = (*out_dtype)->type;

        check_it = (type != NPY_CHARLTR);
        stop_at_string = (type_num != NPY_STRING) ||
                         (type == NPY_STRINGLTR);
        stop_at_tuple = (type_num == NPY_VOID &&
                         ((*out_dtype)->names || (*out_dtype)->subarray));

        *out_ndim = NPY_MAXDIMS;
        is_object = 0;
        if (discover_dimensions(op, out_ndim, out_dims, check_it,
                                    stop_at_string, stop_at_tuple,
                                    &is_object) < 0) {
            Py_DECREF(*out_dtype);
            if (PyErr_Occurred()) {
                return -1;
            }
            *out_dtype = PyArray_DescrFromType(NPY_OBJECT);
            if (*out_dtype == NULL) {
                return -1;
            }
            *out_ndim = 0;
            *out_arr = NULL;
            return 0;
        }
        /* If object arrays are forced */
        if (is_object) {
            Py_DECREF(*out_dtype);
            *out_dtype = PyArray_DescrFromType(NPY_OBJECT);
            if (*out_dtype == NULL) {
                return -1;
            }
        }

        if ((*out_dtype)->type == NPY_CHARLTR && (*out_ndim) > 0 &&
                                        out_dims[(*out_ndim) - 1] == 1) {
            (*out_ndim) -= 1;
        }

        /* If the type is flexible, determine its size */
        if (PyDataType_ISUNSIZED(*out_dtype) &&
                            PyTypeNum_ISEXTENDED((*out_dtype)->type_num)) {
            int itemsize = 0;
            int string_type = 0;
            if ((*out_dtype)->type_num == NPY_STRING ||
                    (*out_dtype)->type_num == NPY_UNICODE) {
                string_type = (*out_dtype)->type_num;
            }
            if (discover_itemsize(op, *out_ndim, &itemsize, string_type) < 0) {
                Py_DECREF(*out_dtype);
                if (PyErr_Occurred() &&
                        PyErr_GivenExceptionMatches(PyErr_Occurred(),
                                                PyExc_MemoryError)) {
                    return -1;
                }
                /* Say it's an OBJECT scalar if there's an error */
                PyErr_Clear();
                *out_dtype = PyArray_DescrFromType(NPY_OBJECT);
                *out_ndim = 0;
                *out_arr = NULL;
                return 0;
            }
            if ((*out_dtype)->type_num == NPY_UNICODE) {
                itemsize *= 4;
            }

            if (itemsize != (*out_dtype)->elsize) {
                PyArray_DESCR_REPLACE(*out_dtype);
                (*out_dtype)->elsize = itemsize;
            }
        }

        *out_arr = NULL;
        return 0;
    }

    /* Anything can be viewed as an object, unless it needs to be writeable */
    if (!writeable) {
        *out_dtype = PyArray_DescrFromType(NPY_OBJECT);
        if (*out_dtype == NULL) {
            return -1;
        }
        *out_ndim = 0;
        *out_arr = NULL;
        return 0;
    }

    PyErr_SetString(PyExc_RuntimeError,
                    "object cannot be viewed as a writeable numpy array");
    return -1;
}

/*NUMPY_API
 * Does not check for NPY_ARRAY_ENSURECOPY and NPY_ARRAY_NOTSWAPPED in flags
 * Steals a reference to newtype --- which can be NULL
 */
NPY_NO_EXPORT PyObject *
PyArray_FromAny(PyObject *op, PyArray_Descr *newtype, int min_depth,
                int max_depth, int flags, PyObject *context)
{
    /*
     * This is the main code to make a NumPy array from a Python
     * Object.  It is called from many different places.
     */
    PyArrayObject *arr = NULL, *ret;
    PyArray_Descr *dtype = NULL;
    int ndim = 0;
    npy_intp dims[NPY_MAXDIMS];

    /* Get either the array or its parameters if it isn't an array */
    if (PyArray_GetArrayParamsFromObject(op, newtype,
                        0, &dtype,
                        &ndim, dims, &arr, context) < 0) {
        Py_XDECREF(newtype);
        return NULL;
    }

    /* If the requested dtype is flexible, adapt it */
    if (newtype != NULL) {
        PyArray_AdaptFlexibleDType(op,
                    (dtype == NULL) ? PyArray_DESCR(arr) : dtype,
                    &newtype);
    }

    /* If we got dimensions and dtype instead of an array */
    if (arr == NULL) {
        if ((flags & NPY_ARRAY_WRITEBACKIFCOPY) ||
            (flags & NPY_ARRAY_UPDATEIFCOPY)) {
            Py_XDECREF(newtype);
            PyErr_SetString(PyExc_TypeError,
                            "WRITEBACKIFCOPY used for non-array input.");
            return NULL;
        }
        else if (min_depth != 0 && ndim < min_depth) {
            Py_DECREF(dtype);
            Py_XDECREF(newtype);
            PyErr_SetString(PyExc_ValueError,
                            "object of too small depth for desired array");
            ret = NULL;
        }
        else if (max_depth != 0 && ndim > max_depth) {
            Py_DECREF(dtype);
            Py_XDECREF(newtype);
            PyErr_SetString(PyExc_ValueError,
                            "object too deep for desired array");
            ret = NULL;
        }
        else if (ndim == 0 && PyArray_IsScalar(op, Generic)) {
            ret = (PyArrayObject *)PyArray_FromScalar(op, newtype);
            Py_DECREF(dtype);
        }
        else {
            if (newtype == NULL) {
                newtype = dtype;
            }
            else {
                /*
                 * TODO: would be nice to do this too, but it's
                 *       a behavior change.  It's also a bit tricky
                 *       for downcasting to small integer and float
                 *       types, and might be better to modify
                 *       PyArray_AssignFromSequence and descr->f->setitem
                 *       to have a 'casting' parameter and
                 *       to check each value with scalar rules like
                 *       in PyArray_MinScalarType.
                 */
                /*
                if (!(flags&NPY_ARRAY_FORCECAST) && ndim > 0 &&
                        !PyArray_CanCastTo(dtype, newtype)) {
                    Py_DECREF(dtype);
                    Py_XDECREF(newtype);
                    PyErr_SetString(PyExc_TypeError,
                                "object cannot be safely cast to array "
                                "of required type");
                    return NULL;
                }
                */
                Py_DECREF(dtype);
            }

            /* Create an array and copy the data */
            ret = (PyArrayObject *)PyArray_NewFromDescr(&PyArray_Type, newtype,
                                         ndim, dims,
                                         NULL, NULL,
                                         flags&NPY_ARRAY_F_CONTIGUOUS, NULL);
            if (ret == NULL) {
                return NULL;
            }

            if (ndim > 0) {
                if (PyArray_AssignFromSequence(ret, op) < 0) {
                    Py_DECREF(ret);
                    ret = NULL;
                }
            }
            else {
                if (PyArray_SETITEM(ret, PyArray_DATA(ret), op) < 0) {
                    Py_DECREF(ret);
                    ret = NULL;
                }
            }
        }
    }
    else {
        if (min_depth != 0 && PyArray_NDIM(arr) < min_depth) {
            PyErr_SetString(PyExc_ValueError,
                            "object of too small depth for desired array");
            Py_DECREF(arr);
            ret = NULL;
        }
        else if (max_depth != 0 && PyArray_NDIM(arr) > max_depth) {
            PyErr_SetString(PyExc_ValueError,
                            "object too deep for desired array");
            Py_DECREF(arr);
            ret = NULL;
        }
        else {
            ret = (PyArrayObject *)PyArray_FromArray(arr, newtype, flags);
            Py_DECREF(arr);
        }
    }

    return (PyObject *)ret;
}

/*
 * flags is any of
 * NPY_ARRAY_C_CONTIGUOUS (formerly CONTIGUOUS),
 * NPY_ARRAY_F_CONTIGUOUS (formerly FORTRAN),
 * NPY_ARRAY_ALIGNED,
 * NPY_ARRAY_WRITEABLE,
 * NPY_ARRAY_NOTSWAPPED,
 * NPY_ARRAY_ENSURECOPY,
 * NPY_ARRAY_UPDATEIFCOPY,
 * NPY_ARRAY_WRITEBACKIFCOPY,
 * NPY_ARRAY_FORCECAST,
 * NPY_ARRAY_ENSUREARRAY,
 * NPY_ARRAY_ELEMENTSTRIDES
 *
 * or'd (|) together
 *
 * Any of these flags present means that the returned array should
 * guarantee that aspect of the array.  Otherwise the returned array
 * won't guarantee it -- it will depend on the object as to whether or
 * not it has such features.
 *
 * Note that NPY_ARRAY_ENSURECOPY is enough
 * to guarantee NPY_ARRAY_C_CONTIGUOUS, NPY_ARRAY_ALIGNED and
 * NPY_ARRAY_WRITEABLE and therefore it is redundant to include
 * those as well.
 *
 * NPY_ARRAY_BEHAVED == NPY_ARRAY_ALIGNED | NPY_ARRAY_WRITEABLE
 * NPY_ARRAY_CARRAY = NPY_ARRAY_C_CONTIGUOUS | NPY_ARRAY_BEHAVED
 * NPY_ARRAY_FARRAY = NPY_ARRAY_F_CONTIGUOUS | NPY_ARRAY_BEHAVED
 *
 * NPY_ARRAY_F_CONTIGUOUS can be set in the FLAGS to request a FORTRAN array.
 * Fortran arrays are always behaved (aligned,
 * notswapped, and writeable) and not (C) CONTIGUOUS (if > 1d).
 *
 * NPY_ARRAY_UPDATEIFCOPY is deprecated in favor of
 * NPY_ARRAY_WRITEBACKIFCOPY in 1.14

 * NPY_ARRAY_WRITEBACKIFCOPY flag sets this flag in the returned
 * array if a copy is made and the base argument points to the (possibly)
 * misbehaved array. Before returning to python, PyArray_ResolveWritebackIfCopy
 * must be called to update the contents of the orignal array from the copy.
 *
 * NPY_ARRAY_FORCECAST will cause a cast to occur regardless of whether or not
 * it is safe.
 */

/*NUMPY_API
 * steals a reference to descr -- accepts NULL
 */
NPY_NO_EXPORT PyObject *
PyArray_CheckFromAny(PyObject *op, PyArray_Descr *descr, int min_depth,
                     int max_depth, int requires, PyObject *context)
{
    PyObject *obj;
    if (requires & NPY_ARRAY_NOTSWAPPED) {
        if (!descr && PyArray_Check(op) &&
                PyArray_ISBYTESWAPPED((PyArrayObject* )op)) {
            descr = PyArray_DescrNew(PyArray_DESCR((PyArrayObject *)op));
        }
        else if (descr && !PyArray_ISNBO(descr->byteorder)) {
            PyArray_DESCR_REPLACE(descr);
        }
        if (descr && descr->byteorder != NPY_IGNORE) {
            descr->byteorder = NPY_NATIVE;
        }
    }

    obj = PyArray_FromAny(op, descr, min_depth, max_depth, requires, context);
    if (obj == NULL) {
        return NULL;
    }
    if ((requires & NPY_ARRAY_ELEMENTSTRIDES) &&
        !PyArray_ElementStrides(obj)) {
        PyObject *ret;
        ret = PyArray_NewCopy((PyArrayObject *)obj, NPY_ANYORDER);
        Py_DECREF(obj);
        obj = ret;
    }
    return obj;
}

/*NUMPY_API
 * steals reference to newtype --- acc. NULL
 */
NPY_NO_EXPORT PyObject *
PyArray_FromArray(PyArrayObject *arr, PyArray_Descr *newtype, int flags)
{

    PyArrayObject *ret = NULL;
    int copy = 0;
    int arrflags;
    PyArray_Descr *oldtype;
    NPY_CASTING casting = NPY_SAFE_CASTING;

    oldtype = PyArray_DESCR(arr);
    if (newtype == NULL) {
        /*
         * Check if object is of array with Null newtype.
         * If so return it directly instead of checking for casting.
         */
        if (flags == 0) {
            Py_INCREF(arr);
            return (PyObject *)arr;
        }
        newtype = oldtype;
        Py_INCREF(oldtype);
    }
    if (PyDataType_ISUNSIZED(newtype)) {
        PyArray_DESCR_REPLACE(newtype);
        if (newtype == NULL) {
            return NULL;
        }
        newtype->elsize = oldtype->elsize;
    }

    /* If the casting if forced, use the 'unsafe' casting rule */
    if (flags & NPY_ARRAY_FORCECAST) {
        casting = NPY_UNSAFE_CASTING;
    }

    /* Raise an error if the casting rule isn't followed */
    if (!PyArray_CanCastArrayTo(arr, newtype, casting)) {
        PyObject *errmsg;
        PyArray_Descr *arr_descr = NULL;
        PyObject *arr_descr_repr = NULL;
        PyObject *newtype_repr = NULL;

        PyErr_Clear();
        errmsg = PyUString_FromString("Cannot cast array data from ");
        arr_descr = PyArray_DESCR(arr);
        if (arr_descr == NULL) {
            Py_DECREF(newtype);
            Py_DECREF(errmsg);
            return NULL;
        }
        arr_descr_repr = PyObject_Repr((PyObject *)arr_descr);
        if (arr_descr_repr == NULL) {
            Py_DECREF(newtype);
            Py_DECREF(errmsg);
            return NULL;
        }
        PyUString_ConcatAndDel(&errmsg, arr_descr_repr);
        PyUString_ConcatAndDel(&errmsg,
                PyUString_FromString(" to "));
        newtype_repr = PyObject_Repr((PyObject *)newtype);
        if (newtype_repr == NULL) {
            Py_DECREF(newtype);
            Py_DECREF(errmsg);
            return NULL;
        }
        PyUString_ConcatAndDel(&errmsg, newtype_repr);
        PyUString_ConcatAndDel(&errmsg,
                PyUString_FromFormat(" according to the rule %s",
                        npy_casting_to_string(casting)));
        PyErr_SetObject(PyExc_TypeError, errmsg);
        Py_DECREF(errmsg);

        Py_DECREF(newtype);
        return NULL;
    }

    arrflags = PyArray_FLAGS(arr);
           /* If a guaranteed copy was requested */
    copy = (flags & NPY_ARRAY_ENSURECOPY) ||
           /* If C contiguous was requested, and arr is not */
           ((flags & NPY_ARRAY_C_CONTIGUOUS) &&
                   (!(arrflags & NPY_ARRAY_C_CONTIGUOUS))) ||
           /* If an aligned array was requested, and arr is not */
           ((flags & NPY_ARRAY_ALIGNED) &&
                   (!(arrflags & NPY_ARRAY_ALIGNED))) ||
           /* If a Fortran contiguous array was requested, and arr is not */
           ((flags & NPY_ARRAY_F_CONTIGUOUS) &&
                   (!(arrflags & NPY_ARRAY_F_CONTIGUOUS))) ||
           /* If a writeable array was requested, and arr is not */
           ((flags & NPY_ARRAY_WRITEABLE) &&
                   (!(arrflags & NPY_ARRAY_WRITEABLE))) ||
           !PyArray_EquivTypes(oldtype, newtype);

    if (copy) {
        NPY_ORDER order = NPY_KEEPORDER;
        int subok = 1;

        /* Set the order for the copy being made based on the flags */
        if (flags & NPY_ARRAY_F_CONTIGUOUS) {
            order = NPY_FORTRANORDER;
        }
        else if (flags & NPY_ARRAY_C_CONTIGUOUS) {
            order = NPY_CORDER;
        }

        if ((flags & NPY_ARRAY_ENSUREARRAY)) {
            subok = 0;
        }
        ret = (PyArrayObject *)PyArray_NewLikeArray(arr, order,
                                                    newtype, subok);
        if (ret == NULL) {
            return NULL;
        }

        if (PyArray_CopyInto(ret, arr) < 0) {
            Py_DECREF(ret);
            return NULL;
        }

        if (flags & NPY_ARRAY_UPDATEIFCOPY) {
            /* This is the ONLY place the NPY_ARRAY_UPDATEIFCOPY flag
             * is still used.
             * Can be deleted once the flag itself is removed
             */

            /* 2017-Nov-10 1.14 */
            if (DEPRECATE("NPY_ARRAY_UPDATEIFCOPY, NPY_ARRAY_INOUT_ARRAY, and "
                "NPY_ARRAY_INOUT_FARRAY are deprecated, use NPY_WRITEBACKIFCOPY, "
                "NPY_ARRAY_INOUT_ARRAY2, or NPY_ARRAY_INOUT_FARRAY2 respectively "
                "instead, and call PyArray_ResolveWritebackIfCopy before the "
                "array is deallocated, i.e. before the last call to Py_DECREF.") < 0)
                return NULL;
            Py_INCREF(arr);
            if (PyArray_SetWritebackIfCopyBase(ret, arr) < 0) {
                Py_DECREF(ret);
                return NULL;
            }
            PyArray_ENABLEFLAGS(ret, NPY_ARRAY_UPDATEIFCOPY);
            PyArray_CLEARFLAGS(ret, NPY_ARRAY_WRITEBACKIFCOPY);
        }
        else if (flags & NPY_ARRAY_WRITEBACKIFCOPY) {
            Py_INCREF(arr);
            if (PyArray_SetWritebackIfCopyBase(ret, arr) < 0) {
                Py_DECREF(ret);
                return NULL;
            }
        }
    }
    /*
     * If no copy then take an appropriate view if necessary, or
     * just return a reference to ret itself.
     */
    else {
        int needview = ((flags & NPY_ARRAY_ENSUREARRAY) &&
                        !PyArray_CheckExact(arr));

        Py_DECREF(newtype);
        if (needview) {
            PyArray_Descr *dtype = PyArray_DESCR(arr);
            PyTypeObject *subtype = NULL;

            if (flags & NPY_ARRAY_ENSUREARRAY) {
                subtype = &PyArray_Type;
            }

            Py_INCREF(dtype);
            ret = (PyArrayObject *)PyArray_View(arr, NULL, subtype);
            if (ret == NULL) {
                return NULL;
            }
        }
        else {
            Py_INCREF(arr);
            ret = arr;
        }
    }

    return (PyObject *)ret;
}

/*NUMPY_API */
NPY_NO_EXPORT PyObject *
PyArray_FromStructInterface(PyObject *input)
{
    PyArray_Descr *thetype = NULL;
    char buf[40];
    PyArrayInterface *inter;
    PyObject *attr;
    PyArrayObject *ret;
    char endian = NPY_NATBYTE;

    attr = PyArray_LookupSpecial_OnInstance(input, "__array_struct__");
    if (attr == NULL) {
        return Py_NotImplemented;
    }
    if (!NpyCapsule_Check(attr)) {
        goto fail;
    }
    inter = NpyCapsule_AsVoidPtr(attr);
    if (inter->two != 2) {
        goto fail;
    }
    if ((inter->flags & NPY_ARRAY_NOTSWAPPED) != NPY_ARRAY_NOTSWAPPED) {
        endian = NPY_OPPBYTE;
        inter->flags &= ~NPY_ARRAY_NOTSWAPPED;
    }

    if (inter->flags & NPY_ARR_HAS_DESCR) {
        if (PyArray_DescrConverter(inter->descr, &thetype) == NPY_FAIL) {
            thetype = NULL;
            PyErr_Clear();
        }
    }

    if (thetype == NULL) {
        PyOS_snprintf(buf, sizeof(buf),
                "%c%c%d", endian, inter->typekind, inter->itemsize);
        if (!(thetype=_array_typedescr_fromstr(buf))) {
            Py_DECREF(attr);
            return NULL;
        }
    }

    ret = (PyArrayObject *)PyArray_NewFromDescr(&PyArray_Type, thetype,
                             inter->nd, inter->shape,
                             inter->strides, inter->data,
                             inter->flags, NULL);
    Py_INCREF(input);
    if (PyArray_SetBaseObject(ret, input) < 0) {
        Py_DECREF(ret);
        return NULL;
    }
    Py_DECREF(attr);
    PyArray_UpdateFlags(ret, NPY_ARRAY_UPDATE_ALL);
    return (PyObject *)ret;

 fail:
    PyErr_SetString(PyExc_ValueError, "invalid __array_struct__");
    Py_DECREF(attr);
    return NULL;
}

/*
 * Checks if the object in descr is the default 'descr' member for the
 * __array_interface__ dictionary with 'typestr' member typestr.
 */
NPY_NO_EXPORT int
_is_default_descr(PyObject *descr, PyObject *typestr) {
    PyObject *tuple, *name, *typestr2;
#if defined(NPY_PY3K)
    PyObject *tmp = NULL;
#endif
    int ret = 0;

    if (!PyList_Check(descr) || PyList_GET_SIZE(descr) != 1) {
        return 0;
    }
    tuple = PyList_GET_ITEM(descr, 0);
    if (!(PyTuple_Check(tuple) && PyTuple_GET_SIZE(tuple) == 2)) {
        return 0;
    }
    name = PyTuple_GET_ITEM(tuple, 0);
    if (!(PyUString_Check(name) && PyUString_GET_SIZE(name) == 0)) {
        return 0;
    }
    typestr2 = PyTuple_GET_ITEM(tuple, 1);
#if defined(NPY_PY3K)
    /* Allow unicode type strings */
    if (PyUnicode_Check(typestr2)) {
        tmp = PyUnicode_AsASCIIString(typestr2);
        if (tmp == NULL) {
            return 0;
        }
        typestr2 = tmp;
    }
#endif
    if (PyBytes_Check(typestr2) &&
            PyObject_RichCompareBool(typestr, typestr2, Py_EQ)) {
        ret = 1;
    }
#if defined(NPY_PY3K)
    Py_XDECREF(tmp);
#endif

    return ret;
}

#define PyIntOrLong_Check(obj) (PyInt_Check(obj) || PyLong_Check(obj))

/*NUMPY_API*/
NPY_NO_EXPORT PyObject *
PyArray_FromInterface(PyObject *origin)
{
    PyObject *tmp = NULL;
    PyObject *iface = NULL;
    PyObject *attr = NULL;
    PyObject *base = NULL;
    PyArrayObject *ret;
    PyArray_Descr *dtype = NULL;
    char *data = NULL;
    Py_ssize_t buffer_len;
    int res, i, n;
    npy_intp dims[NPY_MAXDIMS], strides[NPY_MAXDIMS];
    int dataflags = NPY_ARRAY_BEHAVED;

    iface = PyArray_LookupSpecial_OnInstance(origin,
                                                    "__array_interface__");
    if (iface == NULL) {
        return Py_NotImplemented;
    }
    if (!PyDict_Check(iface)) {
        Py_DECREF(iface);
        PyErr_SetString(PyExc_ValueError,
                "Invalid __array_interface__ value, must be a dict");
        return NULL;
    }

    /* Get type string from interface specification */
    attr = PyDict_GetItemString(iface, "typestr");
    if (attr == NULL) {
        Py_DECREF(iface);
        PyErr_SetString(PyExc_ValueError,
                "Missing __array_interface__ typestr");
        return NULL;
    }
#if defined(NPY_PY3K)
    /* Allow unicode type strings */
    if (PyUnicode_Check(attr)) {
        tmp = PyUnicode_AsASCIIString(attr);
        attr = tmp;
    }
#endif
    if (!PyBytes_Check(attr)) {
        PyErr_SetString(PyExc_TypeError,
                    "__array_interface__ typestr must be a string");
        goto fail;
    }
    /* Get dtype from type string */
    dtype = _array_typedescr_fromstr(PyString_AS_STRING(attr));
#if defined(NPY_PY3K)
    if (tmp == attr) {
        Py_DECREF(tmp);
    }
#endif
    if (dtype == NULL) {
        goto fail;
    }

    /*
     * If the dtype is NPY_VOID, see if there is extra information in
     * the 'descr' attribute.
     */
    if (dtype->type_num == NPY_VOID) {
        PyObject *descr = PyDict_GetItemString(iface, "descr");
        PyArray_Descr *new_dtype = NULL;

        if (descr != NULL && !_is_default_descr(descr, attr) &&
                PyArray_DescrConverter2(descr, &new_dtype) == NPY_SUCCEED &&
                new_dtype != NULL) {
            Py_DECREF(dtype);
            dtype = new_dtype;
        }
    }

    /* Get shape tuple from interface specification */
    attr = PyDict_GetItemString(iface, "shape");
    if (attr == NULL) {
        /* Shape must be specified when 'data' is specified */
        if (PyDict_GetItemString(iface, "data") != NULL) {
            Py_DECREF(iface);
            PyErr_SetString(PyExc_ValueError,
                    "Missing __array_interface__ shape");
            return NULL;
        }
        /* Assume shape as scalar otherwise */
        else {
            /* NOTE: pointers to data and base should be NULL */
            n = dims[0] = 0;
        }
    }
    /* Make sure 'shape' is a tuple */
    else if (!PyTuple_Check(attr)) {
        PyErr_SetString(PyExc_TypeError,
                "shape must be a tuple");
        goto fail;
    }
    /* Get dimensions from shape tuple */
    else {
        n = PyTuple_GET_SIZE(attr);
        for (i = 0; i < n; i++) {
            tmp = PyTuple_GET_ITEM(attr, i);
            dims[i] = PyArray_PyIntAsIntp(tmp);
            if (error_converting(dims[i])) {
                goto fail;
            }
        }
    }

    /* Get data buffer from interface specification */
    attr = PyDict_GetItemString(iface, "data");

    /* Case for data access through pointer */
    if (attr && PyTuple_Check(attr)) {
        PyObject *dataptr;
        if (PyTuple_GET_SIZE(attr) != 2) {
            PyErr_SetString(PyExc_TypeError,
                    "__array_interface__ data must be a 2-tuple with "
                    "(data pointer integer, read-only flag)");
            goto fail;
        }
        dataptr = PyTuple_GET_ITEM(attr, 0);
        if (PyString_Check(dataptr)) {
            res = sscanf(PyString_AsString(dataptr),
                         "%p", (void **)&data);
            if (res < 1) {
                PyErr_SetString(PyExc_TypeError,
                        "__array_interface__ data string cannot be converted");
                goto fail;
            }
        }
        else if (PyIntOrLong_Check(dataptr)) {
            data = PyLong_AsVoidPtr(dataptr);
        }
        else {
            PyErr_SetString(PyExc_TypeError,
                    "first element of __array_interface__ data tuple "
                    "must be integer or string.");
            goto fail;
        }
        if (PyObject_IsTrue(PyTuple_GET_ITEM(attr,1))) {
            dataflags &= ~NPY_ARRAY_WRITEABLE;
        }
        base = origin;
    }

    /* Case for data access through buffer */
    else if (attr) {
        if (attr != Py_None) {
            base = attr;
        }
        else {
            base = origin;
        }
        res = PyObject_AsWriteBuffer(base, (void **)&data, &buffer_len);
        if (res < 0) {
            PyErr_Clear();
            res = PyObject_AsReadBuffer(
                        base, (const void **)&data, &buffer_len);
            if (res < 0) {
                goto fail;
            }
            dataflags &= ~NPY_ARRAY_WRITEABLE;
        }
        /* Get offset number from interface specification */
        attr = PyDict_GetItemString(origin, "offset");
        if (attr) {
            npy_longlong num = PyLong_AsLongLong(attr);
            if (error_converting(num)) {
                PyErr_SetString(PyExc_TypeError,
                        "__array_interface__ offset must be an integer");
                goto fail;
            }
            data += num;
        }
    }

    ret = (PyArrayObject *)PyArray_NewFromDescr(&PyArray_Type, dtype,
                                                n, dims,
                                                NULL, data,
                                                dataflags, NULL);
    if (ret == NULL) {
        goto fail;
    }
    if (data == NULL) {
        if (PyArray_SIZE(ret) > 1) {
            PyErr_SetString(PyExc_ValueError,
                    "cannot coerce scalar to array with size > 1");
            Py_DECREF(ret);
            goto fail;
        }
        if (PyArray_SETITEM(ret, PyArray_DATA(ret), origin) < 0) {
            Py_DECREF(ret);
            goto fail;
        }
    }
    if (base) {
        Py_INCREF(base);
        if (PyArray_SetBaseObject(ret, base) < 0) {
            Py_DECREF(ret);
            goto fail;
        }
    }
    attr = PyDict_GetItemString(iface, "strides");
    if (attr != NULL && attr != Py_None) {
        if (!PyTuple_Check(attr)) {
            PyErr_SetString(PyExc_TypeError,
                    "strides must be a tuple");
            Py_DECREF(ret);
            goto fail;
        }
        if (n != PyTuple_GET_SIZE(attr)) {
            PyErr_SetString(PyExc_ValueError,
                    "mismatch in length of strides and shape");
            Py_DECREF(ret);
            goto fail;
        }
        for (i = 0; i < n; i++) {
            tmp = PyTuple_GET_ITEM(attr, i);
            strides[i] = PyArray_PyIntAsIntp(tmp);
            if (error_converting(strides[i])) {
                Py_DECREF(ret);
                goto fail;
            }
        }
        memcpy(PyArray_STRIDES(ret), strides, n*sizeof(npy_intp));
    }
    PyArray_UpdateFlags(ret, NPY_ARRAY_UPDATE_ALL);
    Py_DECREF(iface);
    return (PyObject *)ret;

 fail:
    Py_XDECREF(dtype);
    Py_XDECREF(iface);
    return NULL;
}

/*NUMPY_API*/
NPY_NO_EXPORT PyObject *
PyArray_FromArrayAttr(PyObject *op, PyArray_Descr *typecode, PyObject *context)
{
    PyObject *new;
    PyObject *array_meth;

    array_meth = PyArray_LookupSpecial_OnInstance(op, "__array__");
    if (array_meth == NULL) {
        return Py_NotImplemented;
    }
    if (context == NULL) {
        if (typecode == NULL) {
            new = PyObject_CallFunction(array_meth, NULL);
        }
        else {
            new = PyObject_CallFunction(array_meth, "O", typecode);
        }
    }
    else {
        if (typecode == NULL) {
            new = PyObject_CallFunction(array_meth, "OO", Py_None, context);
            if (new == NULL && PyErr_ExceptionMatches(PyExc_TypeError)) {
                PyErr_Clear();
                new = PyObject_CallFunction(array_meth, "");
            }
        }
        else {
            new = PyObject_CallFunction(array_meth, "OO", typecode, context);
            if (new == NULL && PyErr_ExceptionMatches(PyExc_TypeError)) {
                PyErr_Clear();
                new = PyObject_CallFunction(array_meth, "O", typecode);
            }
        }
    }
    Py_DECREF(array_meth);
    if (new == NULL) {
        return NULL;
    }
    if (!PyArray_Check(new)) {
        PyErr_SetString(PyExc_ValueError,
                        "object __array__ method not "  \
                        "producing an array");
        Py_DECREF(new);
        return NULL;
    }
    return new;
}

/*NUMPY_API
* new reference -- accepts NULL for mintype
*/
NPY_NO_EXPORT PyArray_Descr *
PyArray_DescrFromObject(PyObject *op, PyArray_Descr *mintype)
{
    PyArray_Descr *dtype;

    dtype = mintype;
    Py_XINCREF(dtype);

    if (PyArray_DTypeFromObject(op, NPY_MAXDIMS, &dtype) < 0) {
        return NULL;
    }

    if (dtype == NULL) {
        return PyArray_DescrFromType(NPY_DEFAULT_TYPE);
    }
    else {
        return dtype;
    }
}

/* These are also old calls (should use PyArray_NewFromDescr) */

/* They all zero-out the memory as previously done */

/* steals reference to descr -- and enforces native byteorder on it.*/
/*NUMPY_API
  Like FromDimsAndData but uses the Descr structure instead of typecode
  as input.
*/
NPY_NO_EXPORT PyObject *
PyArray_FromDimsAndDataAndDescr(int nd, int *d,
                                PyArray_Descr *descr,
                                char *data)
{
    PyObject *ret;
    int i;
    npy_intp newd[NPY_MAXDIMS];
    char msg[] = "PyArray_FromDimsAndDataAndDescr: use PyArray_NewFromDescr.";

    if (DEPRECATE(msg) < 0) {
        /* 2009-04-30, 1.5 */
        return NULL;
    }
    if (!PyArray_ISNBO(descr->byteorder))
        descr->byteorder = '=';
    for (i = 0; i < nd; i++) {
        newd[i] = (npy_intp) d[i];
    }
    ret = PyArray_NewFromDescr(&PyArray_Type, descr,
                               nd, newd,
                               NULL, data,
                               (data ? NPY_ARRAY_CARRAY : 0), NULL);
    return ret;
}

/*NUMPY_API
  Construct an empty array from dimensions and typenum
*/
NPY_NO_EXPORT PyObject *
PyArray_FromDims(int nd, int *d, int type)
{
    PyArrayObject *ret;
    char msg[] = "PyArray_FromDims: use PyArray_SimpleNew.";

    if (DEPRECATE(msg) < 0) {
        /* 2009-04-30, 1.5 */
        return NULL;
    }
    ret = (PyArrayObject *)PyArray_FromDimsAndDataAndDescr(nd, d,
                                          PyArray_DescrFromType(type),
                                          NULL);
    /*
     * Old FromDims set memory to zero --- some algorithms
     * relied on that.  Better keep it the same. If
     * Object type, then it's already been set to zero, though.
     */
    if (ret && (PyArray_DESCR(ret)->type_num != NPY_OBJECT)) {
        memset(PyArray_DATA(ret), 0, PyArray_NBYTES(ret));
    }
    return (PyObject *)ret;
}

/* end old calls */

/*NUMPY_API
 * This is a quick wrapper around
 * PyArray_FromAny(op, NULL, 0, 0, NPY_ARRAY_ENSUREARRAY, NULL)
 * that special cases Arrays and PyArray_Scalars up front
 * It *steals a reference* to the object
 * It also guarantees that the result is PyArray_Type
 * Because it decrefs op if any conversion needs to take place
 * so it can be used like PyArray_EnsureArray(some_function(...))
 */
NPY_NO_EXPORT PyObject *
PyArray_EnsureArray(PyObject *op)
{
    PyObject *new;

    if ((op == NULL) || (PyArray_CheckExact(op))) {
        new = op;
        Py_XINCREF(new);
    }
    else if (PyArray_Check(op)) {
        new = PyArray_View((PyArrayObject *)op, NULL, &PyArray_Type);
    }
    else if (PyArray_IsScalar(op, Generic)) {
        new = PyArray_FromScalar(op, NULL);
    }
    else {
        new = PyArray_FROM_OF(op, NPY_ARRAY_ENSUREARRAY);
    }
    Py_XDECREF(op);
    return new;
}

/*NUMPY_API*/
NPY_NO_EXPORT PyObject *
PyArray_EnsureAnyArray(PyObject *op)
{
    if (op && PyArray_Check(op)) {
        return op;
    }
    return PyArray_EnsureArray(op);
}

/* TODO: Put the order parameter in PyArray_CopyAnyInto and remove this */
NPY_NO_EXPORT int
PyArray_CopyAsFlat(PyArrayObject *dst, PyArrayObject *src, NPY_ORDER order)
{
    PyArray_StridedUnaryOp *stransfer = NULL;
    NpyAuxData *transferdata = NULL;
    NpyIter *dst_iter, *src_iter;

    NpyIter_IterNextFunc *dst_iternext, *src_iternext;
    char **dst_dataptr, **src_dataptr;
    npy_intp dst_stride, src_stride;
    npy_intp *dst_countptr, *src_countptr;
    npy_uint32 baseflags;

    char *dst_data, *src_data;
    npy_intp dst_count, src_count, count;
    npy_intp src_itemsize;
    npy_intp dst_size, src_size;
    int needs_api;

    NPY_BEGIN_THREADS_DEF;

    if (PyArray_FailUnlessWriteable(dst, "destination array") < 0) {
        return -1;
    }

    /*
     * If the shapes match and a particular order is forced
     * for both, use the more efficient CopyInto
     */
    if (order != NPY_ANYORDER && order != NPY_KEEPORDER &&
            PyArray_NDIM(dst) == PyArray_NDIM(src) &&
            PyArray_CompareLists(PyArray_DIMS(dst), PyArray_DIMS(src),
                                PyArray_NDIM(dst))) {
        return PyArray_CopyInto(dst, src);
    }

    dst_size = PyArray_SIZE(dst);
    src_size = PyArray_SIZE(src);
    if (dst_size != src_size) {
        PyErr_Format(PyExc_ValueError,
                "cannot copy from array of size %d into an array "
                "of size %d", (int)src_size, (int)dst_size);
        return -1;
    }

    /* Zero-sized arrays require nothing be done */
    if (dst_size == 0) {
        return 0;
    }

    baseflags = NPY_ITER_EXTERNAL_LOOP |
                NPY_ITER_DONT_NEGATE_STRIDES |
                NPY_ITER_REFS_OK;

    /*
     * This copy is based on matching C-order traversals of src and dst.
     * By using two iterators, we can find maximal sub-chunks that
     * can be processed at once.
     */
    dst_iter = NpyIter_New(dst, NPY_ITER_WRITEONLY | baseflags,
                                order,
                                NPY_NO_CASTING,
                                NULL);
    if (dst_iter == NULL) {
        return -1;
    }
    src_iter = NpyIter_New(src, NPY_ITER_READONLY | baseflags,
                                order,
                                NPY_NO_CASTING,
                                NULL);
    if (src_iter == NULL) {
        NpyIter_Deallocate(dst_iter);
        return -1;
    }

    /* Get all the values needed for the inner loop */
    dst_iternext = NpyIter_GetIterNext(dst_iter, NULL);
    dst_dataptr = NpyIter_GetDataPtrArray(dst_iter);
    /* Since buffering is disabled, we can cache the stride */
    dst_stride = NpyIter_GetInnerStrideArray(dst_iter)[0];
    dst_countptr = NpyIter_GetInnerLoopSizePtr(dst_iter);

    src_iternext = NpyIter_GetIterNext(src_iter, NULL);
    src_dataptr = NpyIter_GetDataPtrArray(src_iter);
    /* Since buffering is disabled, we can cache the stride */
    src_stride = NpyIter_GetInnerStrideArray(src_iter)[0];
    src_countptr = NpyIter_GetInnerLoopSizePtr(src_iter);
    src_itemsize = PyArray_DESCR(src)->elsize;

    if (dst_iternext == NULL || src_iternext == NULL) {
        NpyIter_Deallocate(dst_iter);
        NpyIter_Deallocate(src_iter);
        return -1;
    }

    needs_api = NpyIter_IterationNeedsAPI(dst_iter) ||
                NpyIter_IterationNeedsAPI(src_iter);

    /*
     * Because buffering is disabled in the iterator, the inner loop
     * strides will be the same throughout the iteration loop.  Thus,
     * we can pass them to this function to take advantage of
     * contiguous strides, etc.
     */
    if (PyArray_GetDTypeTransferFunction(
                    PyArray_ISALIGNED(src) && PyArray_ISALIGNED(dst),
                    src_stride, dst_stride,
                    PyArray_DESCR(src), PyArray_DESCR(dst),
                    0,
                    &stransfer, &transferdata,
                    &needs_api) != NPY_SUCCEED) {
        NpyIter_Deallocate(dst_iter);
        NpyIter_Deallocate(src_iter);
        return -1;
    }

    if (!needs_api) {
        NPY_BEGIN_THREADS;
    }

    dst_count = *dst_countptr;
    src_count = *src_countptr;
    dst_data = dst_dataptr[0];
    src_data = src_dataptr[0];
    for(;;) {
        /* Transfer the biggest amount that fits both */
        count = (src_count < dst_count) ? src_count : dst_count;
        stransfer(dst_data, dst_stride,
                    src_data, src_stride,
                    count, src_itemsize, transferdata);

        /* If we exhausted the dst block, refresh it */
        if (dst_count == count) {
            if (!dst_iternext(dst_iter)) {
                break;
            }
            dst_count = *dst_countptr;
            dst_data = dst_dataptr[0];
        }
        else {
            dst_count -= count;
            dst_data += count*dst_stride;
        }

        /* If we exhausted the src block, refresh it */
        if (src_count == count) {
            if (!src_iternext(src_iter)) {
                break;
            }
            src_count = *src_countptr;
            src_data = src_dataptr[0];
        }
        else {
            src_count -= count;
            src_data += count*src_stride;
        }
    }

    NPY_END_THREADS;

    NPY_AUXDATA_FREE(transferdata);
    NpyIter_Deallocate(dst_iter);
    NpyIter_Deallocate(src_iter);

    return PyErr_Occurred() ? -1 : 0;
}

/*NUMPY_API
 * Copy an Array into another array -- memory must not overlap
 * Does not require src and dest to have "broadcastable" shapes
 * (only the same number of elements).
 *
 * TODO: For NumPy 2.0, this could accept an order parameter which
 *       only allows NPY_CORDER and NPY_FORDER.  Could also rename
 *       this to CopyAsFlat to make the name more intuitive.
 *
 * Returns 0 on success, -1 on error.
 */
NPY_NO_EXPORT int
PyArray_CopyAnyInto(PyArrayObject *dst, PyArrayObject *src)
{
    return PyArray_CopyAsFlat(dst, src, NPY_CORDER);
}

/*NUMPY_API
 * Copy an Array into another array.
 * Broadcast to the destination shape if necessary.
 *
 * Returns 0 on success, -1 on failure.
 */
NPY_NO_EXPORT int
PyArray_CopyInto(PyArrayObject *dst, PyArrayObject *src)
{
    return PyArray_AssignArray(dst, src, NULL, NPY_UNSAFE_CASTING);
}

/*NUMPY_API
 * Move the memory of one array into another, allowing for overlapping data.
 *
 * Returns 0 on success, negative on failure.
 */
NPY_NO_EXPORT int
PyArray_MoveInto(PyArrayObject *dst, PyArrayObject *src)
{
    return PyArray_AssignArray(dst, src, NULL, NPY_UNSAFE_CASTING);
}

/*NUMPY_API
 * PyArray_CheckAxis
 *
 * check that axis is valid
 * convert 0-d arrays to 1-d arrays
 */
NPY_NO_EXPORT PyObject *
PyArray_CheckAxis(PyArrayObject *arr, int *axis, int flags)
{
    PyObject *temp1, *temp2;
    int n = PyArray_NDIM(arr);

    if (*axis == NPY_MAXDIMS || n == 0) {
        if (n != 1) {
            temp1 = PyArray_Ravel(arr,0);
            if (temp1 == NULL) {
                *axis = 0;
                return NULL;
            }
            if (*axis == NPY_MAXDIMS) {
                *axis = PyArray_NDIM((PyArrayObject *)temp1)-1;
            }
        }
        else {
            temp1 = (PyObject *)arr;
            Py_INCREF(temp1);
            *axis = 0;
        }
        if (!flags && *axis == 0) {
            return temp1;
        }
    }
    else {
        temp1 = (PyObject *)arr;
        Py_INCREF(temp1);
    }
    if (flags) {
        temp2 = PyArray_CheckFromAny((PyObject *)temp1, NULL,
                                     0, 0, flags, NULL);
        Py_DECREF(temp1);
        if (temp2 == NULL) {
            return NULL;
        }
    }
    else {
        temp2 = (PyObject *)temp1;
    }
    n = PyArray_NDIM((PyArrayObject *)temp2);
    if (check_and_adjust_axis(axis, n) < 0) {
        Py_DECREF(temp2);
        return NULL;
    }
    return temp2;
}

/*NUMPY_API
 * Zeros
 *
 * steals a reference to type. On failure or when dtype->subarray is
 * true, dtype will be decrefed.
 * accepts NULL type
 */
NPY_NO_EXPORT PyObject *
PyArray_Zeros(int nd, npy_intp *dims, PyArray_Descr *type, int is_f_order)
{
    PyArrayObject *ret;

    if (!type) {
        type = PyArray_DescrFromType(NPY_DEFAULT_TYPE);
    }

    ret = (PyArrayObject *)PyArray_NewFromDescr_int(&PyArray_Type,
                                                    type,
                                                    nd, dims,
                                                    NULL, NULL,
                                                    is_f_order, NULL, 1, 0);

    if (ret == NULL) {
        return NULL;
    }

    /* handle objects */
    if (PyDataType_REFCHK(PyArray_DESCR(ret))) {
        if (_zerofill(ret) < 0) {
            Py_DECREF(ret);
            return NULL;
        }
    }


    return (PyObject *)ret;

}

/*NUMPY_API
 * Empty
 *
 * accepts NULL type
 * steals referenct to type
 */
NPY_NO_EXPORT PyObject *
PyArray_Empty(int nd, npy_intp *dims, PyArray_Descr *type, int is_f_order)
{
    PyArrayObject *ret;

    if (!type) type = PyArray_DescrFromType(NPY_DEFAULT_TYPE);

    /*
     * PyArray_NewFromDescr steals a ref,
     * but we need to look at type later.
     * */
    Py_INCREF(type);

    ret = (PyArrayObject *)PyArray_NewFromDescr(&PyArray_Type,
                                                type, nd, dims,
                                                NULL, NULL,
                                                is_f_order, NULL);
    if (ret != NULL && PyDataType_REFCHK(type)) {
        PyArray_FillObjectArray(ret, Py_None);
        if (PyErr_Occurred()) {
            Py_DECREF(ret);
            Py_DECREF(type);
            return NULL;
        }
    }

    Py_DECREF(type);
    return (PyObject *)ret;
}

/*
 * Like ceil(value), but check for overflow.
 *
 * Return 0 on success, -1 on failure. In case of failure, set a PyExc_Overflow
 * exception
 */
static npy_intp
_arange_safe_ceil_to_intp(double value)
{
    double ivalue;

    ivalue = npy_ceil(value);
    /* condition inverted to handle NaN */
    if (npy_isnan(ivalue)) {
        PyErr_SetString(PyExc_ValueError,
            "arange: cannot compute length");
        return -1;
    }
    if (!(NPY_MIN_INTP <= ivalue && ivalue <= NPY_MAX_INTP)) {
        PyErr_SetString(PyExc_OverflowError,
                "arange: overflow while computing length");
        return -1;
    }

    return (npy_intp)ivalue;
}


/*NUMPY_API
  Arange,
*/
NPY_NO_EXPORT PyObject *
PyArray_Arange(double start, double stop, double step, int type_num)
{
    npy_intp length;
    PyArrayObject *range;
    PyArray_ArrFuncs *funcs;
    PyObject *obj;
    int ret;
    double delta, tmp_len;
    NPY_BEGIN_THREADS_DEF;

<<<<<<< HEAD
    delta = stop - start;
    tmp_len = delta/step;

    if (tmp_len == 0.0 && delta != 0.0) {
        if (signbit(tmp_len)) {
            length = -1.0;
        }
        else {
            length = 1.0;
        }
    }
    else {
        if (_safe_ceil_to_intp(tmp_len, &length)) {
            PyErr_SetString(PyExc_OverflowError,
                    "arange: overflow while computing length");
        }
=======
    length = _arange_safe_ceil_to_intp((stop - start)/step);
    if (error_converting(length)) {
        return NULL;
>>>>>>> c6c1760c
    }

    if (length <= 0) {
        length = 0;
        return PyArray_New(&PyArray_Type, 1, &length, type_num,
                           NULL, NULL, 0, 0, NULL);
    }
    range = (PyArrayObject *)PyArray_New(&PyArray_Type, 1, &length, type_num,
                        NULL, NULL, 0, 0, NULL);
    if (range == NULL) {
        return NULL;
    }
    funcs = PyArray_DESCR(range)->f;

    /*
     * place start in the buffer and the next value in the second position
     * if length > 2, then call the inner loop, otherwise stop
     */
    obj = PyFloat_FromDouble(start);
    ret = funcs->setitem(obj, PyArray_DATA(range), range);
    Py_DECREF(obj);
    if (ret < 0) {
        goto fail;
    }
    if (length == 1) {
        return (PyObject *)range;
    }
    obj = PyFloat_FromDouble(start + step);
    ret = funcs->setitem(obj, PyArray_BYTES(range)+PyArray_ITEMSIZE(range),
                         range);
    Py_DECREF(obj);
    if (ret < 0) {
        goto fail;
    }
    if (length == 2) {
        return (PyObject *)range;
    }
    if (!funcs->fill) {
        PyErr_SetString(PyExc_ValueError,
                "no fill-function for data-type.");
        Py_DECREF(range);
        return NULL;
    }
    NPY_BEGIN_THREADS_DESCR(PyArray_DESCR(range));
    funcs->fill(PyArray_DATA(range), length, range);
    NPY_END_THREADS;
    if (PyErr_Occurred()) {
        goto fail;
    }
    return (PyObject *)range;

 fail:
    Py_DECREF(range);
    return NULL;
}

/*
 * the formula is len = (intp) ceil((stop - start) / step);
 */
static npy_intp
_calc_length(PyObject *start, PyObject *stop, PyObject *step, PyObject **next, int cmplx)
{
    npy_intp len, tmp, next_is_nonzero, val_is_zero;
    PyObject *zero = PyInt_FromLong(0);
    PyObject *val;
    double value;

    *next = PyNumber_Subtract(stop, start);
    if (!(*next)) {
        if (PyTuple_Check(stop)) {
            PyErr_Clear();
            PyErr_SetString(PyExc_TypeError,
                            "arange: scalar arguments expected "\
                            "instead of a tuple.");
        }
        return -1;
    }

    next_is_nonzero = PyObject_RichCompareBool(*next, zero, Py_NE);
    val = PyNumber_TrueDivide(*next, step);
    Py_DECREF(*next);
    *next = NULL;

    if (!val) {
        return -1;
    }

    val_is_zero = PyObject_RichCompareBool(val, zero, Py_EQ);
    Py_DECREF(zero);

    if (cmplx && PyComplex_Check(val)) {
        value = PyComplex_RealAsDouble(val);
        if (error_converting(value)) {
            Py_DECREF(val);
            return -1;
        }
        len = _arange_safe_ceil_to_intp(value);
        if (error_converting(len)) {
            Py_DECREF(val);
            return -1;
        }
        value = PyComplex_ImagAsDouble(val);
        Py_DECREF(val);
        if (error_converting(value)) {
            return -1;
        }
        tmp = _arange_safe_ceil_to_intp(value);
        if (error_converting(tmp)) {
            return -1;
        }
        len = PyArray_MIN(len, tmp);
    }
    else {
        value = PyFloat_AsDouble(val);
        Py_DECREF(val);
        if (error_converting(value)) {
            return -1;
        }
<<<<<<< HEAD

        if (val_is_zero && next_is_nonzero) {
            if (signbit(value)) {
                len = -1.0;
            }
            else {
                len = 1.0;
            }
        }
        else {
            if (_safe_ceil_to_intp(value, &len)) {
                PyErr_SetString(PyExc_OverflowError,
                        "arange: overflow while computing length");
                return -1;
            }
=======
        len = _arange_safe_ceil_to_intp(value);
        if (error_converting(len)) {
            return -1;
>>>>>>> c6c1760c
        }
    }

    if (len > 0) {
        *next = PyNumber_Add(start, step);
        if (!*next) {
            return -1;
        }
    }
    return len;
}

/*NUMPY_API
 *
 * ArangeObj,
 *
 * this doesn't change the references
 */
NPY_NO_EXPORT PyObject *
PyArray_ArangeObj(PyObject *start, PyObject *stop, PyObject *step, PyArray_Descr *dtype)
{
    PyArrayObject *range;
    PyArray_ArrFuncs *funcs;
    PyObject *next, *err;
    npy_intp length;
    PyArray_Descr *native = NULL;
    int swap;
    NPY_BEGIN_THREADS_DEF;

    /* Datetime arange is handled specially */
    if ((dtype != NULL && (dtype->type_num == NPY_DATETIME ||
                           dtype->type_num == NPY_TIMEDELTA)) ||
            (dtype == NULL && (is_any_numpy_datetime_or_timedelta(start) ||
                              is_any_numpy_datetime_or_timedelta(stop) ||
                              is_any_numpy_datetime_or_timedelta(step)))) {
        return (PyObject *)datetime_arange(start, stop, step, dtype);
    }

    if (!dtype) {
        PyArray_Descr *deftype;
        PyArray_Descr *newtype;

        /* intentionally made to be at least NPY_LONG */
        deftype = PyArray_DescrFromType(NPY_LONG);
        newtype = PyArray_DescrFromObject(start, deftype);
        Py_DECREF(deftype);
        if (newtype == NULL) {
            return NULL;
        }
        deftype = newtype;
        if (stop && stop != Py_None) {
            newtype = PyArray_DescrFromObject(stop, deftype);
            Py_DECREF(deftype);
            if (newtype == NULL) {
                return NULL;
            }
            deftype = newtype;
        }
        if (step && step != Py_None) {
            newtype = PyArray_DescrFromObject(step, deftype);
            Py_DECREF(deftype);
            if (newtype == NULL) {
                return NULL;
            }
            deftype = newtype;
        }
        dtype = deftype;
    }
    else {
        Py_INCREF(dtype);
    }
    if (!step || step == Py_None) {
        step = PyInt_FromLong(1);
    }
    else {
        Py_XINCREF(step);
    }
    if (!stop || stop == Py_None) {
        stop = start;
        start = PyInt_FromLong(0);
    }
    else {
        Py_INCREF(start);
    }
    /* calculate the length and next = start + step*/
    length = _calc_length(start, stop, step, &next,
                          PyTypeNum_ISCOMPLEX(dtype->type_num));
    err = PyErr_Occurred();
    if (err) {
        Py_DECREF(dtype);
        if (err && PyErr_GivenExceptionMatches(err, PyExc_OverflowError)) {
            PyErr_SetString(PyExc_ValueError, "Maximum allowed size exceeded");
        }
        goto fail;
    }
    if (length <= 0) {
        length = 0;
        range = (PyArrayObject *)PyArray_SimpleNewFromDescr(1, &length, dtype);
        Py_DECREF(step);
        Py_DECREF(start);
        return (PyObject *)range;
    }

    /*
     * If dtype is not in native byte-order then get native-byte
     * order version.  And then swap on the way out.
     */
    if (!PyArray_ISNBO(dtype->byteorder)) {
        native = PyArray_DescrNewByteorder(dtype, NPY_NATBYTE);
        swap = 1;
    }
    else {
        native = dtype;
        swap = 0;
    }

    range = (PyArrayObject *)PyArray_SimpleNewFromDescr(1, &length, native);
    if (range == NULL) {
        goto fail;
    }

    /*
     * place start in the buffer and the next value in the second position
     * if length > 2, then call the inner loop, otherwise stop
     */
    funcs = PyArray_DESCR(range)->f;
    if (funcs->setitem(start, PyArray_DATA(range), range) < 0) {
        goto fail;
    }
    if (length == 1) {
        goto finish;
    }
    if (funcs->setitem(next, PyArray_BYTES(range)+PyArray_ITEMSIZE(range),
                       range) < 0) {
        goto fail;
    }
    if (length == 2) {
        goto finish;
    }
    if (!funcs->fill) {
        PyErr_SetString(PyExc_ValueError, "no fill-function for data-type.");
        Py_DECREF(range);
        goto fail;
    }
    NPY_BEGIN_THREADS_DESCR(PyArray_DESCR(range));
    funcs->fill(PyArray_DATA(range), length, range);
    NPY_END_THREADS;
    if (PyErr_Occurred()) {
        goto fail;
    }
 finish:
    /* TODO: This swapping could be handled on the fly by the nditer */
    if (swap) {
        PyObject *new;
        new = PyArray_Byteswap(range, 1);
        Py_DECREF(new);
        Py_DECREF(PyArray_DESCR(range));
        /* steals the reference */
        ((PyArrayObject_fields *)range)->descr = dtype;
    }
    Py_DECREF(start);
    Py_DECREF(step);
    Py_DECREF(next);
    return (PyObject *)range;

 fail:
    Py_DECREF(start);
    Py_DECREF(step);
    Py_XDECREF(next);
    return NULL;
}

static PyArrayObject *
array_fromfile_binary(FILE *fp, PyArray_Descr *dtype, npy_intp num, size_t *nread)
{
    PyArrayObject *r;
    npy_off_t start, numbytes;

    if (num < 0) {
        int fail = 0;
        start = npy_ftell(fp);
        if (start < 0) {
            fail = 1;
        }
        if (npy_fseek(fp, 0, SEEK_END) < 0) {
            fail = 1;
        }
        numbytes = npy_ftell(fp);
        if (numbytes < 0) {
            fail = 1;
        }
        numbytes -= start;
        if (npy_fseek(fp, start, SEEK_SET) < 0) {
            fail = 1;
        }
        if (fail) {
            PyErr_SetString(PyExc_IOError,
                            "could not seek in file");
            Py_DECREF(dtype);
            return NULL;
        }
        num = numbytes / dtype->elsize;
    }
    /*
     * When dtype->subarray is true, PyArray_NewFromDescr will decref dtype
     * even on success, so make sure it stays around until exit.
     */
    Py_INCREF(dtype);
    r = (PyArrayObject *)PyArray_NewFromDescr(&PyArray_Type, dtype, 1, &num,
                                              NULL, NULL, 0, NULL);
    if (r == NULL) {
        Py_DECREF(dtype);
        return NULL;
    }
    NPY_BEGIN_ALLOW_THREADS;
    *nread = fread(PyArray_DATA(r), dtype->elsize, num, fp);
    NPY_END_ALLOW_THREADS;
    Py_DECREF(dtype);
    return r;
}

/*
 * Create an array by reading from the given stream, using the passed
 * next_element and skip_separator functions.
 */
#define FROM_BUFFER_SIZE 4096
static PyArrayObject *
array_from_text(PyArray_Descr *dtype, npy_intp num, char *sep, size_t *nread,
                void *stream, next_element next, skip_separator skip_sep,
                void *stream_data)
{
    PyArrayObject *r;
    npy_intp i;
    char *dptr, *clean_sep, *tmp;
    int err = 0;
    npy_intp thisbuf = 0;
    npy_intp size;
    npy_intp bytes, totalbytes;

    size = (num >= 0) ? num : FROM_BUFFER_SIZE;

    /*
     * When dtype->subarray is true, PyArray_NewFromDescr will decref dtype
     * even on success, so make sure it stays around until exit.
     */
    Py_INCREF(dtype);
    r = (PyArrayObject *)
        PyArray_NewFromDescr(&PyArray_Type, dtype, 1, &size,
                             NULL, NULL, 0, NULL);
    if (r == NULL) {
        Py_DECREF(dtype);
        return NULL;
    }
    clean_sep = swab_separator(sep);
    if (clean_sep == NULL) {
        err = 1;
        goto fail;
    }

    NPY_BEGIN_ALLOW_THREADS;
    totalbytes = bytes = size * dtype->elsize;
    dptr = PyArray_DATA(r);
    for (i= 0; num < 0 || i < num; i++) {
        if (next(&stream, dptr, dtype, stream_data) < 0) {
            /* EOF */
            break;
        }
        *nread += 1;
        thisbuf += 1;
        dptr += dtype->elsize;
        if (num < 0 && thisbuf == size) {
            totalbytes += bytes;
            tmp = PyDataMem_RENEW(PyArray_DATA(r), totalbytes);
            if (tmp == NULL) {
                err = 1;
                break;
            }
            ((PyArrayObject_fields *)r)->data = tmp;
            dptr = tmp + (totalbytes - bytes);
            thisbuf = 0;
        }
        if (skip_sep(&stream, clean_sep, stream_data) < 0) {
            break;
        }
    }
    if (num < 0) {
        tmp = PyDataMem_RENEW(PyArray_DATA(r), PyArray_MAX(*nread,1)*dtype->elsize);
        if (tmp == NULL) {
            err = 1;
        }
        else {
            PyArray_DIMS(r)[0] = *nread;
            ((PyArrayObject_fields *)r)->data = tmp;
        }
    }
    NPY_END_ALLOW_THREADS;
    free(clean_sep);

fail:
    Py_DECREF(dtype);
    if (err == 1) {
        PyErr_NoMemory();
    }
    if (PyErr_Occurred()) {
        Py_DECREF(r);
        return NULL;
    }
    return r;
}
#undef FROM_BUFFER_SIZE

/*NUMPY_API
 *
 * Given a ``FILE *`` pointer ``fp``, and a ``PyArray_Descr``, return an
 * array corresponding to the data encoded in that file.
 *
 * If the dtype is NULL, the default array type is used (double).
 * If non-null, the reference is stolen and if dtype->subarray is true dtype
 * will be decrefed even on success.
 *
 * The number of elements to read is given as ``num``; if it is < 0, then
 * then as many as possible are read.
 *
 * If ``sep`` is NULL or empty, then binary data is assumed, else
 * text data, with ``sep`` as the separator between elements. Whitespace in
 * the separator matches any length of whitespace in the text, and a match
 * for whitespace around the separator is added.
 *
 * For memory-mapped files, use the buffer interface. No more data than
 * necessary is read by this routine.
 */
NPY_NO_EXPORT PyObject *
PyArray_FromFile(FILE *fp, PyArray_Descr *dtype, npy_intp num, char *sep)
{
    PyArrayObject *ret;
    size_t nread = 0;

    if (PyDataType_REFCHK(dtype)) {
        PyErr_SetString(PyExc_ValueError,
                "Cannot read into object array");
        Py_DECREF(dtype);
        return NULL;
    }
    if (dtype->elsize == 0) {
        /* Nothing to read, just create an empty array of the requested type */
        return PyArray_NewFromDescr_int(&PyArray_Type,
                                        dtype,
                                        1, &num,
                                        NULL, NULL,
                                        0, NULL, 0, 1);
    }
    if ((sep == NULL) || (strlen(sep) == 0)) {
        ret = array_fromfile_binary(fp, dtype, num, &nread);
    }
    else {
        if (dtype->f->scanfunc == NULL) {
            PyErr_SetString(PyExc_ValueError,
                    "Unable to read character files of that array type");
            Py_DECREF(dtype);
            return NULL;
        }
        ret = array_from_text(dtype, num, sep, &nread, fp,
                (next_element) fromfile_next_element,
                (skip_separator) fromfile_skip_separator, NULL);
    }
    if (ret == NULL) {
        Py_DECREF(dtype);
        return NULL;
    }
    if (((npy_intp) nread) < num) {
        /* Realloc memory for smaller number of elements */
        const size_t nsize = PyArray_MAX(nread,1)*PyArray_DESCR(ret)->elsize;
        char *tmp;

        if((tmp = PyDataMem_RENEW(PyArray_DATA(ret), nsize)) == NULL) {
            Py_DECREF(ret);
            return PyErr_NoMemory();
        }
        ((PyArrayObject_fields *)ret)->data = tmp;
        PyArray_DIMS(ret)[0] = nread;
    }
    return (PyObject *)ret;
}

/*NUMPY_API*/
NPY_NO_EXPORT PyObject *
PyArray_FromBuffer(PyObject *buf, PyArray_Descr *type,
                   npy_intp count, npy_intp offset)
{
    PyArrayObject *ret;
    char *data;
    Py_ssize_t ts;
    npy_intp s, n;
    int itemsize;
    int writeable = 1;


    if (PyDataType_REFCHK(type)) {
        PyErr_SetString(PyExc_ValueError,
                        "cannot create an OBJECT array from memory"\
                        " buffer");
        Py_DECREF(type);
        return NULL;
    }
    if (PyDataType_ISUNSIZED(type)) {
        PyErr_SetString(PyExc_ValueError,
                        "itemsize cannot be zero in type");
        Py_DECREF(type);
        return NULL;
    }
    if (Py_TYPE(buf)->tp_as_buffer == NULL
#if defined(NPY_PY3K)
        || Py_TYPE(buf)->tp_as_buffer->bf_getbuffer == NULL
#else
        || (Py_TYPE(buf)->tp_as_buffer->bf_getwritebuffer == NULL
            && Py_TYPE(buf)->tp_as_buffer->bf_getreadbuffer == NULL)
#endif
        ) {
        PyObject *newbuf;
        newbuf = PyObject_GetAttr(buf, npy_ma_str_buffer);
        if (newbuf == NULL) {
            Py_DECREF(type);
            return NULL;
        }
        buf = newbuf;
    }
    else {
        Py_INCREF(buf);
    }

    if (PyObject_AsWriteBuffer(buf, (void *)&data, &ts) == -1) {
        writeable = 0;
        PyErr_Clear();
        if (PyObject_AsReadBuffer(buf, (void *)&data, &ts) == -1) {
            Py_DECREF(buf);
            Py_DECREF(type);
            return NULL;
        }
    }

    if ((offset < 0) || (offset > ts)) {
        PyErr_Format(PyExc_ValueError,
                     "offset must be non-negative and no greater than buffer "\
                     "length (%" NPY_INTP_FMT ")", (npy_intp)ts);
        Py_DECREF(buf);
        Py_DECREF(type);
        return NULL;
    }

    data += offset;
    s = (npy_intp)ts - offset;
    n = (npy_intp)count;
    itemsize = type->elsize;
    if (n < 0 ) {
        if (s % itemsize != 0) {
            PyErr_SetString(PyExc_ValueError,
                            "buffer size must be a multiple"\
                            " of element size");
            Py_DECREF(buf);
            Py_DECREF(type);
            return NULL;
        }
        n = s/itemsize;
    }
    else {
        if (s < n*itemsize) {
            PyErr_SetString(PyExc_ValueError,
                            "buffer is smaller than requested"\
                            " size");
            Py_DECREF(buf);
            Py_DECREF(type);
            return NULL;
        }
    }

    if ((ret = (PyArrayObject *)PyArray_NewFromDescr(&PyArray_Type,
                                                     type,
                                                     1, &n,
                                                     NULL, data,
                                                     NPY_ARRAY_DEFAULT,
                                                     NULL)) == NULL) {
        Py_DECREF(buf);
        return NULL;
    }

    if (!writeable) {
        PyArray_CLEARFLAGS(ret, NPY_ARRAY_WRITEABLE);
    }
    /* Store a reference for decref on deallocation */
    if (PyArray_SetBaseObject(ret, buf) < 0) {
        Py_DECREF(ret);
        return NULL;
    }
    PyArray_UpdateFlags(ret, NPY_ARRAY_ALIGNED);
    return (PyObject *)ret;
}

/*NUMPY_API
 *
 * Given a pointer to a string ``data``, a string length ``slen``, and
 * a ``PyArray_Descr``, return an array corresponding to the data
 * encoded in that string.
 *
 * If the dtype is NULL, the default array type is used (double).
 * If non-null, the reference is stolen.
 *
 * If ``slen`` is < 0, then the end of string is used for text data.
 * It is an error for ``slen`` to be < 0 for binary data (since embedded NULLs
 * would be the norm).
 *
 * The number of elements to read is given as ``num``; if it is < 0, then
 * then as many as possible are read.
 *
 * If ``sep`` is NULL or empty, then binary data is assumed, else
 * text data, with ``sep`` as the separator between elements. Whitespace in
 * the separator matches any length of whitespace in the text, and a match
 * for whitespace around the separator is added.
 */
NPY_NO_EXPORT PyObject *
PyArray_FromString(char *data, npy_intp slen, PyArray_Descr *dtype,
                   npy_intp num, char *sep)
{
    int itemsize;
    PyArrayObject *ret;
    npy_bool binary;

    if (dtype == NULL) {
        dtype=PyArray_DescrFromType(NPY_DEFAULT_TYPE);
        if (dtype == NULL) {
            return NULL;
        }
    }
    if (PyDataType_FLAGCHK(dtype, NPY_ITEM_IS_POINTER) ||
                    PyDataType_REFCHK(dtype)) {
        PyErr_SetString(PyExc_ValueError,
                        "Cannot create an object array from"    \
                        " a string");
        Py_DECREF(dtype);
        return NULL;
    }
    itemsize = dtype->elsize;
    if (itemsize == 0) {
        PyErr_SetString(PyExc_ValueError, "zero-valued itemsize");
        Py_DECREF(dtype);
        return NULL;
    }

    binary = ((sep == NULL) || (strlen(sep) == 0));
    if (binary) {
        if (num < 0 ) {
            if (slen % itemsize != 0) {
                PyErr_SetString(PyExc_ValueError,
                                "string size must be a "\
                                "multiple of element size");
                Py_DECREF(dtype);
                return NULL;
            }
            num = slen/itemsize;
        }
        else {
            if (slen < num*itemsize) {
                PyErr_SetString(PyExc_ValueError,
                                "string is smaller than " \
                                "requested size");
                Py_DECREF(dtype);
                return NULL;
            }
        }
        ret = (PyArrayObject *)
            PyArray_NewFromDescr(&PyArray_Type, dtype,
                                 1, &num, NULL, NULL,
                                 0, NULL);
        if (ret == NULL) {
            return NULL;
        }
        memcpy(PyArray_DATA(ret), data, num*dtype->elsize);
    }
    else {
        /* read from character-based string */
        size_t nread = 0;
        char *end;

        if (dtype->f->scanfunc == NULL) {
            PyErr_SetString(PyExc_ValueError,
                            "don't know how to read "       \
                            "character strings with that "  \
                            "array type");
            Py_DECREF(dtype);
            return NULL;
        }
        if (slen < 0) {
            end = NULL;
        }
        else {
            end = data + slen;
        }
        ret = array_from_text(dtype, num, sep, &nread,
                              data,
                              (next_element) fromstr_next_element,
                              (skip_separator) fromstr_skip_separator,
                              end);
    }
    return (PyObject *)ret;
}

/*NUMPY_API
 *
 * steals a reference to dtype (which cannot be NULL)
 */
NPY_NO_EXPORT PyObject *
PyArray_FromIter(PyObject *obj, PyArray_Descr *dtype, npy_intp count)
{
    PyObject *value;
    PyObject *iter = PyObject_GetIter(obj);
    PyArrayObject *ret = NULL;
    npy_intp i, elsize, elcount;
    char *item, *new_data;

    if (iter == NULL) {
        goto done;
    }
    if (PyDataType_ISUNSIZED(dtype)) {
        PyErr_SetString(PyExc_ValueError,
                "Must specify length when using variable-size data-type.");
        goto done;
    }
    elcount = (count < 0) ? 0 : count;
    elsize = dtype->elsize;

    /*
     * We would need to alter the memory RENEW code to decrement any
     * reference counts before throwing away any memory.
     */
    if (PyDataType_REFCHK(dtype)) {
        PyErr_SetString(PyExc_ValueError,
                "cannot create object arrays from iterator");
        goto done;
    }

    ret = (PyArrayObject *)PyArray_NewFromDescr(&PyArray_Type, dtype, 1,
                                                &elcount, NULL,NULL, 0, NULL);
    dtype = NULL;
    if (ret == NULL) {
        goto done;
    }
    for (i = 0; (i < count || count == -1) &&
             (value = PyIter_Next(iter)); i++) {
        if (i >= elcount) {
            npy_intp nbytes;
            /*
              Grow PyArray_DATA(ret):
              this is similar for the strategy for PyListObject, but we use
              50% overallocation => 0, 4, 8, 14, 23, 36, 56, 86 ...
            */
            elcount = (i >> 1) + (i < 4 ? 4 : 2) + i;
            if (!npy_mul_with_overflow_intp(&nbytes, elcount, elsize)) {
                new_data = PyDataMem_RENEW(PyArray_DATA(ret), nbytes);
            }
            else {
                new_data = NULL;
            }
            if (new_data == NULL) {
                PyErr_SetString(PyExc_MemoryError,
                        "cannot allocate array memory");
                Py_DECREF(value);
                goto done;
            }
            ((PyArrayObject_fields *)ret)->data = new_data;
        }
        PyArray_DIMS(ret)[0] = i + 1;

        if (((item = index2ptr(ret, i)) == NULL) ||
                PyArray_SETITEM(ret, item, value) == -1) {
            Py_DECREF(value);
            goto done;
        }
        Py_DECREF(value);
    }


    if (PyErr_Occurred()) {
        goto done;
    }
    if (i < count) {
        PyErr_SetString(PyExc_ValueError,
                "iterator too short");
        goto done;
    }

    /*
     * Realloc the data so that don't keep extra memory tied up
     * (assuming realloc is reasonably good about reusing space...)
     */
    if (i == 0) {
        /* The size cannot be zero for PyDataMem_RENEW. */
        i = 1;
    }
    new_data = PyDataMem_RENEW(PyArray_DATA(ret), i * elsize);
    if (new_data == NULL) {
        PyErr_SetString(PyExc_MemoryError,
                "cannot allocate array memory");
        goto done;
    }
    ((PyArrayObject_fields *)ret)->data = new_data;

 done:
    Py_XDECREF(iter);
    Py_XDECREF(dtype);
    if (PyErr_Occurred()) {
        Py_XDECREF(ret);
        return NULL;
    }
    return (PyObject *)ret;
}

/*
 * This is the main array creation routine.
 *
 * Flags argument has multiple related meanings
 * depending on data and strides:
 *
 * If data is given, then flags is flags associated with data.
 * If strides is not given, then a contiguous strides array will be created
 * and the NPY_ARRAY_C_CONTIGUOUS bit will be set.  If the flags argument
 * has the NPY_ARRAY_F_CONTIGUOUS bit set, then a FORTRAN-style strides array will be
 * created (and of course the NPY_ARRAY_F_CONTIGUOUS flag bit will be set).
 *
 * If data is not given but created here, then flags will be NPY_ARRAY_DEFAULT
 * and a non-zero flags argument can be used to indicate a FORTRAN style
 * array is desired.
 *
 * Dimensions and itemsize must have been checked for validity.
 */

NPY_NO_EXPORT void
_array_fill_strides(npy_intp *strides, npy_intp *dims, int nd, size_t itemsize,
                    int inflag, int *objflags)
{
    int i;
#if NPY_RELAXED_STRIDES_CHECKING
    npy_bool not_cf_contig = 0;
    npy_bool nod = 0; /* A dim != 1 was found */

    /* Check if new array is both F- and C-contiguous */
    for (i = 0; i < nd; i++) {
        if (dims[i] != 1) {
            if (nod) {
                not_cf_contig = 1;
                break;
            }
            nod = 1;
        }
    }
#endif /* NPY_RELAXED_STRIDES_CHECKING */

    /* Only make Fortran strides if not contiguous as well */
    if ((inflag & (NPY_ARRAY_F_CONTIGUOUS|NPY_ARRAY_C_CONTIGUOUS)) ==
                                            NPY_ARRAY_F_CONTIGUOUS) {
        for (i = 0; i < nd; i++) {
            strides[i] = itemsize;
            if (dims[i]) {
                itemsize *= dims[i];
            }
#if NPY_RELAXED_STRIDES_CHECKING
            else {
                not_cf_contig = 0;
            }
#if NPY_RELAXED_STRIDES_DEBUG
            /* For testing purpose only */
            if (dims[i] == 1) {
                strides[i] = NPY_MAX_INTP;
            }
#endif /* NPY_RELAXED_STRIDES_DEBUG */
#endif /* NPY_RELAXED_STRIDES_CHECKING */
        }
#if NPY_RELAXED_STRIDES_CHECKING
        if (not_cf_contig) {
#else /* not NPY_RELAXED_STRIDES_CHECKING */
        if ((nd > 1) && ((strides[0] != strides[nd-1]) || (dims[nd-1] > 1))) {
#endif /* not NPY_RELAXED_STRIDES_CHECKING */
            *objflags = ((*objflags)|NPY_ARRAY_F_CONTIGUOUS) &
                                            ~NPY_ARRAY_C_CONTIGUOUS;
        }
        else {
            *objflags |= (NPY_ARRAY_F_CONTIGUOUS|NPY_ARRAY_C_CONTIGUOUS);
        }
    }
    else {
        for (i = nd - 1; i >= 0; i--) {
            strides[i] = itemsize;
            if (dims[i]) {
                itemsize *= dims[i];
            }
#if NPY_RELAXED_STRIDES_CHECKING
            else {
                not_cf_contig = 0;
            }
#if NPY_RELAXED_STRIDES_DEBUG
            /* For testing purpose only */
            if (dims[i] == 1) {
                strides[i] = NPY_MAX_INTP;
            }
#endif /* NPY_RELAXED_STRIDES_DEBUG */
#endif /* NPY_RELAXED_STRIDES_CHECKING */
        }
#if NPY_RELAXED_STRIDES_CHECKING
        if (not_cf_contig) {
#else /* not NPY_RELAXED_STRIDES_CHECKING */
        if ((nd > 1) && ((strides[0] != strides[nd-1]) || (dims[0] > 1))) {
#endif /* not NPY_RELAXED_STRIDES_CHECKING */
            *objflags = ((*objflags)|NPY_ARRAY_C_CONTIGUOUS) &
                                            ~NPY_ARRAY_F_CONTIGUOUS;
        }
        else {
            *objflags |= (NPY_ARRAY_C_CONTIGUOUS|NPY_ARRAY_F_CONTIGUOUS);
        }
    }
    return;
}

/*
 * Calls arr_of_subclass.__array_wrap__(towrap), in order to make 'towrap'
 * have the same ndarray subclass as 'arr_of_subclass'.
 */
NPY_NO_EXPORT PyArrayObject *
PyArray_SubclassWrap(PyArrayObject *arr_of_subclass, PyArrayObject *towrap)
{
    PyObject *wrapped = PyObject_CallMethod((PyObject *)arr_of_subclass,
                                        "__array_wrap__", "O", towrap);
    if (wrapped == NULL) {
        return NULL;
    }
    if (!PyArray_Check(wrapped)) {
        PyErr_SetString(PyExc_RuntimeError,
                "ndarray subclass __array_wrap__ method returned an "
                "object which was not an instance of an ndarray subclass");
        Py_DECREF(wrapped);
        return NULL;
    }

    return (PyArrayObject *)wrapped;
}<|MERGE_RESOLUTION|>--- conflicted
+++ resolved
@@ -2971,7 +2971,6 @@
     double delta, tmp_len;
     NPY_BEGIN_THREADS_DEF;
 
-<<<<<<< HEAD
     delta = stop - start;
     tmp_len = delta/step;
 
@@ -2984,15 +2983,10 @@
         }
     }
     else {
-        if (_safe_ceil_to_intp(tmp_len, &length)) {
-            PyErr_SetString(PyExc_OverflowError,
-                    "arange: overflow while computing length");
-        }
-=======
-    length = _arange_safe_ceil_to_intp((stop - start)/step);
-    if (error_converting(length)) {
-        return NULL;
->>>>>>> c6c1760c
+        length = _arange_safe_ceil_to_intp((stop - start)/step);
+        if (error_converting(length)) {
+            return NULL;
+        }
     }
 
     if (length <= 0) {
@@ -3111,7 +3105,6 @@
         if (error_converting(value)) {
             return -1;
         }
-<<<<<<< HEAD
 
         if (val_is_zero && next_is_nonzero) {
             if (signbit(value)) {
@@ -3122,16 +3115,10 @@
             }
         }
         else {
-            if (_safe_ceil_to_intp(value, &len)) {
-                PyErr_SetString(PyExc_OverflowError,
-                        "arange: overflow while computing length");
+            len = _arange_safe_ceil_to_intp(value);
+            if (error_converting(len)) {
                 return -1;
             }
-=======
-        len = _arange_safe_ceil_to_intp(value);
-        if (error_converting(len)) {
-            return -1;
->>>>>>> c6c1760c
         }
     }
 
