--- conflicted
+++ resolved
@@ -589,16 +589,11 @@
      *       The copyswap functions shouldn't need that.
      */
     Py_INCREF(dtype);
-<<<<<<< HEAD
-    data->arr = (PyArrayObject *)PyArray_NewFromDescr_int(&PyArray_Type, dtype,
-                            1, &shape, NULL, NULL, 0, NULL, 0);
-=======
     data->arr = (PyArrayObject *)PyArray_NewFromDescr_int(
             &PyArray_Type, dtype,
             1, &shape, NULL, NULL,
             0, NULL, NULL,
-            0, 1);
->>>>>>> 4afd82d8
+            0);
     if (data->arr == NULL) {
         PyArray_free(data);
         return NPY_FAIL;
@@ -1413,16 +1408,11 @@
             return NPY_FAIL;
         }
     }
-<<<<<<< HEAD
-    data->aip = (PyArrayObject *)PyArray_NewFromDescr_int(&PyArray_Type,
-                            tmp_dtype, 1, &shape, NULL, NULL, 0, NULL, 0);
-=======
     data->aip = (PyArrayObject *)PyArray_NewFromDescr_int(
             &PyArray_Type, tmp_dtype,
             1, &shape, NULL, NULL,
             0, NULL, NULL,
-            0, 1);
->>>>>>> 4afd82d8
+            0);
     if (data->aip == NULL) {
         PyArray_free(data);
         return NPY_FAIL;
@@ -1445,16 +1435,11 @@
             return NPY_FAIL;
         }
     }
-<<<<<<< HEAD
-    data->aop = (PyArrayObject *)PyArray_NewFromDescr_int(&PyArray_Type,
-                            tmp_dtype, 1, &shape, NULL, NULL, 0, NULL, 0);
-=======
     data->aop = (PyArrayObject *)PyArray_NewFromDescr_int(
             &PyArray_Type, tmp_dtype,
             1, &shape, NULL, NULL,
             0, NULL, NULL,
-            0, 1);
->>>>>>> 4afd82d8
+            0);
     if (data->aop == NULL) {
         Py_DECREF(data->aip);
         PyArray_free(data);
