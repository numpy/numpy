--- conflicted
+++ resolved
@@ -8,1957 +8,7 @@
  * See LICENSE.txt for the license.
  */
 
-<<<<<<< HEAD
-#define PY_SSIZE_T_CLEAN
-#include "Python.h"
-#include "structmember.h"
-
-#define NPY_NO_DEPRECATED_API NPY_API_VERSION
-#define _MULTIARRAYMODULE
-#include <numpy/npy_common.h>
-#include <numpy/arrayobject.h>
-#include <numpy/halffloat.h>
-#include <npy_pycompat.h>
-
-#include <ctype.h>
-
-#include "convert.h"
-#include "common.h"
-#include "ctors.h"
-
-static void prefetch(const double *ptr, size_t offset)
-{
-#if defined __GNUC__
-    __builtin_prefetch(ptr + offset);
-#elif defined _MSC_VER
-    __prefetch(ptr + offset);
-#else
-    (void)ptr;
-    (void)offset;
-#endif
-}
-
-#if NPY_SIMD || NPY_SIMD_F64
-    #if NPY_SIMD_WIDTH > 32 # avx512f
-        const int unroll_by = npyv_nlanes_f64 * 2;
-    #else
-        const int unroll_by = npyv_nlanes_f64 * 4;
-    #endif
-#endif
-
-#define EINSUM_IS_ALIGNED(x) ((((npy_intp)x)&0xf) == 0)
-
-/********** PRINTF DEBUG TRACING **************/
-#define NPY_EINSUM_DBG_TRACING 0
-
-#if NPY_EINSUM_DBG_TRACING
-#define NPY_EINSUM_DBG_PRINT(s) printf("%s", s);
-#define NPY_EINSUM_DBG_PRINT1(s, p1) printf(s, p1);
-#define NPY_EINSUM_DBG_PRINT2(s, p1, p2) printf(s, p1, p2);
-#define NPY_EINSUM_DBG_PRINT3(s, p1, p2, p3) printf(s);
-#else
-#define NPY_EINSUM_DBG_PRINT(s)
-#define NPY_EINSUM_DBG_PRINT1(s, p1)
-#define NPY_EINSUM_DBG_PRINT2(s, p1, p2)
-#define NPY_EINSUM_DBG_PRINT3(s, p1, p2, p3)
-#endif
-/**********************************************/
-
-/**begin repeat
- * #name = byte, short, int, long, longlong,
- *         ubyte, ushort, uint, ulong, ulonglong,
- *         half, float, double, longdouble,
- *         cfloat, cdouble, clongdouble#
- * #type = npy_byte, npy_short, npy_int, npy_long, npy_longlong,
- *         npy_ubyte, npy_ushort, npy_uint, npy_ulong, npy_ulonglong,
- *         npy_half, npy_float, npy_double, npy_longdouble,
- *         npy_cfloat, npy_cdouble, npy_clongdouble#
- * #temptype = npy_byte, npy_short, npy_int, npy_long, npy_longlong,
- *             npy_ubyte, npy_ushort, npy_uint, npy_ulong, npy_ulonglong,
- *             npy_float, npy_float, npy_double, npy_longdouble,
- *             npy_float, npy_double, npy_longdouble#
- * #to = ,,,,,
- *       ,,,,,
- *       npy_float_to_half,,,,
- *       ,,#
- * #from = ,,,,,
- *         ,,,,,
- *         npy_half_to_float,,,,
- *         ,,#
- * #complex = 0*5,
- *            0*5,
- *            0*4,
- *            1*3#
- * #float32 = 0*5,
- *            0*5,
- *            0,1,0,0,
- *            0*3#
- * #float64 = 0*5,
- *            0*5,
- *            0,0,1,0,
- *            0*3#
- */
-
-/**begin repeat1
- * #nop = 1, 2, 3, 1000#
- * #noplabel = one, two, three, any#
- */
-static void
-@name@_sum_of_products_@noplabel@(int nop, char **dataptr,
-                                npy_intp const *strides, npy_intp count)
-{
-#if (@nop@ == 1) || (@nop@ <= 3 && !@complex@)
-    char *data0 = dataptr[0];
-    npy_intp stride0 = strides[0];
-#endif
-#if (@nop@ == 2 || @nop@ == 3) && !@complex@
-    char *data1 = dataptr[1];
-    npy_intp stride1 = strides[1];
-#endif
-#if (@nop@ == 3) && !@complex@
-    char *data2 = dataptr[2];
-    npy_intp stride2 = strides[2];
-#endif
-#if (@nop@ == 1) || (@nop@ <= 3 && !@complex@)
-    char *data_out = dataptr[@nop@];
-    npy_intp stride_out = strides[@nop@];
-#endif
-
-    NPY_EINSUM_DBG_PRINT1("@name@_sum_of_products_@noplabel@ (%d)\n", (int)count);
-
-    while (count--) {
-#if !@complex@
-#  if @nop@ == 1
-        *(@type@ *)data_out = @to@(@from@(*(@type@ *)data0) +
-                                         @from@(*(@type@ *)data_out));
-        data0 += stride0;
-        data_out += stride_out;
-#  elif @nop@ == 2
-        *(@type@ *)data_out = @to@(@from@(*(@type@ *)data0) *
-                                         @from@(*(@type@ *)data1) +
-                                         @from@(*(@type@ *)data_out));
-        data0 += stride0;
-        data1 += stride1;
-        data_out += stride_out;
-#  elif @nop@ == 3
-        *(@type@ *)data_out = @to@(@from@(*(@type@ *)data0) *
-                                         @from@(*(@type@ *)data1) *
-                                         @from@(*(@type@ *)data2) +
-                                         @from@(*(@type@ *)data_out));
-        data0 += stride0;
-        data1 += stride1;
-        data2 += stride2;
-        data_out += stride_out;
-#  else
-        @temptype@ temp = @from@(*(@type@ *)dataptr[0]);
-        int i;
-        for (i = 1; i < nop; ++i) {
-            temp *= @from@(*(@type@ *)dataptr[i]);
-        }
-        *(@type@ *)dataptr[nop] = @to@(temp +
-                                           @from@(*(@type@ *)dataptr[i]));
-        for (i = 0; i <= nop; ++i) {
-            dataptr[i] += strides[i];
-        }
-#  endif
-#else /* complex */
-#  if @nop@ == 1
-        ((@temptype@ *)data_out)[0] = ((@temptype@ *)data0)[0] +
-                                         ((@temptype@ *)data_out)[0];
-        ((@temptype@ *)data_out)[1] = ((@temptype@ *)data0)[1] +
-                                         ((@temptype@ *)data_out)[1];
-        data0 += stride0;
-        data_out += stride_out;
-#  else
-#    if @nop@ <= 3
-#define _SUMPROD_NOP @nop@
-#    else
-#define _SUMPROD_NOP nop
-#    endif
-        @temptype@ re, im, tmp;
-        int i;
-        re = ((@temptype@ *)dataptr[0])[0];
-        im = ((@temptype@ *)dataptr[0])[1];
-        for (i = 1; i < _SUMPROD_NOP; ++i) {
-            tmp = re * ((@temptype@ *)dataptr[i])[0] -
-                  im * ((@temptype@ *)dataptr[i])[1];
-            im = re * ((@temptype@ *)dataptr[i])[1] +
-                 im * ((@temptype@ *)dataptr[i])[0];
-            re = tmp;
-        }
-        ((@temptype@ *)dataptr[_SUMPROD_NOP])[0] = re +
-                                     ((@temptype@ *)dataptr[_SUMPROD_NOP])[0];
-        ((@temptype@ *)dataptr[_SUMPROD_NOP])[1] = im +
-                                     ((@temptype@ *)dataptr[_SUMPROD_NOP])[1];
-
-        for (i = 0; i <= _SUMPROD_NOP; ++i) {
-            dataptr[i] += strides[i];
-        }
-#undef _SUMPROD_NOP
-#  endif
-#endif
-    }
-}
-
-#if @nop@ == 1
-
-static void
-@name@_sum_of_products_contig_one(int nop, char **dataptr,
-                                npy_intp const *NPY_UNUSED(strides), npy_intp count)
-{
-    @type@ *data0 = (@type@ *)dataptr[0];
-    @type@ *data_out = (@type@ *)dataptr[1];
-
-    NPY_EINSUM_DBG_PRINT1("@name@_sum_of_products_contig_one (%d)\n",
-                                                            (int)count);
-
-/* This is placed before the main loop to make small counts faster */
-finish_after_unrolled_loop:
-    switch (count) {
-/**begin repeat2
- * #i = 6, 5, 4, 3, 2, 1, 0#
- */
-        case @i@+1:
-#if !@complex@
-            data_out[@i@] = @to@(@from@(data0[@i@]) +
-                                 @from@(data_out[@i@]));
-#else
-            ((@temptype@ *)data_out + 2*@i@)[0] =
-                                    ((@temptype@ *)data0 + 2*@i@)[0] +
-                                    ((@temptype@ *)data_out + 2*@i@)[0];
-            ((@temptype@ *)data_out + 2*@i@)[1] =
-                                    ((@temptype@ *)data0 + 2*@i@)[1] +
-                                    ((@temptype@ *)data_out + 2*@i@)[1];
-#endif
-/**end repeat2**/
-        case 0:
-            return;
-    }
-
-    /* Unroll the loop by 8 */
-    while (count >= 8) {
-        count -= 8;
-
-/**begin repeat2
- * #i = 0, 1, 2, 3, 4, 5, 6, 7#
- */
-#if !@complex@
-        data_out[@i@] = @to@(@from@(data0[@i@]) +
-                             @from@(data_out[@i@]));
-#else /* complex */
-        ((@temptype@ *)data_out + 2*@i@)[0] =
-                                ((@temptype@ *)data0 + 2*@i@)[0] +
-                                ((@temptype@ *)data_out + 2*@i@)[0];
-        ((@temptype@ *)data_out + 2*@i@)[1] =
-                                ((@temptype@ *)data0 + 2*@i@)[1] +
-                                ((@temptype@ *)data_out + 2*@i@)[1];
-#endif
-/**end repeat2**/
-        data0 += 8;
-        data_out += 8;
-    }
-
-    /* Finish off the loop */
-    goto finish_after_unrolled_loop;
-}
-
-#elif @nop@ == 2 && !@complex@
-
-static void
-@name@_sum_of_products_contig_two(int nop, char **dataptr,
-                                npy_intp const *NPY_UNUSED(strides), npy_intp count)
-{
-    @type@ *data0 = (@type@ *)dataptr[0];
-    @type@ *data1 = (@type@ *)dataptr[1];
-    @type@ *data_out = (@type@ *)dataptr[2];
-
-#if NPY_SIMD && @float32@
-    npyv_f32 a, b;
-#elif NPY_SIMD_F64 && @float64@
-    npyv_f64 a, b;
-#endif
-
-    NPY_EINSUM_DBG_PRINT1("@name@_sum_of_products_contig_two (%d)\n",
-                                                            (int)count);
-
-/* This is placed before the main loop to make small counts faster */
-finish_after_unrolled_loop:
-    switch (count) {
-/**begin repeat2
- * #i = 6, 5, 4, 3, 2, 1, 0#
- */
-        case @i@+1:
-            data_out[@i@] = @to@(@from@(data0[@i@]) *
-                                 @from@(data1[@i@]) +
-                                 @from@(data_out[@i@]));
-/**end repeat2**/
-        case 0:
-            return;
-    }
-
-#if NPY_SIMD && @float32@
-    /* Use aligned instructions if possible */
-    if (EINSUM_IS_ALIGNED(data0) && EINSUM_IS_ALIGNED(data1) &&
-        EINSUM_IS_ALIGNED(data_out)) {
-        /* Unroll the loop by unroll_by */
-        while (count >= unroll_by) {
-            count -= unroll_by;
-
-/**begin repeat2
- * #i = 0, 4#
- */
-            a = npyv_mul_f32(npyv_loada_f32(data0+@i@), npyv_loada_f32(data1+@i@));
-            b = npyv_add_f32(a, npyv_loada_f32(data_out+@i@));
-            npyv_storea_f32(data_out+@i@, b);
-/**end repeat2**/
-            data0 += unroll_by;
-            data1 += unroll_by;
-            data_out += unroll_by;
-        }
-
-        /* Finish off the loop */
-        goto finish_after_unrolled_loop;
-    }
-#elif NPY_SIMD_F64 && @float64@
-    /* Use aligned instructions if possible */
-    if (EINSUM_IS_ALIGNED(data0) && EINSUM_IS_ALIGNED(data1) &&
-        EINSUM_IS_ALIGNED(data_out)) {
-        /* Unroll the loop by unroll_by */
-        while (count >= unroll_by) {
-            count -= unroll_by;
-
-/**begin repeat2
- * #i = 0, 2, 4, 6#
- */
-            a = npyv_mul_f64(npyv_loada_f64(data0+@i@), npyv_loada_f64(data1+@i@));
-            b = npyv_add_f64(a, npyv_loada_f64(data_out+@i@));
-            npyv_storea_f64(data_out+@i@, b);
-/**end repeat2**/
-            data0 += unroll_by;
-            data1 += unroll_by;
-            data_out += unroll_by;
-        }
-
-        /* Finish off the loop */
-        goto finish_after_unrolled_loop;
-    }
-#endif
-
-    /* Unroll the loop by 8 */
-    while (count >= 8) {
-        count -= 8;
-
-#if NPY_SIMD && @float32@
-/**begin repeat2
- * #i = 0, 4#
- */
-        a = npyv_mul_f32(npyv_load_f32(data0+@i@), npyv_load_f32(data1+@i@));
-        b = npyv_add_f32(a, npyv_load_f32(data_out+@i@));
-        npyv_store_f32(data_out+@i@, b);
-/**end repeat2**/
-#elif NPY_SIMD_F64 && @float64@
-/**begin repeat2
- * #i = 0, 2, 4, 6#
- */
-        a = npyv_mul_f64(npyv_load_f64(data0+@i@), npyv_load_f64(data1+@i@));
-        b = npyv_add_f64(a, npyv_load_f64(data_out+@i@));
-        npyv_store_f64(data_out+@i@, b);
-/**end repeat2**/
-#else
-/**begin repeat2
- * #i = 0, 1, 2, 3, 4, 5, 6, 7#
- */
-        data_out[@i@] = @to@(@from@(data0[@i@]) *
-                             @from@(data1[@i@]) +
-                             @from@(data_out[@i@]));
-/**end repeat2**/
-#endif
-        data0 += 8;
-        data1 += 8;
-        data_out += 8;
-    }
-
-    /* Finish off the loop */
-    goto finish_after_unrolled_loop;
-}
-
-/* Some extra specializations for the two operand case */
-static void
-@name@_sum_of_products_stride0_contig_outcontig_two(int nop, char **dataptr,
-                                npy_intp const *NPY_UNUSED(strides), npy_intp count)
-{
-    @temptype@ value0 = @from@(*(@type@ *)dataptr[0]);
-    @type@ *data1 = (@type@ *)dataptr[1];
-    @type@ *data_out = (@type@ *)dataptr[2];
-#if NPY_SIMD && @float32@
-    npyv_f32 a, b, value0_sse;
-#elif NPY_SIMD_F64 && @float64@
-    npyv_f64 a, b, value0_sse;
-#endif
-
-    NPY_EINSUM_DBG_PRINT1("@name@_sum_of_products_stride0_contig_outcontig_two (%d)\n",
-                                                    (int)count);
-
-/* This is placed before the main loop to make small counts faster */
-finish_after_unrolled_loop:
-    switch (count) {
-/**begin repeat2
- * #i = 6, 5, 4, 3, 2, 1, 0#
- */
-        case @i@+1:
-            data_out[@i@] = @to@(value0 *
-                                 @from@(data1[@i@]) +
-                                 @from@(data_out[@i@]));
-/**end repeat2**/
-        case 0:
-            return;
-    }
-
-#if NPY_SIMD && @float32@
-    value0_sse = npyv_setall_f32(value0);
-
-    /* Use aligned instructions if possible */
-    if (EINSUM_IS_ALIGNED(data1) && EINSUM_IS_ALIGNED(data_out)) {
-        /* Unroll the loop by 8 */
-        while (count >= unroll_by) {
-            count -= unroll_by;
-
-/**begin repeat2
- * #i = 0, 4#
- */
-            a = npyv_mul_f32(value0_sse, npyv_loada_f32(data1+@i@));
-            b = npyv_add_f32(a, npyv_loada_f32(data_out+@i@));
-            npyv_storea_f32(data_out+@i@, b);
-/**end repeat2**/
-            data1 += unroll_by;
-            data_out += unroll_by;
-        }
-
-        /* Finish off the loop */
-        if (count > 0) {
-            goto finish_after_unrolled_loop;
-        }
-        else {
-            return;
-        }
-    }
-#elif NPY_SIMD_F64 && @float64@
-    value0_sse = npyv_setall_f64(value0);
-
-    /* Use aligned instructions if possible */
-    if (EINSUM_IS_ALIGNED(data1) && EINSUM_IS_ALIGNED(data_out)) {
-        /* Unroll the loop by unroll_by */
-        while (count >= unroll_by) {
-            count -= unroll_by;
-
-/**begin repeat2
- * #i = 0, 2, 4, 6#
- */
-            a = npyv_mul_f64(value0_sse, npyv_loada_f64(data1+@i@));
-            b = npyv_add_f64(a, npyv_loada_f64(data_out+@i@));
-            npyv_storea_f64(data_out+@i@, b);
-/**end repeat2**/
-            data1 += unroll_by;
-            data_out += unroll_by;
-        }
-
-        /* Finish off the loop */
-        if (count > 0) {
-            goto finish_after_unrolled_loop;
-        }
-        else {
-            return;
-        }
-    }
-#endif
-
-    /* Unroll the loop by 8 */
-    while (count >= 8) {
-        count -= 8;
-
-#if NPY_SIMD && @float32@
-/**begin repeat2
- * #i = 0, 4#
- */
-        a = npyv_mul_f32(value0_sse, npyv_load_f32(data1+@i@));
-        b = npyv_add_f32(a, npyv_load_f32(data_out+@i@));
-        npyv_store_f32(data_out+@i@, b);
-/**end repeat2**/
-#elif NPY_SIMD_F64 && @float64@
-/**begin repeat2
- * #i = 0, 2, 4, 6#
- */
-        a = npyv_mul_f64(value0_sse, npyv_load_f64(data1+@i@));
-        b = npyv_add_f64(a, npyv_load_f64(data_out+@i@));
-        npyv_store_f64(data_out+@i@, b);
-/**end repeat2**/
-#else
-/**begin repeat2
- * #i = 0, 1, 2, 3, 4, 5, 6, 7#
- */
-        data_out[@i@] = @to@(value0 *
-                             @from@(data1[@i@]) +
-                             @from@(data_out[@i@]));
-/**end repeat2**/
-#endif
-        data1 += 8;
-        data_out += 8;
-    }
-
-    /* Finish off the loop */
-    if (count > 0) {
-        goto finish_after_unrolled_loop;
-    }
-}
-
-static void
-@name@_sum_of_products_contig_stride0_outcontig_two(int nop, char **dataptr,
-                                npy_intp const *NPY_UNUSED(strides), npy_intp count)
-{
-    @type@ *data0 = (@type@ *)dataptr[0];
-    @temptype@ value1 = @from@(*(@type@ *)dataptr[1]);
-    @type@ *data_out = (@type@ *)dataptr[2];
-
-#if NPY_SIMD && @float32@
-    npyv_f32 a, b, value1_sse;
-#elif NPY_SIMD_F64 && @float64@
-    npyv_f64 a, b, value1_sse;
-#endif
-
-    NPY_EINSUM_DBG_PRINT1("@name@_sum_of_products_contig_stride0_outcontig_two (%d)\n",
-                                                    (int)count);
-
-/* This is placed before the main loop to make small counts faster */
-finish_after_unrolled_loop:
-    switch (count) {
-/**begin repeat2
- * #i = 6, 5, 4, 3, 2, 1, 0#
- */
-        case @i@+1:
-            data_out[@i@] = @to@(@from@(data0[@i@])*
-                                 value1  +
-                                 @from@(data_out[@i@]));
-/**end repeat2**/
-        case 0:
-            return;
-    }
-
-#if NPY_SIMD && @float32@
-    value1_sse = npyv_setall_f32(value1);
-
-    /* Use aligned instructions if possible */
-    if (EINSUM_IS_ALIGNED(data0) && EINSUM_IS_ALIGNED(data_out)) {
-        /* Unroll the loop by unroll_by */
-        while (count >= unroll_by) {
-            count -= unroll_by;
-
-/**begin repeat2
- * #i = 0, 4#
- */
-            a = npyv_mul_f32(npyv_loada_f32(data0+@i@), value1_sse);
-            b = npyv_add_f32(a, npyv_loada_f32(data_out+@i@));
-            npyv_storea_f32(data_out+@i@, b);
-/**end repeat2**/
-            data0 += unroll_by;
-            data_out += unroll_by;
-        }
-
-        /* Finish off the loop */
-        goto finish_after_unrolled_loop;
-    }
-#elif NPY_SIMD_F64 && @float64@
-    value1_sse = npyv_setall_f64(value1);
-
-    /* Use aligned instructions if possible */
-    if (EINSUM_IS_ALIGNED(data0) && EINSUM_IS_ALIGNED(data_out)) {
-        /* Unroll the loop by unroll_by */
-        while (count >= unroll_by) {
-            count -= unroll_by;
-
-/**begin repeat2
- * #i = 0, 2, 4, 6#
- */
-            a = npyv_mul_f64(npyv_loada_f64(data0+@i@), value1_sse);
-            b = npyv_add_f64(a, npyv_loada_f64(data_out+@i@));
-            npyv_storea_f64(data_out+@i@, b);
-/**end repeat2**/
-            data0 += unroll_by;
-            data_out += unroll_by;
-        }
-
-        /* Finish off the loop */
-        goto finish_after_unrolled_loop;
-    }
-#endif
-
-    /* Unroll the loop by 8 */
-    while (count >= 8) {
-        count -= 8;
-
-#if NPY_SIMD && @float32@
-/**begin repeat2
- * #i = 0, 4#
- */
-        a = npyv_mul_f32(npyv_load_f32(data0+@i@), value1_sse);
-        b = npyv_add_f32(a, npyv_load_f32(data_out+@i@));
-        npyv_store_f32(data_out+@i@, b);
-/**end repeat2**/
-#elif NPY_SIMD_F64 && @float64@
-/**begin repeat2
- * #i = 0, 2, 4, 6#
- */
-        a = npyv_mul_f64(npyv_load_f64(data0+@i@), value1_sse);
-        b = npyv_add_f64(a, npyv_load_f64(data_out+@i@));
-        npyv_store_f64(data_out+@i@, b);
-/**end repeat2**/
-#else
-/**begin repeat2
- * #i = 0, 1, 2, 3, 4, 5, 6, 7#
- */
-        data_out[@i@] = @to@(@from@(data0[@i@])*
-                             value1  +
-                             @from@(data_out[@i@]));
-/**end repeat2**/
-#endif
-        data0 += 8;
-        data_out += 8;
-    }
-
-    /* Finish off the loop */
-    goto finish_after_unrolled_loop;
-}
-
-static void
-@name@_sum_of_products_contig_contig_outstride0_two(int nop, char **dataptr,
-                                npy_intp const *NPY_UNUSED(strides), npy_intp count)
-{
-    @type@ *data0 = (@type@ *)dataptr[0];
-    @type@ *data1 = (@type@ *)dataptr[1];
-    @temptype@ accum = 0;
-#if NPY_SIMD && @float32@
-    npyv_f32 a, accum_sse = npyv_zero_f32();
-#elif NPY_SIMD_F64 && @float64@
-    npyv_f64 a, accum_sse = npyv_zero_f64();
-#endif
-
-    NPY_EINSUM_DBG_PRINT1("@name@_sum_of_products_contig_contig_outstride0_two (%d)\n",
-                                                    (int)count);
-
-/* This is placed before the main loop to make small counts faster */
-finish_after_unrolled_loop:
-    switch (count) {
-/**begin repeat2
- * #i = 6, 5, 4, 3, 2, 1, 0#
- */
-        case @i@+1:
-            accum += @from@(data0[@i@]) * @from@(data1[@i@]);
-/**end repeat2**/
-        case 0:
-            *(@type@ *)dataptr[2] = @to@(@from@(*(@type@ *)dataptr[2]) + accum);
-            return;
-    }
-
-#if NPY_SIMD && @float32@
-    /* Use aligned instructions if possible */
-    if (EINSUM_IS_ALIGNED(data0) && EINSUM_IS_ALIGNED(data1)) {
-        /* Unroll the loop by unroll_by */
-        while (count >= unroll_by) {
-            count -= unroll_by;
-
-            _mm_prefetch(data0 + 512, _MM_HINT_T0);
-            _mm_prefetch(data1 + 512, _MM_HINT_T0);
-
-/**begin repeat2
- * #i = 0, 4#
- */
-            /*
-             * NOTE: This accumulation changes the order, so will likely
-             *       produce slightly different results.
-             */
-            a = npyv_mul_f32(npyv_loada_f32(data0+@i@), npyv_loada_f32(data1+@i@));
-            accum_sse = npyv_add_f32(accum_sse, a);
-/**end repeat2**/
-            data0 += unroll_by;
-            data1 += unroll_by;
-        }
-
-        /* Add the four SSE values and put in accum */
-        a = _mm_shuffle_ps(accum_sse, accum_sse, _MM_SHUFFLE(2,3,0,1));
-        accum_sse = npyv_add_f32(a, accum_sse);
-        a = _mm_shuffle_ps(accum_sse, accum_sse, _MM_SHUFFLE(1,0,3,2));
-        accum_sse = npyv_add_f32(a, accum_sse);
-        _mm_store_ss(&accum, accum_sse);
-
-        /* Finish off the loop */
-        goto finish_after_unrolled_loop;
-    }
-#elif NPY_SIMD_F64 && @float64@
-    /* Use aligned instructions if possible */
-    if (EINSUM_IS_ALIGNED(data0) && EINSUM_IS_ALIGNED(data1)) {
-        /* Unroll the loop by 8 */
-        while (count >= 8) {
-            count -= 8;
-
-            _mm_prefetch(data0 + 512, _MM_HINT_T0);
-            _mm_prefetch(data1 + 512, _MM_HINT_T0);
-
-/**begin repeat2
- * #i = 0, 2, 4, 6#
- */
-            /*
-             * NOTE: This accumulation changes the order, so will likely
-             *       produce slightly different results.
-             */
-            a = npyv_mul_f64(npyv_loada_f64(data0+@i@), npyv_loada_f64(data1+@i@));
-            accum_sse = npyv_add_f64(accum_sse, a);
-/**end repeat2**/
-            data0 += 8;
-            data1 += 8;
-        }
-
-        /* Add the two SSE2 values and put in accum */
-        a = _mm_shuffle_pd(accum_sse, accum_sse, _MM_SHUFFLE2(0,1));
-        accum_sse = npyv_add_f64(a, accum_sse);
-        _mm_store_sd(&accum, accum_sse);
-        
-        /* Finish off the loop */
-        goto finish_after_unrolled_loop;
-    }
-#elif EINSUM_USE_NEON_64 && @float64@
-    /* Unroll the loop by 8 */
-    while (count >= 8) {
-        count -= 8;
-
-        prefetch(data0 + 512, 512);
-        prefetch(data1 + 512, 512);
-
-/**begin repeat2
-* #i = 0, 2, 4, 6#
-*/
-        /*
-            * NOTE: This accumulation changes the order, so will likely
-            *       produce slightly different results.
-            */
-        a = vmulq_f64(vld1q_f64(data0+@i@), vld1q_f64(data1+@i@));
-        accum_sse = vaddq_f64(accum_sse, a);
-/**end repeat2**/
-        data0 += 8;
-        data1 += 8;
-    }
-
-    /* Add the two SSE2 values and put in accum */
-    a = vcombine_f64(vget_high_f64(accum_sse), vget_low_f64(accum_sse));
-    accum_sse = vaddq_f64(a, accum_sse);
-    vst1_f64(&accum, vget_low_f64(accum_sse));
-    /* Finish off the loop */
-    goto finish_after_unrolled_loop;
-#endif
-
-    /* Unroll the loop by 8 */
-    while (count >= 8) {
-        count -= 8;
-
-#if NPY_SIMD && @float32@
-        _mm_prefetch(data0 + 512, _MM_HINT_T0);
-        _mm_prefetch(data1 + 512, _MM_HINT_T0);
-
-/**begin repeat2
- * #i = 0, 4#
- */
-        /*
-         * NOTE: This accumulation changes the order, so will likely
-         *       produce slightly different results.
-         */
-        a = npyv_mul_f32(npyv_load_f32(data0+@i@), npyv_load_f32(data1+@i@));
-        accum_sse = npyv_add_f32(accum_sse, a);
-/**end repeat2**/
-#elif NPY_SIMD_F64 && @float64@
-        _mm_prefetch(data0 + 512, _MM_HINT_T0);
-        _mm_prefetch(data1 + 512, _MM_HINT_T0);
-
-/**begin repeat2
- * #i = 0, 2, 4, 6#
- */
-        /*
-         * NOTE: This accumulation changes the order, so will likely
-         *       produce slightly different results.
-         */
-        a = npyv_mul_f64(npyv_load_f64(data0+@i@), npyv_load_f64(data1+@i@));
-        accum_sse = npyv_add_f64(accum_sse, a);
-/**end repeat2**/
-#else
-/**begin repeat2
- * #i = 0, 1, 2, 3, 4, 5, 6, 7#
- */
-        accum += @from@(data0[@i@]) * @from@(data1[@i@]);
-/**end repeat2**/
-#endif
-        data0 += 8;
-        data1 += 8;
-    }
-
-#if NPY_SIMD && @float32@
-    /* Add the four SSE values and put in accum */
-    a = _mm_shuffle_ps(accum_sse, accum_sse, _MM_SHUFFLE(2,3,0,1));
-    accum_sse = npyv_add_f32(a, accum_sse);
-    a = _mm_shuffle_ps(accum_sse, accum_sse, _MM_SHUFFLE(1,0,3,2));
-    accum_sse = npyv_add_f32(a, accum_sse);
-    _mm_store_ss(&accum, accum_sse);
-#elif NPY_SIMD_F64 && @float64@
-    /* Add the two SSE2 values and put in accum */
-    a = _mm_shuffle_pd(accum_sse, accum_sse, _MM_SHUFFLE2(0,1));
-    accum_sse = npyv_add_f64(a, accum_sse);
-    _mm_store_sd(&accum, accum_sse);
-#endif
-
-    /* Finish off the loop */
-    goto finish_after_unrolled_loop;
-}
-
-static void
-@name@_sum_of_products_stride0_contig_outstride0_two(int nop, char **dataptr,
-                                npy_intp const *NPY_UNUSED(strides), npy_intp count)
-{
-    @temptype@ value0 = @from@(*(@type@ *)dataptr[0]);
-    @type@ *data1 = (@type@ *)dataptr[1];
-    @temptype@ accum = 0;
-
-#if NPY_SIMD && @float32@
-    npyv_f32 a, accum_sse = npyv_zero_f32();
-#elif NPY_SIMD_F64 && @float64@
-    npyv_f64 a, accum_sse = npyv_zero_f64();
-#endif
-
-    NPY_EINSUM_DBG_PRINT1("@name@_sum_of_products_stride0_contig_outstride0_two (%d)\n",
-                                                    (int)count);
-
-/* This is placed before the main loop to make small counts faster */
-finish_after_unrolled_loop:
-    switch (count) {
-/**begin repeat2
- * #i = 6, 5, 4, 3, 2, 1, 0#
- */
-        case @i@+1:
-            accum += @from@(data1[@i@]);
-/**end repeat2**/
-        case 0:
-            *(@type@ *)dataptr[2] = @to@(@from@(*(@type@ *)dataptr[2]) + value0 * accum);
-            return;
-    }
-
-#if NPY_SIMD && @float32@
-    /* Use aligned instructions if possible */
-    if (EINSUM_IS_ALIGNED(data1)) {
-        /* Unroll the loop by 8 */
-        while (count >= 8) {
-            count -= 8;
-
-/**begin repeat2
- * #i = 0, 4#
- */
-            /*
-             * NOTE: This accumulation changes the order, so will likely
-             *       produce slightly different results.
-             */
-            accum_sse = npyv_add_f32(accum_sse, npyv_loada_f32(data1+@i@));
-/**end repeat2**/
-            data1 += 8;
-        }
-        /* Add the four SSE values and put in accum */
-        a = _mm_shuffle_ps(accum_sse, accum_sse, _MM_SHUFFLE(2,3,0,1));
-        accum_sse = npyv_add_f32(a, accum_sse);
-        a = _mm_shuffle_ps(accum_sse, accum_sse, _MM_SHUFFLE(1,0,3,2));
-        accum_sse = npyv_add_f32(a, accum_sse);
-        _mm_store_ss(&accum, accum_sse);
-
-        /* Finish off the loop */
-        goto finish_after_unrolled_loop;
-    }
-#elif NPY_SIMD_F64 && @float64@
-    /* Use aligned instructions if possible */
-    if (EINSUM_IS_ALIGNED(data1)) {
-        /* Unroll the loop by unroll_by */
-        while (count >= unroll_by) {
-            count -= unroll_by;
-
-/**begin repeat2
- * #i = 0, 2, 4, 6#
- */
-            /*
-             * NOTE: This accumulation changes the order, so will likely
-             *       produce slightly different results.
-             */
-            accum_sse = npyv_add_f64(accum_sse, npyv_loada_f64(data1+@i@));
-/**end repeat2**/
-            data1 += unroll_by;
-        }
-        /* Add the two SSE2 values and put in accum */
-        a = _mm_shuffle_pd(accum_sse, accum_sse, _MM_SHUFFLE2(0,1));
-        accum_sse = npyv_add_f64(a, accum_sse);
-        _mm_store_sd(&accum, accum_sse);
-
-        /* Finish off the loop */
-        goto finish_after_unrolled_loop;
-    }
-#elif EINSUM_USE_NEON_64 && @float64@
-    /* Unroll the loop by 8 */
-    while (count >= 8) {
-        count -= 8;
-
-/**begin repeat2
-* #i = 0, 2, 4, 6#
-*/
-        /*
-            * NOTE: This accumulation changes the order, so will likely
-            *       produce slightly different results.
-            */
-        accum_sse = vaddq_f64(accum_sse, vld1q_f64(data1+@i@));
-/**end repeat2**/
-        data1 += 8;
-    }
-    /* Add the two SSE2 values and put in accum */
-    a = vcombine_f64(vget_high_f64(accum_sse), vget_low_f64(accum_sse));
-    accum_sse = vaddq_f64(a, accum_sse);
-    vst1_f64(&accum, vget_low_f64(accum_sse));
-
-    /* Finish off the loop */
-    goto finish_after_unrolled_loop;
-#endif
-
-    /* Unroll the loop by 8 */
-    while (count >= 8) {
-        count -= 8;
-
-#if NPY_SIMD && @float32@
-/**begin repeat2
- * #i = 0, 4#
- */
-        /*
-         * NOTE: This accumulation changes the order, so will likely
-         *       produce slightly different results.
-         */
-        accum_sse = npyv_add_f32(accum_sse, npyv_load_f32(data1+@i@));
-/**end repeat2**/
-#elif NPY_SIMD_F64 && @float64@
-/**begin repeat2
- * #i = 0, 2, 4, 6#
- */
-        /*
-         * NOTE: This accumulation changes the order, so will likely
-         *       produce slightly different results.
-         */
-        accum_sse = npyv_add_f64(accum_sse, npyv_load_f64(data1+@i@));
-/**end repeat2**/
-#else
-/**begin repeat2
- * #i = 0, 1, 2, 3, 4, 5, 6, 7#
- */
-        accum += @from@(data1[@i@]);
-/**end repeat2**/
-#endif
-        data1 += 8;
-    }
-
-#if NPY_SIMD && @float32@
-    /* Add the four SSE values and put in accum */
-    a = _mm_shuffle_ps(accum_sse, accum_sse, _MM_SHUFFLE(2,3,0,1));
-    accum_sse = npyv_add_f32(a, accum_sse);
-    a = _mm_shuffle_ps(accum_sse, accum_sse, _MM_SHUFFLE(1,0,3,2));
-    accum_sse = npyv_add_f32(a, accum_sse);
-    _mm_store_ss(&accum, accum_sse);
-#elif NPY_SIMD_F64 && @float64@
-    /* Add the two SSE2 values and put in accum */
-    a = _mm_shuffle_pd(accum_sse, accum_sse, _MM_SHUFFLE2(0,1));
-    accum_sse = npyv_add_f64(a, accum_sse);
-    _mm_store_sd(&accum, accum_sse);
-#endif
-
-    /* Finish off the loop */
-    goto finish_after_unrolled_loop;
-}
-
-static void
-@name@_sum_of_products_contig_stride0_outstride0_two(int nop, char **dataptr,
-                                npy_intp const *NPY_UNUSED(strides), npy_intp count)
-{
-    @type@ *data0 = (@type@ *)dataptr[0];
-    @temptype@ value1 = @from@(*(@type@ *)dataptr[1]);
-    @temptype@ accum = 0;
-
-#if NPY_SIMD && @float32@
-    npyv_f32 a, accum_sse = npyv_zero_f32();
-#elif NPY_SIMD_F64 && @float64@
-    npyv_f64 a, accum_sse = npyv_zero_f64();
-#endif
-
-    NPY_EINSUM_DBG_PRINT1("@name@_sum_of_products_contig_stride0_outstride0_two (%d)\n",
-                                                    (int)count);
-
-/* This is placed before the main loop to make small counts faster */
-finish_after_unrolled_loop:
-    switch (count) {
-/**begin repeat2
- * #i = 6, 5, 4, 3, 2, 1, 0#
- */
-        case @i@+1:
-            accum += @from@(data0[@i@]);
-/**end repeat2**/
-        case 0:
-            *(@type@ *)dataptr[2] = @to@(@from@(*(@type@ *)dataptr[2]) + accum * value1);
-            return;
-    }
-
-#if NPY_SIMD && @float32@
-    /* Use aligned instructions if possible */
-    if (EINSUM_IS_ALIGNED(data0)) {
-        /* Unroll the loop by 8 */
-        while (count >= 8) {
-            count -= 8;
-
-/**begin repeat2
- * #i = 0, 4#
- */
-            /*
-             * NOTE: This accumulation changes the order, so will likely
-             *       produce slightly different results.
-             */
-            accum_sse = npyv_add_f32(accum_sse, npyv_loada_f32(data0+@i@));
-/**end repeat2**/
-            data0 += 8;
-        }
-        /* Add the four SSE values and put in accum */
-        a = _mm_shuffle_ps(accum_sse, accum_sse, _MM_SHUFFLE(2,3,0,1));
-        accum_sse = npyv_add_f32(a, accum_sse);
-        a = _mm_shuffle_ps(accum_sse, accum_sse, _MM_SHUFFLE(1,0,3,2));
-        accum_sse = npyv_add_f32(a, accum_sse);
-        _mm_store_ss(&accum, accum_sse);
-        /* Finish off the loop */
-        goto finish_after_unrolled_loop;
-    }
-#elif NPY_SIMD_F64 && @float64@
-    /* Use aligned instructions if possible */
-    if (EINSUM_IS_ALIGNED(data0)) {
-        /* Unroll the loop by 8 */
-        while (count >= 8) {
-            count -= 8;
-
-/**begin repeat2
- * #i = 0, 2, 4, 6#
- */
-            /*
-             * NOTE: This accumulation changes the order, so will likely
-             *       produce slightly different results.
-             */
-            accum_sse = npyv_add_f64(accum_sse, npyv_loada_f64(data0+@i@));
-/**end repeat2**/
-            data0 += 8;
-        }
-        /* Add the two SSE2 values and put in accum */
-        a = _mm_shuffle_pd(accum_sse, accum_sse, _MM_SHUFFLE2(0,1));
-        accum_sse = npyv_add_f64(a, accum_sse);
-        _mm_store_sd(&accum, accum_sse);
-        /* Finish off the loop */
-        goto finish_after_unrolled_loop;
-    }
-#elif EINSUM_USE_NEON_64 && @float64@
-    /* Unroll the loop by 8 */
-    while (count >= 8) {
-        count -= 8;
-
-/**begin repeat2
-* #i = 0, 2, 4, 6#
-*/
-        /*
-            * NOTE: This accumulation changes the order, so will likely
-            *       produce slightly different results.
-            */
-        accum_sse = vaddq_f64(accum_sse, vld1q_f64(data0+@i@));
-/**end repeat2**/
-        data0 += 8;
-    }
-    /* Add the two SSE2 values and put in accum */
-    a = vcombine_f64(vget_high_f64(accum_sse), vget_low_f64(accum_sse));
-    accum_sse = vaddq_f64(a, accum_sse);
-    vst1_f64(&accum, vget_low_f64(accum_sse));
-    /* Finish off the loop */
-    goto finish_after_unrolled_loop;
-#endif
-
-    /* Unroll the loop by 8 */
-    while (count >= 8) {
-        count -= 8;
-
-#if NPY_SIMD && @float32@
-/**begin repeat2
- * #i = 0, 4#
- */
-        /*
-         * NOTE: This accumulation changes the order, so will likely
-         *       produce slightly different results.
-         */
-        accum_sse = npyv_add_f32(accum_sse, npyv_load_f32(data0+@i@));
-/**end repeat2**/
-#elif NPY_SIMD_F64 && @float64@
-/**begin repeat2
- * #i = 0, 2, 4, 6#
- */
-        /*
-         * NOTE: This accumulation changes the order, so will likely
-         *       produce slightly different results.
-         */
-        accum_sse = npyv_add_f64(accum_sse, npyv_load_f64(data0+@i@));
-/**end repeat2**/
-#else
-/**begin repeat2
- * #i = 0, 1, 2, 3, 4, 5, 6, 7#
- */
-        accum += @from@(data0[@i@]);
-/**end repeat2**/
-#endif
-        data0 += 8;
-    }
-
-#if NPY_SIMD && @float32@
-    /* Add the four SSE values and put in accum */
-    a = _mm_shuffle_ps(accum_sse, accum_sse, _MM_SHUFFLE(2,3,0,1));
-    accum_sse = npyv_add_f32(a, accum_sse);
-    a = _mm_shuffle_ps(accum_sse, accum_sse, _MM_SHUFFLE(1,0,3,2));
-    accum_sse = npyv_add_f32(a, accum_sse);
-    _mm_store_ss(&accum, accum_sse);
-#elif NPY_SIMD_F64 && @float64@
-    /* Add the two SSE2 values and put in accum */
-    a = _mm_shuffle_pd(accum_sse, accum_sse, _MM_SHUFFLE2(0,1));
-    accum_sse = npyv_add_f64(a, accum_sse);
-    _mm_store_sd(&accum, accum_sse);
-#endif
-
-    /* Finish off the loop */
-    goto finish_after_unrolled_loop;
-}
-
-#elif @nop@ == 3 && !@complex@
-
-static void
-@name@_sum_of_products_contig_three(int nop, char **dataptr,
-                                npy_intp const *NPY_UNUSED(strides), npy_intp count)
-{
-    @type@ *data0 = (@type@ *)dataptr[0];
-    @type@ *data1 = (@type@ *)dataptr[1];
-    @type@ *data2 = (@type@ *)dataptr[2];
-    @type@ *data_out = (@type@ *)dataptr[3];
-
-    /* Unroll the loop by 8 */
-    while (count >= 8) {
-        count -= 8;
-
-/**begin repeat2
- * #i = 0, 1, 2, 3, 4, 5, 6, 7#
- */
-        data_out[@i@] = @to@(@from@(data0[@i@]) *
-                             @from@(data1[@i@]) *
-                             @from@(data2[@i@]) +
-                             @from@(data_out[@i@]));
-/**end repeat2**/
-        data0 += 8;
-        data1 += 8;
-        data2 += 8;
-        data_out += 8;
-    }
-
-    /* Finish off the loop */
-
-/**begin repeat2
- * #i = 0, 1, 2, 3, 4, 5, 6, 7#
- */
-    if (count-- == 0) {
-        return;
-    }
-    data_out[@i@] = @to@(@from@(data0[@i@]) *
-                         @from@(data1[@i@]) *
-                         @from@(data2[@i@]) +
-                         @from@(data_out[@i@]));
-/**end repeat2**/
-}
-
-#else /* @nop@ > 3 || @complex */
-
-static void
-@name@_sum_of_products_contig_@noplabel@(int nop, char **dataptr,
-                                npy_intp const *NPY_UNUSED(strides), npy_intp count)
-{
-    NPY_EINSUM_DBG_PRINT1("@name@_sum_of_products_contig_@noplabel@ (%d)\n",
-                                                    (int)count);
-
-    while (count--) {
-#if !@complex@
-        @temptype@ temp = @from@(*(@type@ *)dataptr[0]);
-        int i;
-        for (i = 1; i < nop; ++i) {
-            temp *= @from@(*(@type@ *)dataptr[i]);
-        }
-        *(@type@ *)dataptr[nop] = @to@(temp +
-                                           @from@(*(@type@ *)dataptr[i]));
-        for (i = 0; i <= nop; ++i) {
-            dataptr[i] += sizeof(@type@);
-        }
-#else /* complex */
-#  if @nop@ <= 3
-#    define _SUMPROD_NOP @nop@
-#  else
-#    define _SUMPROD_NOP nop
-#  endif
-        @temptype@ re, im, tmp;
-        int i;
-        re = ((@temptype@ *)dataptr[0])[0];
-        im = ((@temptype@ *)dataptr[0])[1];
-        for (i = 1; i < _SUMPROD_NOP; ++i) {
-            tmp = re * ((@temptype@ *)dataptr[i])[0] -
-                  im * ((@temptype@ *)dataptr[i])[1];
-            im = re * ((@temptype@ *)dataptr[i])[1] +
-                 im * ((@temptype@ *)dataptr[i])[0];
-            re = tmp;
-        }
-        ((@temptype@ *)dataptr[_SUMPROD_NOP])[0] = re +
-                                     ((@temptype@ *)dataptr[_SUMPROD_NOP])[0];
-        ((@temptype@ *)dataptr[_SUMPROD_NOP])[1] = im +
-                                     ((@temptype@ *)dataptr[_SUMPROD_NOP])[1];
-
-        for (i = 0; i <= _SUMPROD_NOP; ++i) {
-            dataptr[i] += sizeof(@type@);
-        }
-#  undef _SUMPROD_NOP
-#endif
-    }
-}
-
-#endif /* functions for various @nop@ */
-
-#if @nop@ == 1
-
-static void
-@name@_sum_of_products_contig_outstride0_one(int nop, char **dataptr,
-                                npy_intp const *strides, npy_intp count)
-{
-#if @complex@
-    @temptype@ accum_re = 0, accum_im = 0;
-    @temptype@ *data0 = (@temptype@ *)dataptr[0];
-#else
-    @temptype@ accum = 0;
-    @type@ *data0 = (@type@ *)dataptr[0];
-#endif
-
-#if NPY_SIMD && @float32@
-    npyv_f32 a, accum_sse = npyv_zero_f32();
-#elif NPY_SIMD_F64 && @float64@
-    npyv_f64 a, accum_sse = npyv_zero_f64();
-#endif
-
-
-    NPY_EINSUM_DBG_PRINT1("@name@_sum_of_products_contig_outstride0_one (%d)\n",
-                                                    (int)count);
-
-/* This is placed before the main loop to make small counts faster */
-finish_after_unrolled_loop:
-    switch (count) {
-/**begin repeat2
- * #i = 6, 5, 4, 3, 2, 1, 0#
- */
-        case @i@+1:
-#if !@complex@
-            accum += @from@(data0[@i@]);
-#else /* complex */
-            accum_re += data0[2*@i@+0];
-            accum_im += data0[2*@i@+1];
-#endif
-/**end repeat2**/
-        case 0:
-#if @complex@
-            ((@temptype@ *)dataptr[1])[0] += accum_re;
-            ((@temptype@ *)dataptr[1])[1] += accum_im;
-#else
-            *((@type@ *)dataptr[1]) = @to@(accum +
-                                    @from@(*((@type@ *)dataptr[1])));
-#endif
-            return;
-    }
-
-#if NPY_SIMD && @float32@
-    /* Use aligned instructions if possible */
-    if (EINSUM_IS_ALIGNED(data0)) {
-        /* Unroll the loop by 8 */
-        while (count >= 8) {
-            count -= 8;
-
-            _mm_prefetch(data0 + 512, _MM_HINT_T0);
-
-/**begin repeat2
- * #i = 0, 4#
- */
-            /*
-             * NOTE: This accumulation changes the order, so will likely
-             *       produce slightly different results.
-             */
-            accum_sse = npyv_add_f32(accum_sse, npyv_loada_f32(data0+@i@));
-/**end repeat2**/
-            data0 += 8;
-        }
-
-        /* Add the four SSE values and put in accum */
-        a = _mm_shuffle_ps(accum_sse, accum_sse, _MM_SHUFFLE(2,3,0,1));
-        accum_sse = npyv_add_f32(a, accum_sse);
-        a = _mm_shuffle_ps(accum_sse, accum_sse, _MM_SHUFFLE(1,0,3,2));
-        accum_sse = npyv_add_f32(a, accum_sse);
-        _mm_store_ss(&accum, accum_sse);
-
-        /* Finish off the loop */
-        goto finish_after_unrolled_loop;
-    }
-#elif NPY_SIMD_F64 && @float64@
-    /* Use aligned instructions if possible */
-    if (EINSUM_IS_ALIGNED(data0)) {
-        /* Unroll the loop by 8 */
-        while (count >= 8) {
-            count -= 8;
-
-            _mm_prefetch(data0 + 512, _MM_HINT_T0);
-
-/**begin repeat2
- * #i = 0, 2, 4, 6#
- */
-            /*
-             * NOTE: This accumulation changes the order, so will likely
-             *       produce slightly different results.
-             */
-            accum_sse = npyv_add_f64(accum_sse, npyv_loada_f64(data0+@i@));
-/**end repeat2**/
-            data0 += 8;
-        }
-
-        /* Add the two SSE2 values and put in accum */
-        a = _mm_shuffle_pd(accum_sse, accum_sse, _MM_SHUFFLE2(0,1));
-        accum_sse = npyv_add_f64(a, accum_sse);
-        _mm_store_sd(&accum, accum_sse);
-
-        /* Finish off the loop */
-        goto finish_after_unrolled_loop;
-    }
-#elif EINSUM_USE_NEON_64 && @float64@
-    /* Unroll the loop by 8 */
-    while (count >= 8) {
-        count -= 8;
-
-        prefetch(data0 + 512, 512);
-
-/**begin repeat2
-* #i = 0, 2, 4, 6#
-*/
-        /*
-            * NOTE: This accumulation changes the order, so will likely
-            *       produce slightly different results.
-            */
-        accum_sse = vaddq_f64(accum_sse, vld1q_f64(data0+@i@));
-/**end repeat2**/
-        data0 += 8;
-    }
-
-    /* Add the two SSE2 values and put in accum */
-    a = vcombine_f64(vget_high_f64(accum_sse), vget_low_f64(accum_sse));
-    accum_sse = vaddq_f64(a, accum_sse);
-    vst1_f64(&accum, vget_low_f64(accum_sse));
-
-    /* Finish off the loop */
-    goto finish_after_unrolled_loop;
-#endif
-
-    /* Unroll the loop by 8 */
-    while (count >= 8) {
-        count -= 8;
-
-#if NPY_SIMD && @float32@
-        _mm_prefetch(data0 + 512, _MM_HINT_T0);
-
-/**begin repeat2
- * #i = 0, 4#
- */
-        /*
-         * NOTE: This accumulation changes the order, so will likely
-         *       produce slightly different results.
-         */
-        accum_sse = npyv_add_f32(accum_sse, npyv_load_f32(data0+@i@));
-/**end repeat2**/
-#elif NPY_SIMD_F64 && @float64@
-        _mm_prefetch(data0 + 512, _MM_HINT_T0);
-
-/**begin repeat2
- * #i = 0, 2, 4, 6#
- */
-        /*
-         * NOTE: This accumulation changes the order, so will likely
-         *       produce slightly different results.
-         */
-        accum_sse = npyv_add_f64(accum_sse, npyv_load_f64(data0+@i@));
-/**end repeat2**/
-#else
-/**begin repeat2
- * #i = 0, 1, 2, 3, 4, 5, 6, 7#
- */
-#  if !@complex@
-        accum += @from@(data0[@i@]);
-#  else /* complex */
-        accum_re += data0[2*@i@+0];
-        accum_im += data0[2*@i@+1];
-#  endif
-/**end repeat2**/
-#endif
-
-#if !@complex@
-        data0 += 8;
-#else
-        data0 += 8*2;
-#endif
-    }
-
-#if NPY_SIMD && @float32@
-    /* Add the four SSE values and put in accum */
-    a = _mm_shuffle_ps(accum_sse, accum_sse, _MM_SHUFFLE(2,3,0,1));
-    accum_sse = npyv_add_f32(a, accum_sse);
-    a = _mm_shuffle_ps(accum_sse, accum_sse, _MM_SHUFFLE(1,0,3,2));
-    accum_sse = npyv_add_f32(a, accum_sse);
-    _mm_store_ss(&accum, accum_sse);
-#elif NPY_SIMD_F64 && @float64@
-    /* Add the two SSE2 values and put in accum */
-    a = _mm_shuffle_pd(accum_sse, accum_sse, _MM_SHUFFLE2(0,1));
-    accum_sse = npyv_add_f64(a, accum_sse);
-    _mm_store_sd(&accum, accum_sse);
-#endif
-
-    /* Finish off the loop */
-    goto finish_after_unrolled_loop;
-}
-
-#endif /* @nop@ == 1 */
-
-static void
-@name@_sum_of_products_outstride0_@noplabel@(int nop, char **dataptr,
-                                npy_intp const *strides, npy_intp count)
-{
-#if @complex@
-    @temptype@ accum_re = 0, accum_im = 0;
-#else
-    @temptype@ accum = 0;
-#endif
-
-#if (@nop@ == 1) || (@nop@ <= 3 && !@complex@)
-    char *data0 = dataptr[0];
-    npy_intp stride0 = strides[0];
-#endif
-#if (@nop@ == 2 || @nop@ == 3) && !@complex@
-    char *data1 = dataptr[1];
-    npy_intp stride1 = strides[1];
-#endif
-#if (@nop@ == 3) && !@complex@
-    char *data2 = dataptr[2];
-    npy_intp stride2 = strides[2];
-#endif
-
-    NPY_EINSUM_DBG_PRINT1("@name@_sum_of_products_outstride0_@noplabel@ (%d)\n",
-                                                    (int)count);
-
-    while (count--) {
-#if !@complex@
-#  if @nop@ == 1
-        accum += @from@(*(@type@ *)data0);
-        data0 += stride0;
-#  elif @nop@ == 2
-        accum += @from@(*(@type@ *)data0) *
-                 @from@(*(@type@ *)data1);
-        data0 += stride0;
-        data1 += stride1;
-#  elif @nop@ == 3
-        accum += @from@(*(@type@ *)data0) *
-                 @from@(*(@type@ *)data1) *
-                 @from@(*(@type@ *)data2);
-        data0 += stride0;
-        data1 += stride1;
-        data2 += stride2;
-#  else
-        @temptype@ temp = @from@(*(@type@ *)dataptr[0]);
-        int i;
-        for (i = 1; i < nop; ++i) {
-            temp *= @from@(*(@type@ *)dataptr[i]);
-        }
-        accum += temp;
-        for (i = 0; i < nop; ++i) {
-            dataptr[i] += strides[i];
-        }
-#  endif
-#else /* complex */
-#  if @nop@ == 1
-        accum_re += ((@temptype@ *)data0)[0];
-        accum_im += ((@temptype@ *)data0)[1];
-        data0 += stride0;
-#  else
-#    if @nop@ <= 3
-#define _SUMPROD_NOP @nop@
-#    else
-#define _SUMPROD_NOP nop
-#    endif
-        @temptype@ re, im, tmp;
-        int i;
-        re = ((@temptype@ *)dataptr[0])[0];
-        im = ((@temptype@ *)dataptr[0])[1];
-        for (i = 1; i < _SUMPROD_NOP; ++i) {
-            tmp = re * ((@temptype@ *)dataptr[i])[0] -
-                  im * ((@temptype@ *)dataptr[i])[1];
-            im = re * ((@temptype@ *)dataptr[i])[1] +
-                 im * ((@temptype@ *)dataptr[i])[0];
-            re = tmp;
-        }
-        accum_re += re;
-        accum_im += im;
-        for (i = 0; i < _SUMPROD_NOP; ++i) {
-            dataptr[i] += strides[i];
-        }
-#undef _SUMPROD_NOP
-#  endif
-#endif
-    }
-
-#if @complex@
-#  if @nop@ <= 3
-    ((@temptype@ *)dataptr[@nop@])[0] += accum_re;
-    ((@temptype@ *)dataptr[@nop@])[1] += accum_im;
-#  else
-    ((@temptype@ *)dataptr[nop])[0] += accum_re;
-    ((@temptype@ *)dataptr[nop])[1] += accum_im;
-#  endif
-#else
-#  if @nop@ <= 3
-    *((@type@ *)dataptr[@nop@]) = @to@(accum +
-                                    @from@(*((@type@ *)dataptr[@nop@])));
-#  else
-    *((@type@ *)dataptr[nop]) = @to@(accum +
-                                    @from@(*((@type@ *)dataptr[nop])));
-#  endif
-#endif
-
-}
-
-/**end repeat1**/
-
-/**end repeat**/
-
-
-/* Do OR of ANDs for the boolean type */
-
-/**begin repeat
- * #nop = 1, 2, 3, 1000#
- * #noplabel = one, two, three, any#
- */
-
-static void
-bool_sum_of_products_@noplabel@(int nop, char **dataptr,
-                                npy_intp const *strides, npy_intp count)
-{
-#if (@nop@ <= 3)
-    char *data0 = dataptr[0];
-    npy_intp stride0 = strides[0];
-#endif
-#if (@nop@ == 2 || @nop@ == 3)
-    char *data1 = dataptr[1];
-    npy_intp stride1 = strides[1];
-#endif
-#if (@nop@ == 3)
-    char *data2 = dataptr[2];
-    npy_intp stride2 = strides[2];
-#endif
-#if (@nop@ <= 3)
-    char *data_out = dataptr[@nop@];
-    npy_intp stride_out = strides[@nop@];
-#endif
-
-    while (count--) {
-#if @nop@ == 1
-        *(npy_bool *)data_out = *(npy_bool *)data0 ||
-                                  *(npy_bool *)data_out;
-        data0 += stride0;
-        data_out += stride_out;
-#elif @nop@ == 2
-        *(npy_bool *)data_out = (*(npy_bool *)data0 &&
-                                   *(npy_bool *)data1) ||
-                                   *(npy_bool *)data_out;
-        data0 += stride0;
-        data1 += stride1;
-        data_out += stride_out;
-#elif @nop@ == 3
-        *(npy_bool *)data_out = (*(npy_bool *)data0 &&
-                                   *(npy_bool *)data1 &&
-                                   *(npy_bool *)data2) ||
-                                   *(npy_bool *)data_out;
-        data0 += stride0;
-        data1 += stride1;
-        data2 += stride2;
-        data_out += stride_out;
-#else
-        npy_bool temp = *(npy_bool *)dataptr[0];
-        int i;
-        for (i = 1; i < nop; ++i) {
-            temp = temp && *(npy_bool *)dataptr[i];
-        }
-        *(npy_bool *)dataptr[nop] = temp || *(npy_bool *)dataptr[i];
-        for (i = 0; i <= nop; ++i) {
-            dataptr[i] += strides[i];
-        }
-#endif
-    }
-}
-
-static void
-bool_sum_of_products_contig_@noplabel@(int nop, char **dataptr,
-                                npy_intp const *strides, npy_intp count)
-{
-#if (@nop@ <= 3)
-    char *data0 = dataptr[0];
-#endif
-#if (@nop@ == 2 || @nop@ == 3)
-    char *data1 = dataptr[1];
-#endif
-#if (@nop@ == 3)
-    char *data2 = dataptr[2];
-#endif
-#if (@nop@ <= 3)
-    char *data_out = dataptr[@nop@];
-#endif
-
-#if (@nop@ <= 3)
-/* This is placed before the main loop to make small counts faster */
-finish_after_unrolled_loop:
-    switch (count) {
-/**begin repeat1
- * #i = 6, 5, 4, 3, 2, 1, 0#
- */
-        case @i@+1:
-#  if @nop@ == 1
-            ((npy_bool *)data_out)[@i@] = ((npy_bool *)data0)[@i@] ||
-                                            ((npy_bool *)data_out)[@i@];
-#  elif @nop@ == 2
-            ((npy_bool *)data_out)[@i@] =
-                            (((npy_bool *)data0)[@i@] &&
-                             ((npy_bool *)data1)[@i@]) ||
-                                ((npy_bool *)data_out)[@i@];
-#  elif @nop@ == 3
-            ((npy_bool *)data_out)[@i@] =
-                           (((npy_bool *)data0)[@i@] &&
-                            ((npy_bool *)data1)[@i@] &&
-                            ((npy_bool *)data2)[@i@]) ||
-                                ((npy_bool *)data_out)[@i@];
-#  endif
-/**end repeat1**/
-        case 0:
-            return;
-    }
-#endif
-
-/* Unroll the loop by 8 for fixed-size nop */
-#if (@nop@ <= 3)
-    while (count >= 8) {
-        count -= 8;
-#else
-    while (count--) {
-#endif
-
-#  if @nop@ == 1
-/**begin repeat1
- * #i = 0, 1, 2, 3, 4, 5, 6, 7#
- */
-        *((npy_bool *)data_out + @i@) = (*((npy_bool *)data0 + @i@)) ||
-                                        (*((npy_bool *)data_out + @i@));
-/**end repeat1**/
-        data0 += 8*sizeof(npy_bool);
-        data_out += 8*sizeof(npy_bool);
-#  elif @nop@ == 2
-/**begin repeat1
- * #i = 0, 1, 2, 3, 4, 5, 6, 7#
- */
-        *((npy_bool *)data_out + @i@) =
-                        ((*((npy_bool *)data0 + @i@)) &&
-                         (*((npy_bool *)data1 + @i@))) ||
-                            (*((npy_bool *)data_out + @i@));
-/**end repeat1**/
-        data0 += 8*sizeof(npy_bool);
-        data1 += 8*sizeof(npy_bool);
-        data_out += 8*sizeof(npy_bool);
-#  elif @nop@ == 3
-/**begin repeat1
- * #i = 0, 1, 2, 3, 4, 5, 6, 7#
- */
-        *((npy_bool *)data_out + @i@) =
-                       ((*((npy_bool *)data0 + @i@)) &&
-                        (*((npy_bool *)data1 + @i@)) &&
-                        (*((npy_bool *)data2 + @i@))) ||
-                            (*((npy_bool *)data_out + @i@));
-/**end repeat1**/
-        data0 += 8*sizeof(npy_bool);
-        data1 += 8*sizeof(npy_bool);
-        data2 += 8*sizeof(npy_bool);
-        data_out += 8*sizeof(npy_bool);
-#  else
-        npy_bool temp = *(npy_bool *)dataptr[0];
-        int i;
-        for (i = 1; i < nop; ++i) {
-            temp = temp && *(npy_bool *)dataptr[i];
-        }
-        *(npy_bool *)dataptr[nop] = temp || *(npy_bool *)dataptr[i];
-        for (i = 0; i <= nop; ++i) {
-            dataptr[i] += sizeof(npy_bool);
-        }
-#  endif
-    }
-
-    /* If the loop was unrolled, we need to finish it off */
-#if (@nop@ <= 3)
-    goto finish_after_unrolled_loop;
-#endif
-}
-
-static void
-bool_sum_of_products_outstride0_@noplabel@(int nop, char **dataptr,
-                                npy_intp const *strides, npy_intp count)
-{
-    npy_bool accum = 0;
-
-#if (@nop@ <= 3)
-    char *data0 = dataptr[0];
-    npy_intp stride0 = strides[0];
-#endif
-#if (@nop@ == 2 || @nop@ == 3)
-    char *data1 = dataptr[1];
-    npy_intp stride1 = strides[1];
-#endif
-#if (@nop@ == 3)
-    char *data2 = dataptr[2];
-    npy_intp stride2 = strides[2];
-#endif
-
-    while (count--) {
-#if @nop@ == 1
-        accum = *(npy_bool *)data0 || accum;
-        data0 += stride0;
-#elif @nop@ == 2
-        accum = (*(npy_bool *)data0 && *(npy_bool *)data1) || accum;
-        data0 += stride0;
-        data1 += stride1;
-#elif @nop@ == 3
-        accum = (*(npy_bool *)data0 &&
-                 *(npy_bool *)data1 &&
-                 *(npy_bool *)data2) || accum;
-        data0 += stride0;
-        data1 += stride1;
-        data2 += stride2;
-#else
-        npy_bool temp = *(npy_bool *)dataptr[0];
-        int i;
-        for (i = 1; i < nop; ++i) {
-            temp = temp && *(npy_bool *)dataptr[i];
-        }
-        accum = temp || accum;
-        for (i = 0; i <= nop; ++i) {
-            dataptr[i] += strides[i];
-        }
-#endif
-    }
-
-#  if @nop@ <= 3
-    *((npy_bool *)dataptr[@nop@]) = accum || *((npy_bool *)dataptr[@nop@]);
-#  else
-    *((npy_bool *)dataptr[nop]) = accum || *((npy_bool *)dataptr[nop]);
-#  endif
-}
-
-/**end repeat**/
-
-typedef void (*sum_of_products_fn)(int, char **, npy_intp const*, npy_intp);
-
-/* These tables need to match up with the type enum */
-static sum_of_products_fn
-_contig_outstride0_unary_specialization_table[NPY_NTYPES] = {
-/**begin repeat
- * #name = bool,
- *         byte, ubyte,
- *         short, ushort,
- *         int, uint,
- *         long, ulong,
- *         longlong, ulonglong,
- *         float, double, longdouble,
- *         cfloat, cdouble, clongdouble,
- *         object, string, unicode, void,
- *         datetime, timedelta, half#
- * #use = 0,
- *        1, 1,
- *        1, 1,
- *        1, 1,
- *        1, 1,
- *        1, 1,
- *        1, 1, 1,
- *        1, 1, 1,
- *        0, 0, 0, 0,
- *        0, 0, 1#
- */
-#if @use@
-    &@name@_sum_of_products_contig_outstride0_one,
-#else
-    NULL,
-#endif
-/**end repeat**/
-}; /* End of _contig_outstride0_unary_specialization_table */
-
-static sum_of_products_fn _binary_specialization_table[NPY_NTYPES][5] = {
-/**begin repeat
- * #name = bool,
- *         byte, ubyte,
- *         short, ushort,
- *         int, uint,
- *         long, ulong,
- *         longlong, ulonglong,
- *         float, double, longdouble,
- *         cfloat, cdouble, clongdouble,
- *         object, string, unicode, void,
- *         datetime, timedelta, half#
- * #use = 0,
- *        1, 1,
- *        1, 1,
- *        1, 1,
- *        1, 1,
- *        1, 1,
- *        1, 1, 1,
- *        0, 0, 0,
- *        0, 0, 0, 0,
- *        0, 0, 1#
- */
-#if @use@
-{
-    &@name@_sum_of_products_stride0_contig_outstride0_two,
-    &@name@_sum_of_products_stride0_contig_outcontig_two,
-    &@name@_sum_of_products_contig_stride0_outstride0_two,
-    &@name@_sum_of_products_contig_stride0_outcontig_two,
-    &@name@_sum_of_products_contig_contig_outstride0_two,
-},
-#else
-    {NULL, NULL, NULL, NULL, NULL},
-#endif
-/**end repeat**/
-}; /* End of _binary_specialization_table */
-
-static sum_of_products_fn _outstride0_specialized_table[NPY_NTYPES][4] = {
-/**begin repeat
- * #name = bool,
- *         byte, ubyte,
- *         short, ushort,
- *         int, uint,
- *         long, ulong,
- *         longlong, ulonglong,
- *         float, double, longdouble,
- *         cfloat, cdouble, clongdouble,
- *         object, string, unicode, void,
- *         datetime, timedelta, half#
- * #use = 1,
- *        1, 1,
- *        1, 1,
- *        1, 1,
- *        1, 1,
- *        1, 1,
- *        1, 1, 1,
- *        1, 1, 1,
- *        0, 0, 0, 0,
- *        0, 0, 1#
- */
-#if @use@
-{
-    &@name@_sum_of_products_outstride0_any,
-    &@name@_sum_of_products_outstride0_one,
-    &@name@_sum_of_products_outstride0_two,
-    &@name@_sum_of_products_outstride0_three
-},
-#else
-    {NULL, NULL, NULL, NULL},
-#endif
-/**end repeat**/
-}; /* End of _outstride0_specialized_table */
-
-static sum_of_products_fn _allcontig_specialized_table[NPY_NTYPES][4] = {
-/**begin repeat
- * #name = bool,
- *         byte, ubyte,
- *         short, ushort,
- *         int, uint,
- *         long, ulong,
- *         longlong, ulonglong,
- *         float, double, longdouble,
- *         cfloat, cdouble, clongdouble,
- *         object, string, unicode, void,
- *         datetime, timedelta, half#
- * #use = 1,
- *        1, 1,
- *        1, 1,
- *        1, 1,
- *        1, 1,
- *        1, 1,
- *        1, 1, 1,
- *        1, 1, 1,
- *        0, 0, 0, 0,
- *        0, 0, 1#
- */
-#if @use@
-{
-    &@name@_sum_of_products_contig_any,
-    &@name@_sum_of_products_contig_one,
-    &@name@_sum_of_products_contig_two,
-    &@name@_sum_of_products_contig_three
-},
-#else
-    {NULL, NULL, NULL, NULL},
-#endif
-/**end repeat**/
-}; /* End of _allcontig_specialized_table */
-
-static sum_of_products_fn _unspecialized_table[NPY_NTYPES][4] = {
-/**begin repeat
- * #name = bool,
- *         byte, ubyte,
- *         short, ushort,
- *         int, uint,
- *         long, ulong,
- *         longlong, ulonglong,
- *         float, double, longdouble,
- *         cfloat, cdouble, clongdouble,
- *         object, string, unicode, void,
- *         datetime, timedelta, half#
- * #use = 1,
- *        1, 1,
- *        1, 1,
- *        1, 1,
- *        1, 1,
- *        1, 1,
- *        1, 1, 1,
- *        1, 1, 1,
- *        0, 0, 0, 0,
- *        0, 0, 1#
- */
-#if @use@
-{
-    &@name@_sum_of_products_any,
-    &@name@_sum_of_products_one,
-    &@name@_sum_of_products_two,
-    &@name@_sum_of_products_three
-},
-#else
-    {NULL, NULL, NULL, NULL},
-#endif
-/**end repeat**/
-}; /* End of _unnspecialized_table */
-=======
 #include "einsum_p.h"
->>>>>>> f93f567f
 
 static sum_of_products_fn
 get_sum_of_products_function(int nop, int type_num, npy_intp itemsize, npy_intp const *fixed_strides)
