#ifndef _NPY_PRIVATE_COMMON_H_
#define _NPY_PRIVATE_COMMON_H_
#include "structmember.h"
#include <numpy/npy_common.h>
#include <numpy/ndarraytypes.h>
#include <limits.h>
#include "npy_import.h"

#define error_converting(x)  (((x) == -1) && PyErr_Occurred())

#ifdef NPY_ALLOW_THREADS
#define NPY_BEGIN_THREADS_NDITER(iter) \
        do { \
            if (!NpyIter_IterationNeedsAPI(iter)) { \
                NPY_BEGIN_THREADS_THRESHOLDED(NpyIter_GetIterSize(iter)); \
            } \
        } while(0)
#else
#define NPY_BEGIN_THREADS_NDITER(iter)
#endif


NPY_NO_EXPORT PyArray_Descr *
PyArray_DTypeFromObjectStringDiscovery(
        PyObject *obj, PyArray_Descr *last_dtype, int string_type);

/*
 * Recursively examines the object to determine an appropriate dtype
 * to use for converting to an ndarray.
 *
 * 'obj' is the object to be converted to an ndarray.
 *
 * 'maxdims' is the maximum recursion depth.
 *
 * 'out_dtype' should be either NULL or a minimal starting dtype when
 * the function is called. It is updated with the results of type
 * promotion. This dtype does not get updated when processing NA objects.
 *
 * Returns 0 on success, -1 on failure.
 */
NPY_NO_EXPORT int
PyArray_DTypeFromObject(PyObject *obj, int maxdims,
                        PyArray_Descr **out_dtype);

NPY_NO_EXPORT int
PyArray_DTypeFromObjectHelper(PyObject *obj, int maxdims,
                              PyArray_Descr **out_dtype, int string_status);

/*
 * Returns NULL without setting an exception if no scalar is matched, a
 * new dtype reference otherwise.
 */
NPY_NO_EXPORT PyArray_Descr *
_array_find_python_scalar_type(PyObject *op);

NPY_NO_EXPORT PyArray_Descr *
_array_typedescr_fromstr(char const *str);

NPY_NO_EXPORT char *
index2ptr(PyArrayObject *mp, npy_intp i);

NPY_NO_EXPORT int
_zerofill(PyArrayObject *ret);

NPY_NO_EXPORT npy_bool
_IsWriteable(PyArrayObject *ap);

NPY_NO_EXPORT PyObject *
convert_shape_to_string(npy_intp n, npy_intp const *vals, char *ending);

/*
 * Sets ValueError with "matrices not aligned" message for np.dot and friends
 * when a.shape[i] should match b.shape[j], but doesn't.
 */
NPY_NO_EXPORT void
dot_alignment_error(PyArrayObject *a, int i, PyArrayObject *b, int j);

/**
 * unpack tuple of dtype->fields (descr, offset, title[not-needed])
 *
 * @param "value" should be the tuple.
 *
 * @return "descr" will be set to the field's dtype
 * @return "offset" will be set to the field's offset
 *
 * returns -1 on failure, 0 on success.
 */
NPY_NO_EXPORT int
_unpack_field(PyObject *value, PyArray_Descr **descr, npy_intp *offset);

/*
 * check whether arrays with datatype dtype might have object fields. This will
 * only happen for structured dtypes (which may have hidden objects even if the
 * HASOBJECT flag is false), object dtypes, or subarray dtypes whose base type
 * is either of these.
 */
NPY_NO_EXPORT int
_may_have_objects(PyArray_Descr *dtype);

/*
 * Returns -1 and sets an exception if *index is an invalid index for
 * an array of size max_item, otherwise adjusts it in place to be
 * 0 <= *index < max_item, and returns 0.
 * 'axis' should be the array axis that is being indexed over, if known. If
 * unknown, use -1.
 * If _save is NULL it is assumed the GIL is taken
 * If _save is not NULL it is assumed the GIL is not taken and it
 * is acquired in the case of an error
 */
static NPY_INLINE int
check_and_adjust_index(npy_intp *index, npy_intp max_item, int axis,
                       PyThreadState * _save)
{
    /* Check that index is valid, taking into account negative indices */
    if (NPY_UNLIKELY((*index < -max_item) || (*index >= max_item))) {
        NPY_END_THREADS;
        /* Try to be as clear as possible about what went wrong. */
        if (axis >= 0) {
            PyErr_Format(PyExc_IndexError,
                         "index %"NPY_INTP_FMT" is out of bounds "
                         "for axis %d with size %"NPY_INTP_FMT,
                         *index, axis, max_item);
        } else {
            PyErr_Format(PyExc_IndexError,
                         "index %"NPY_INTP_FMT" is out of bounds "
                         "for size %"NPY_INTP_FMT, *index, max_item);
        }
        return -1;
    }
    /* adjust negative indices */
    if (*index < 0) {
        *index += max_item;
    }
    return 0;
}

/*
 * Returns -1 and sets an exception if *axis is an invalid axis for
 * an array of dimension ndim, otherwise adjusts it in place to be
 * 0 <= *axis < ndim, and returns 0.
 *
 * msg_prefix: borrowed reference, a string to prepend to the message
 */
static NPY_INLINE int
check_and_adjust_axis_msg(int *axis, int ndim, PyObject *msg_prefix)
{
    /* Check that index is valid, taking into account negative indices */
    if (NPY_UNLIKELY((*axis < -ndim) || (*axis >= ndim))) {
        /*
         * Load the exception type, if we don't already have it. Unfortunately
         * we don't have access to npy_cache_import here
         */
        static PyObject *AxisError_cls = NULL;
        PyObject *exc;

        npy_cache_import("numpy.core._exceptions", "AxisError", &AxisError_cls);
        if (AxisError_cls == NULL) {
            return -1;
        }

        /* Invoke the AxisError constructor */
        exc = PyObject_CallFunction(AxisError_cls, "iiO",
                                    *axis, ndim, msg_prefix);
        if (exc == NULL) {
            return -1;
        }
        PyErr_SetObject(AxisError_cls, exc);
        Py_DECREF(exc);

        return -1;
    }
    /* adjust negative indices */
    if (*axis < 0) {
        *axis += ndim;
    }
    return 0;
}
static NPY_INLINE int
check_and_adjust_axis(int *axis, int ndim)
{
    return check_and_adjust_axis_msg(axis, ndim, Py_None);
}

/* used for some alignment checks */
#define _ALIGN(type) offsetof(struct {char c; type v;}, v)
#define _UINT_ALIGN(type) npy_uint_alignment(sizeof(type))
/*
 * Disable harmless compiler warning "4116: unnamed type definition in
 * parentheses" which is caused by the _ALIGN macro.
 */
#if defined(_MSC_VER)
#pragma warning(disable:4116)
#endif

/*
 * return true if pointer is aligned to 'alignment'
 */
static NPY_INLINE int
npy_is_aligned(const void * p, const npy_uintp alignment)
{
    /*
     * Assumes alignment is a power of two, as required by the C standard.
     * Assumes cast from pointer to uintp gives a sensible representation we
     * can use bitwise & on (not required by C standard, but used by glibc).
     * This test is faster than a direct modulo.
     * Note alignment value of 0 is allowed and returns False.
     */
    return ((npy_uintp)(p) & ((alignment) - 1)) == 0;
}

/* Get equivalent "uint" alignment given an itemsize, for use in copy code */
static NPY_INLINE int
npy_uint_alignment(int itemsize)
{
    npy_uintp alignment = 0; /* return value of 0 means unaligned */

    switch(itemsize){
        case 1:
            return 1;
        case 2:
            alignment = _ALIGN(npy_uint16);
            break;
        case 4:
            alignment = _ALIGN(npy_uint32);
            break;
        case 8:
            alignment = _ALIGN(npy_uint64);
            break;
        case 16:
            /*
             * 16 byte types are copied using 2 uint64 assignments.
             * See the strided copy function in lowlevel_strided_loops.c.
             */
            alignment = _ALIGN(npy_uint64);
            break;
        default:
            break;
    }

    return alignment;
}

/*
 * memchr with stride and invert argument
 * intended for small searches where a call out to libc memchr is costly.
 * stride must be a multiple of size.
 * compared to memchr it returns one stride past end instead of NULL if needle
 * is not found.
 */
static NPY_INLINE char *
npy_memchr(char * haystack, char needle,
           npy_intp stride, npy_intp size, npy_intp * psubloopsize, int invert)
{
    char * p = haystack;
    npy_intp subloopsize = 0;

    if (!invert) {
        /*
         * this is usually the path to determine elements to process,
         * performance less important here.
         * memchr has large setup cost if 0 byte is close to start.
         */
        while (subloopsize < size && *p != needle) {
            subloopsize++;
            p += stride;
        }
    }
    else {
        /* usually find elements to skip path */
        if (!NPY_ALIGNMENT_REQUIRED && needle == 0 && stride == 1) {
            /* iterate until last multiple of 4 */
            char * block_end = haystack + size - (size % sizeof(unsigned int));
            while (p < block_end) {
                unsigned int  v = *(unsigned int*)p;
                if (v != 0) {
                    break;
                }
                p += sizeof(unsigned int);
            }
            /* handle rest */
            subloopsize = (p - haystack);
        }
        while (subloopsize < size && *p == needle) {
            subloopsize++;
            p += stride;
        }
    }

    *psubloopsize = subloopsize;

    return p;
}

#include "ucsnarrow.h"

/*
 * Make a new empty array, of the passed size, of a type that takes the
 * priority of ap1 and ap2 into account.
 *
 * If `out` is non-NULL, memory overlap is checked with ap1 and ap2, and an
 * updateifcopy temporary array may be returned. If `result` is non-NULL, the
 * output array to be returned (`out` if non-NULL and the newly allocated array
 * otherwise) is incref'd and put to *result.
 */
NPY_NO_EXPORT PyArrayObject *
new_array_for_sum(PyArrayObject *ap1, PyArrayObject *ap2, PyArrayObject* out,
                  int nd, npy_intp dimensions[], int typenum, PyArrayObject **result);

<<<<<<< HEAD
#endif


NPY_NO_EXPORT int
check_has_rank_0(PyArrayObject *v);
=======

/*
 * Used to indicate a broadcast axis, see also `npyiter_get_op_axis` in
 * `nditer_constr.c`.  This may be the preferred API for reduction axes
 * probably. So we should consider making this public either as a macro or
 * function (so that the way we flag the axis can be changed).
 */
#define NPY_ITER_REDUCTION_AXIS(axis) (axis + (1 << (NPY_BITSOF_INT - 2)))

#endif
>>>>>>> 635b3ad8
<|MERGE_RESOLUTION|>--- conflicted
+++ resolved
@@ -306,13 +306,6 @@
 new_array_for_sum(PyArrayObject *ap1, PyArrayObject *ap2, PyArrayObject* out,
                   int nd, npy_intp dimensions[], int typenum, PyArrayObject **result);
 
-<<<<<<< HEAD
-#endif
-
-
-NPY_NO_EXPORT int
-check_has_rank_0(PyArrayObject *v);
-=======
 
 /*
  * Used to indicate a broadcast axis, see also `npyiter_get_op_axis` in
@@ -323,4 +316,6 @@
 #define NPY_ITER_REDUCTION_AXIS(axis) (axis + (1 << (NPY_BITSOF_INT - 2)))
 
 #endif
->>>>>>> 635b3ad8
+
+NPY_NO_EXPORT int
+check_has_rank_0(PyArrayObject *v);