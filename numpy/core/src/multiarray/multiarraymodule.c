--- conflicted
+++ resolved
@@ -2078,14 +2078,14 @@
         Py_XDECREF(type);
         return NULL;
     }
-<<<<<<< HEAD
 
     file = NpyPath_PathlikeToFspath(file);
     if (file == NULL) {
-=======
+        return NULL;
+    }
+    
     if (offset != 0 && strcmp(sep, "") != 0) {
         PyErr_SetString(PyExc_TypeError, "'offset' argument only permitted for binary files");
->>>>>>> 40ada70d
         return NULL;
     }
     if (PyString_Check(file) || PyUnicode_Check(file)) {
