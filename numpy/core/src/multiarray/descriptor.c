--- conflicted
+++ resolved
@@ -1635,13 +1635,7 @@
             goto fail;
         }
         PyObject *item = NULL;
-<<<<<<< HEAD
-#if defined(NPY_PY3K)
         PyObject *tmp = PyUnicode_FromEncodedObject(obj, "ascii", "strict");
-=======
-        PyObject *tmp;
-        tmp = PyUnicode_FromEncodedObject(obj, "ascii", "strict");
->>>>>>> f31ce546
         if (tmp == NULL) {
             goto fail;
         }
