--- conflicted
+++ resolved
@@ -29,8 +29,9 @@
 #define npyv_cvt_b32_f32(A) ((npyv_b32) A)
 #define npyv_cvt_b64_f64(A) ((npyv_b64) A)
 
-<<<<<<< HEAD
-NPY_FINLINE npyv_u16x2 npyv_expand_u16_u8(npyv_u8 data) {
+//expand
+NPY_FINLINE npyv_u16x2 npyv_expand_u16_u8(npyv_u8 data)
+{
     npyv_u16x2 r;
     npyv_u8 zero = npyv_zero_u8();
     r.val[0] = (npyv_u16)vec_mergel(data, zero);
@@ -38,12 +39,14 @@
     return r;
 }
 
-NPY_FINLINE npyv_u32x2 npyv_expand_u32_u16(npyv_u16 data) {
+NPY_FINLINE npyv_u32x2 npyv_expand_u32_u16(npyv_u16 data)
+{
     npyv_u32x2 r;
     npyv_u16 zero = npyv_zero_u16();
     r.val[0] = (npyv_u32)vec_mergel(data, zero);
     r.val[1] = (npyv_u32)vec_mergeh(data, zero);
-=======
+}
+
 // convert boolean vector to integer bitfield
 NPY_FINLINE npy_uint64 npyv_tobits_b8(npyv_b8 a)
 {
@@ -64,7 +67,6 @@
 {
     npyv_u64 bit = npyv_shri_u64((npyv_u64)a, 63);
     return vec_extract(bit, 0) | (int)vec_extract(bit, 1) << 1;
->>>>>>> 91d9bbeb
 }
 
 #endif // _NPY_SIMD_VSX_CVT_H