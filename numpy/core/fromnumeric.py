--- conflicted
+++ resolved
@@ -804,13 +804,8 @@
     index_array : ndarray, int
         Array of indices that partition `a` along the specified axis.
         If `a` is one-dimensional, ``a[index_array]`` yields a partitioned `a`.
-<<<<<<< HEAD
-        More generally, ``np.take_along_axis(a, index_array, axis=axis)`` always
-        yields the partitioned `a`, irrespective of dimensionality.
-=======
-        More generally, ``np.take_along_axis(a, index_array, axis)``
+        More generally, ``np.take_along_axis(a, index_array, axis=axis)``
         always yields the partitioned `a`, irrespective of dimensionality.
->>>>>>> 42aa4465
 
     See Also
     --------
