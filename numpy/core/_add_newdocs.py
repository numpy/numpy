--- conflicted
+++ resolved
@@ -1147,11 +1147,7 @@
 
 add_newdoc('numpy.core.multiarray', 'fromiter',
     """
-<<<<<<< HEAD
-    fromiter(iter, dtype, count=-1)
-=======
-    fromiter(iterable, dtype, count=-1, *, like=None)
->>>>>>> eff302e5
+    fromiter(iter, dtype, count=-1, *, like=None)
 
     Create a new 1-dimensional array from an iterable object.
 
