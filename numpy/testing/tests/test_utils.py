from __future__ import division, absolute_import, print_function

import warnings
import sys
import os
import itertools
import textwrap
import pytest
import weakref

import numpy as np
from numpy.testing import (
    assert_equal, assert_array_equal, assert_almost_equal,
    assert_array_almost_equal, assert_array_less, build_err_msg, raises,
    assert_raises, assert_warns, assert_no_warnings, assert_allclose,
    assert_approx_equal, assert_array_almost_equal_nulp, assert_array_max_ulp,
    clear_and_catch_warnings, suppress_warnings, assert_string_equal, assert_,
    tempdir, temppath, assert_no_gc_cycles, HAS_REFCOUNT
    )
from numpy.core.overrides import ARRAY_FUNCTION_ENABLED


class _GenericTest(object):

    def _test_equal(self, a, b):
        self._assert_func(a, b)

    def _test_not_equal(self, a, b):
        with assert_raises(AssertionError):
            self._assert_func(a, b)

    def test_array_rank1_eq(self):
        """Test two equal array of rank 1 are found equal."""
        a = np.array([1, 2])
        b = np.array([1, 2])

        self._test_equal(a, b)

    def test_array_rank1_noteq(self):
        """Test two different array of rank 1 are found not equal."""
        a = np.array([1, 2])
        b = np.array([2, 2])

        self._test_not_equal(a, b)

    def test_array_rank2_eq(self):
        """Test two equal array of rank 2 are found equal."""
        a = np.array([[1, 2], [3, 4]])
        b = np.array([[1, 2], [3, 4]])

        self._test_equal(a, b)

    def test_array_diffshape(self):
        """Test two arrays with different shapes are found not equal."""
        a = np.array([1, 2])
        b = np.array([[1, 2], [1, 2]])

        self._test_not_equal(a, b)

    def test_objarray(self):
        """Test object arrays."""
        a = np.array([1, 1], dtype=object)
        self._test_equal(a, 1)

    def test_array_likes(self):
        self._test_equal([1, 2, 3], (1, 2, 3))


class TestArrayEqual(_GenericTest):

    def setup(self):
        self._assert_func = assert_array_equal

    def test_generic_rank1(self):
        """Test rank 1 array for all dtypes."""
        def foo(t):
            a = np.empty(2, t)
            a.fill(1)
            b = a.copy()
            c = a.copy()
            c.fill(0)
            self._test_equal(a, b)
            self._test_not_equal(c, b)

        # Test numeric types and object
        for t in '?bhilqpBHILQPfdgFDG':
            foo(t)

        # Test strings
        for t in ['S1', 'U1']:
            foo(t)

    def test_generic_rank3(self):
        """Test rank 3 array for all dtypes."""
        def foo(t):
            a = np.empty((4, 2, 3), t)
            a.fill(1)
            b = a.copy()
            c = a.copy()
            c.fill(0)
            self._test_equal(a, b)
            self._test_not_equal(c, b)

        # Test numeric types and object
        for t in '?bhilqpBHILQPfdgFDG':
            foo(t)

        # Test strings
        for t in ['S1', 'U1']:
            foo(t)

    def test_nan_array(self):
        """Test arrays with nan values in them."""
        a = np.array([1, 2, np.nan])
        b = np.array([1, 2, np.nan])

        self._test_equal(a, b)

        c = np.array([1, 2, 3])
        self._test_not_equal(c, b)

    def test_string_arrays(self):
        """Test two arrays with different shapes are found not equal."""
        a = np.array(['floupi', 'floupa'])
        b = np.array(['floupi', 'floupa'])

        self._test_equal(a, b)

        c = np.array(['floupipi', 'floupa'])

        self._test_not_equal(c, b)

    def test_recarrays(self):
        """Test record arrays."""
        a = np.empty(2, [('floupi', float), ('floupa', float)])
        a['floupi'] = [1, 2]
        a['floupa'] = [1, 2]
        b = a.copy()

        self._test_equal(a, b)

        c = np.empty(2, [('floupipi', float), ('floupa', float)])
        c['floupipi'] = a['floupi'].copy()
        c['floupa'] = a['floupa'].copy()

        with suppress_warnings() as sup:
            l = sup.record(FutureWarning, message="elementwise == ")
            self._test_not_equal(c, b)
            assert_equal(len(l), 1)

    def test_masked_nan_inf(self):
        # Regression test for gh-11121
        a = np.ma.MaskedArray([3., 4., 6.5], mask=[False, True, False])
        b = np.array([3., np.nan, 6.5])
        self._test_equal(a, b)
        self._test_equal(b, a)
        a = np.ma.MaskedArray([3., 4., 6.5], mask=[True, False, False])
        b = np.array([np.inf, 4., 6.5])
        self._test_equal(a, b)
        self._test_equal(b, a)

    def test_subclass_that_overrides_eq(self):
        # While we cannot guarantee testing functions will always work for
        # subclasses, the tests should ideally rely only on subclasses having
        # comparison operators, not on them being able to store booleans
        # (which, e.g., astropy Quantity cannot usefully do). See gh-8452.
        class MyArray(np.ndarray):
            def __eq__(self, other):
                return bool(np.equal(self, other).all())

            def __ne__(self, other):
                return not self == other

        a = np.array([1., 2.]).view(MyArray)
        b = np.array([2., 3.]).view(MyArray)
        assert_(type(a == a), bool)
        assert_(a == a)
        assert_(a != b)
        self._test_equal(a, a)
        self._test_not_equal(a, b)
        self._test_not_equal(b, a)

    @pytest.mark.skipif(
        not ARRAY_FUNCTION_ENABLED, reason='requires __array_function__')
    def test_subclass_that_does_not_implement_npall(self):
        class MyArray(np.ndarray):
            def __array_function__(self, *args, **kwargs):
                return NotImplemented

        a = np.array([1., 2.]).view(MyArray)
        b = np.array([2., 3.]).view(MyArray)
        with assert_raises(TypeError):
            np.all(a)
        self._test_equal(a, a)
        self._test_not_equal(a, b)
        self._test_not_equal(b, a)


class TestBuildErrorMessage(object):

    def test_build_err_msg_defaults(self):
        x = np.array([1.00001, 2.00002, 3.00003])
        y = np.array([1.00002, 2.00003, 3.00004])
        err_msg = 'There is a mismatch'

        a = build_err_msg([x, y], err_msg)
        b = ('\nItems are not equal: There is a mismatch\n ACTUAL: array(['
             '1.00001, 2.00002, 3.00003])\n DESIRED: array([1.00002, '
             '2.00003, 3.00004])')
        assert_equal(a, b)

    def test_build_err_msg_no_verbose(self):
        x = np.array([1.00001, 2.00002, 3.00003])
        y = np.array([1.00002, 2.00003, 3.00004])
        err_msg = 'There is a mismatch'

        a = build_err_msg([x, y], err_msg, verbose=False)
        b = '\nItems are not equal: There is a mismatch'
        assert_equal(a, b)

    def test_build_err_msg_custom_names(self):
        x = np.array([1.00001, 2.00002, 3.00003])
        y = np.array([1.00002, 2.00003, 3.00004])
        err_msg = 'There is a mismatch'

        a = build_err_msg([x, y], err_msg, names=('FOO', 'BAR'))
        b = ('\nItems are not equal: There is a mismatch\n FOO: array(['
             '1.00001, 2.00002, 3.00003])\n BAR: array([1.00002, 2.00003, '
             '3.00004])')
        assert_equal(a, b)

    def test_build_err_msg_custom_precision(self):
        x = np.array([1.000000001, 2.00002, 3.00003])
        y = np.array([1.000000002, 2.00003, 3.00004])
        err_msg = 'There is a mismatch'

        a = build_err_msg([x, y], err_msg, precision=10)
        b = ('\nItems are not equal: There is a mismatch\n ACTUAL: array(['
             '1.000000001, 2.00002    , 3.00003    ])\n DESIRED: array(['
             '1.000000002, 2.00003    , 3.00004    ])')
        assert_equal(a, b)


class TestEqual(TestArrayEqual):

    def setup(self):
        self._assert_func = assert_equal

    def test_nan_items(self):
        self._assert_func(np.nan, np.nan)
        self._assert_func([np.nan], [np.nan])
        self._test_not_equal(np.nan, [np.nan])
        self._test_not_equal(np.nan, 1)

    def test_inf_items(self):
        self._assert_func(np.inf, np.inf)
        self._assert_func([np.inf], [np.inf])
        self._test_not_equal(np.inf, [np.inf])

    def test_datetime(self):
        self._test_equal(
            np.datetime64("2017-01-01", "s"),
            np.datetime64("2017-01-01", "s")
        )
        self._test_equal(
            np.datetime64("2017-01-01", "s"),
            np.datetime64("2017-01-01", "m")
        )

        # gh-10081
        self._test_not_equal(
            np.datetime64("2017-01-01", "s"),
            np.datetime64("2017-01-02", "s")
        )
        self._test_not_equal(
            np.datetime64("2017-01-01", "s"),
            np.datetime64("2017-01-02", "m")
        )

    def test_nat_items(self):
        # not a datetime
        nadt_no_unit = np.datetime64("NaT")
        nadt_s = np.datetime64("NaT", "s")
        nadt_d = np.datetime64("NaT", "ns")
        # not a timedelta
        natd_no_unit = np.timedelta64("NaT")
        natd_s = np.timedelta64("NaT", "s")
        natd_d = np.timedelta64("NaT", "ns")

        dts = [nadt_no_unit, nadt_s, nadt_d]
        tds = [natd_no_unit, natd_s, natd_d]
        for a, b in itertools.product(dts, dts):
            self._assert_func(a, b)
            self._assert_func([a], [b])
            self._test_not_equal([a], b)

        for a, b in itertools.product(tds, tds):
            self._assert_func(a, b)
            self._assert_func([a], [b])
            self._test_not_equal([a], b)

        for a, b in itertools.product(tds, dts):
            self._test_not_equal(a, b)
            self._test_not_equal(a, [b])
            self._test_not_equal([a], [b])
            self._test_not_equal([a], np.datetime64("2017-01-01", "s"))
            self._test_not_equal([b], np.datetime64("2017-01-01", "s"))
            self._test_not_equal([a], np.timedelta64(123, "s"))
            self._test_not_equal([b], np.timedelta64(123, "s"))

    def test_non_numeric(self):
        self._assert_func('ab', 'ab')
        self._test_not_equal('ab', 'abb')

    def test_complex_item(self):
        self._assert_func(complex(1, 2), complex(1, 2))
        self._assert_func(complex(1, np.nan), complex(1, np.nan))
        self._test_not_equal(complex(1, np.nan), complex(1, 2))
        self._test_not_equal(complex(np.nan, 1), complex(1, np.nan))
        self._test_not_equal(complex(np.nan, np.inf), complex(np.nan, 2))

    def test_negative_zero(self):
        self._test_not_equal(np.PZERO, np.NZERO)

    def test_complex(self):
        x = np.array([complex(1, 2), complex(1, np.nan)])
        y = np.array([complex(1, 2), complex(1, 2)])
        self._assert_func(x, x)
        self._test_not_equal(x, y)

    def test_error_message(self):
        with pytest.raises(AssertionError) as exc_info:
            self._assert_func(np.array([1, 2]), np.array([[1, 2]]))
        msg = str(exc_info.value)
        msg2 = msg.replace("shapes (2L,), (1L, 2L)", "shapes (2,), (1, 2)")
        msg_reference = textwrap.dedent("""\

        Arrays are not equal

        (shapes (2,), (1, 2) mismatch)
         x: array([1, 2])
         y: array([[1, 2]])""")

        try:
            assert_equal(msg, msg_reference)
        except AssertionError:
            assert_equal(msg2, msg_reference)

    def test_object(self):
        #gh-12942
        import datetime
        a = np.array([datetime.datetime(2000, 1, 1),
                      datetime.datetime(2000, 1, 2)])
        self._test_not_equal(a, a[::-1])


class TestArrayAlmostEqual(_GenericTest):

    def setup(self):
        self._assert_func = assert_array_almost_equal

    def test_closeness(self):
        # Note that in the course of time we ended up with
        #     `abs(x - y) < 1.5 * 10**(-decimal)`
        # instead of the previously documented
        #     `abs(x - y) < 0.5 * 10**(-decimal)`
        # so this check serves to preserve the wrongness.

        # test scalars
        self._assert_func(1.499999, 0.0, decimal=0)
        assert_raises(AssertionError,
                          lambda: self._assert_func(1.5, 0.0, decimal=0))

        # test arrays
        self._assert_func([1.499999], [0.0], decimal=0)
        assert_raises(AssertionError,
                          lambda: self._assert_func([1.5], [0.0], decimal=0))

    def test_simple(self):
        x = np.array([1234.2222])
        y = np.array([1234.2223])

        self._assert_func(x, y, decimal=3)
        self._assert_func(x, y, decimal=4)
        assert_raises(AssertionError,
                lambda: self._assert_func(x, y, decimal=5))

    def test_nan(self):
        anan = np.array([np.nan])
        aone = np.array([1])
        ainf = np.array([np.inf])
        self._assert_func(anan, anan)
        assert_raises(AssertionError,
                lambda: self._assert_func(anan, aone))
        assert_raises(AssertionError,
                lambda: self._assert_func(anan, ainf))
        assert_raises(AssertionError,
                lambda: self._assert_func(ainf, anan))

    def test_inf(self):
        a = np.array([[1., 2.], [3., 4.]])
        b = a.copy()
        a[0, 0] = np.inf
        assert_raises(AssertionError,
                lambda: self._assert_func(a, b))
        b[0, 0] = -np.inf
        assert_raises(AssertionError,
                lambda: self._assert_func(a, b))

    def test_subclass(self):
        a = np.array([[1., 2.], [3., 4.]])
        b = np.ma.masked_array([[1., 2.], [0., 4.]],
                               [[False, False], [True, False]])
        self._assert_func(a, b)
        self._assert_func(b, a)
        self._assert_func(b, b)

        # Test fully masked as well (see gh-11123).
        a = np.ma.MaskedArray(3.5, mask=True)
        b = np.array([3., 4., 6.5])
        self._test_equal(a, b)
        self._test_equal(b, a)
        a = np.ma.masked
        b = np.array([3., 4., 6.5])
        self._test_equal(a, b)
        self._test_equal(b, a)
        a = np.ma.MaskedArray([3., 4., 6.5], mask=[True, True, True])
        b = np.array([1., 2., 3.])
        self._test_equal(a, b)
        self._test_equal(b, a)
        a = np.ma.MaskedArray([3., 4., 6.5], mask=[True, True, True])
        b = np.array(1.)
        self._test_equal(a, b)
        self._test_equal(b, a)

    def test_subclass_that_cannot_be_bool(self):
        # While we cannot guarantee testing functions will always work for
        # subclasses, the tests should ideally rely only on subclasses having
        # comparison operators, not on them being able to store booleans
        # (which, e.g., astropy Quantity cannot usefully do). See gh-8452.
        class MyArray(np.ndarray):
            def __eq__(self, other):
                return super(MyArray, self).__eq__(other).view(np.ndarray)

            def __lt__(self, other):
                return super(MyArray, self).__lt__(other).view(np.ndarray)

            def all(self, *args, **kwargs):
                raise NotImplementedError

        a = np.array([1., 2.]).view(MyArray)
        self._assert_func(a, a)


class TestAlmostEqual(_GenericTest):

    def setup(self):
        self._assert_func = assert_almost_equal

    def test_closeness(self):
        # Note that in the course of time we ended up with
        #     `abs(x - y) < 1.5 * 10**(-decimal)`
        # instead of the previously documented
        #     `abs(x - y) < 0.5 * 10**(-decimal)`
        # so this check serves to preserve the wrongness.

        # test scalars
        self._assert_func(1.499999, 0.0, decimal=0)
        assert_raises(AssertionError,
                      lambda: self._assert_func(1.5, 0.0, decimal=0))

        # test arrays
        self._assert_func([1.499999], [0.0], decimal=0)
        assert_raises(AssertionError,
                      lambda: self._assert_func([1.5], [0.0], decimal=0))

    def test_nan_item(self):
        self._assert_func(np.nan, np.nan)
        assert_raises(AssertionError,
                      lambda: self._assert_func(np.nan, 1))
        assert_raises(AssertionError,
                      lambda: self._assert_func(np.nan, np.inf))
        assert_raises(AssertionError,
                      lambda: self._assert_func(np.inf, np.nan))

    def test_inf_item(self):
        self._assert_func(np.inf, np.inf)
        self._assert_func(-np.inf, -np.inf)
        assert_raises(AssertionError,
                      lambda: self._assert_func(np.inf, 1))
        assert_raises(AssertionError,
                      lambda: self._assert_func(-np.inf, np.inf))

    def test_simple_item(self):
        self._test_not_equal(1, 2)

    def test_complex_item(self):
        self._assert_func(complex(1, 2), complex(1, 2))
        self._assert_func(complex(1, np.nan), complex(1, np.nan))
        self._assert_func(complex(np.inf, np.nan), complex(np.inf, np.nan))
        self._test_not_equal(complex(1, np.nan), complex(1, 2))
        self._test_not_equal(complex(np.nan, 1), complex(1, np.nan))
        self._test_not_equal(complex(np.nan, np.inf), complex(np.nan, 2))

    def test_complex(self):
        x = np.array([complex(1, 2), complex(1, np.nan)])
        z = np.array([complex(1, 2), complex(np.nan, 1)])
        y = np.array([complex(1, 2), complex(1, 2)])
        self._assert_func(x, x)
        self._test_not_equal(x, y)
        self._test_not_equal(x, z)

    def test_error_message(self):
        """Check the message is formatted correctly for the decimal value.
           Also check the message when input includes inf or nan (gh12200)"""
        x = np.array([1.00000000001, 2.00000000002, 3.00003])
        y = np.array([1.00000000002, 2.00000000003, 3.00004])

        # Test with a different amount of decimal digits
        with pytest.raises(AssertionError) as exc_info:
            self._assert_func(x, y, decimal=12)
        msgs = str(exc_info.value).split('\n')
        assert_equal(msgs[3], 'Mismatched elements: 3 / 3 (100%)')
        assert_equal(msgs[4], 'Max absolute difference: 1.e-05')
        assert_equal(msgs[5], 'Max relative difference: 3.33328889e-06')
        assert_equal(
            msgs[6],
            ' x: array([1.00000000001, 2.00000000002, 3.00003      ])')
        assert_equal(
            msgs[7],
            ' y: array([1.00000000002, 2.00000000003, 3.00004      ])')

        # With the default value of decimal digits, only the 3rd element
        # differs. Note that we only check for the formatting of the arrays
        # themselves.
        with pytest.raises(AssertionError) as exc_info:
            self._assert_func(x, y)
        msgs = str(exc_info.value).split('\n')
        assert_equal(msgs[3], 'Mismatched elements: 1 / 3 (33.3%)')
        assert_equal(msgs[4], 'Max absolute difference: 1.e-05')
        assert_equal(msgs[5], 'Max relative difference: 3.33328889e-06')
        assert_equal(msgs[6], ' x: array([1.     , 2.     , 3.00003])')
        assert_equal(msgs[7], ' y: array([1.     , 2.     , 3.00004])')

        # Check the error message when input includes inf
        x = np.array([np.inf, 0])
        y = np.array([np.inf, 1])
        with pytest.raises(AssertionError) as exc_info:
            self._assert_func(x, y)
        msgs = str(exc_info.value).split('\n')
        assert_equal(msgs[3], 'Mismatched elements: 1 / 2 (50%)')
        assert_equal(msgs[4], 'Max absolute difference: 1.')
        assert_equal(msgs[5], 'Max relative difference: 1.')
        assert_equal(msgs[6], ' x: array([inf,  0.])')
        assert_equal(msgs[7], ' y: array([inf,  1.])')

        # Check the error message when dividing by zero
        x = np.array([1, 2])
        y = np.array([0, 0])
        with pytest.raises(AssertionError) as exc_info:
            self._assert_func(x, y)
        msgs = str(exc_info.value).split('\n')
        assert_equal(msgs[3], 'Mismatched elements: 2 / 2 (100%)')
        assert_equal(msgs[4], 'Max absolute difference: 2')
        assert_equal(msgs[5], 'Max relative difference: inf')

    def test_error_message_2(self):
        """Check the message is formatted correctly when either x or y is a scalar."""
        x = 2
        y = np.ones(20)
        with pytest.raises(AssertionError) as exc_info:
            self._assert_func(x, y)
        msgs = str(exc_info.value).split('\n')
        assert_equal(msgs[3], 'Mismatched elements: 20 / 20 (100%)')
        assert_equal(msgs[4], 'Max absolute difference: 1.')
        assert_equal(msgs[5], 'Max relative difference: 1.')

        y = 2
        x = np.ones(20)
        with pytest.raises(AssertionError) as exc_info:
            self._assert_func(x, y)
        msgs = str(exc_info.value).split('\n')
        assert_equal(msgs[3], 'Mismatched elements: 20 / 20 (100%)')
        assert_equal(msgs[4], 'Max absolute difference: 1.')
        assert_equal(msgs[5], 'Max relative difference: 0.5')

    def test_subclass_that_cannot_be_bool(self):
        # While we cannot guarantee testing functions will always work for
        # subclasses, the tests should ideally rely only on subclasses having
        # comparison operators, not on them being able to store booleans
        # (which, e.g., astropy Quantity cannot usefully do). See gh-8452.
        class MyArray(np.ndarray):
            def __eq__(self, other):
                return super(MyArray, self).__eq__(other).view(np.ndarray)

            def __lt__(self, other):
                return super(MyArray, self).__lt__(other).view(np.ndarray)

            def all(self, *args, **kwargs):
                raise NotImplementedError

        a = np.array([1., 2.]).view(MyArray)
        self._assert_func(a, a)


class TestApproxEqual(object):

    def setup(self):
        self._assert_func = assert_approx_equal

<<<<<<< HEAD
    def test_simple_arrays(self):
=======
    def test_simple_0d_arrays(self):
>>>>>>> 6d69a9e1
        x = np.array(1234.22)
        y = np.array(1234.23)

        self._assert_func(x, y, significant=5)
        self._assert_func(x, y, significant=6)
        assert_raises(AssertionError,
                      lambda: self._assert_func(x, y, significant=7))

    def test_simple_items(self):
        x = 1234.22
        y = 1234.23

        self._assert_func(x, y, significant=4)
        self._assert_func(x, y, significant=5)
        self._assert_func(x, y, significant=6)
        assert_raises(AssertionError,
                      lambda: self._assert_func(x, y, significant=7))

    def test_nan_array(self):
        anan = np.array(np.nan)
        aone = np.array(1)
        ainf = np.array(np.inf)
        self._assert_func(anan, anan)
        assert_raises(AssertionError, lambda: self._assert_func(anan, aone))
        assert_raises(AssertionError, lambda: self._assert_func(anan, ainf))
        assert_raises(AssertionError, lambda: self._assert_func(ainf, anan))

    def test_nan_items(self):
        anan = np.array(np.nan)
        aone = np.array(1)
        ainf = np.array(np.inf)
        self._assert_func(anan, anan)
        assert_raises(AssertionError, lambda: self._assert_func(anan, aone))
        assert_raises(AssertionError, lambda: self._assert_func(anan, ainf))
        assert_raises(AssertionError, lambda: self._assert_func(ainf, anan))


class TestArrayAssertLess(object):

    def setup(self):
        self._assert_func = assert_array_less

    def test_simple_arrays(self):
        x = np.array([1.1, 2.2])
        y = np.array([1.2, 2.3])

        self._assert_func(x, y)
        assert_raises(AssertionError, lambda: self._assert_func(y, x))

        y = np.array([1.0, 2.3])

        assert_raises(AssertionError, lambda: self._assert_func(x, y))
        assert_raises(AssertionError, lambda: self._assert_func(y, x))

    def test_rank2(self):
        x = np.array([[1.1, 2.2], [3.3, 4.4]])
        y = np.array([[1.2, 2.3], [3.4, 4.5]])

        self._assert_func(x, y)
        assert_raises(AssertionError, lambda: self._assert_func(y, x))

        y = np.array([[1.0, 2.3], [3.4, 4.5]])

        assert_raises(AssertionError, lambda: self._assert_func(x, y))
        assert_raises(AssertionError, lambda: self._assert_func(y, x))

    def test_rank3(self):
        x = np.ones(shape=(2, 2, 2))
        y = np.ones(shape=(2, 2, 2))+1

        self._assert_func(x, y)
        assert_raises(AssertionError, lambda: self._assert_func(y, x))

        y[0, 0, 0] = 0

        assert_raises(AssertionError, lambda: self._assert_func(x, y))
        assert_raises(AssertionError, lambda: self._assert_func(y, x))

    def test_simple_items(self):
        x = 1.1
        y = 2.2

        self._assert_func(x, y)
        assert_raises(AssertionError, lambda: self._assert_func(y, x))

        y = np.array([2.2, 3.3])

        self._assert_func(x, y)
        assert_raises(AssertionError, lambda: self._assert_func(y, x))

        y = np.array([1.0, 3.3])

        assert_raises(AssertionError, lambda: self._assert_func(x, y))

    def test_nan_noncompare(self):
        anan = np.array(np.nan)
        aone = np.array(1)
        ainf = np.array(np.inf)
        self._assert_func(anan, anan)
        assert_raises(AssertionError, lambda: self._assert_func(aone, anan))
        assert_raises(AssertionError, lambda: self._assert_func(anan, aone))
        assert_raises(AssertionError, lambda: self._assert_func(anan, ainf))
        assert_raises(AssertionError, lambda: self._assert_func(ainf, anan))

    def test_nan_noncompare_array(self):
        x = np.array([1.1, 2.2, 3.3])
        anan = np.array(np.nan)

        assert_raises(AssertionError, lambda: self._assert_func(x, anan))
        assert_raises(AssertionError, lambda: self._assert_func(anan, x))

        x = np.array([1.1, 2.2, np.nan])

        assert_raises(AssertionError, lambda: self._assert_func(x, anan))
        assert_raises(AssertionError, lambda: self._assert_func(anan, x))

        y = np.array([1.0, 2.0, np.nan])

        self._assert_func(y, x)
        assert_raises(AssertionError, lambda: self._assert_func(x, y))

    def test_inf_compare(self):
        aone = np.array(1)
        ainf = np.array(np.inf)

        self._assert_func(aone, ainf)
        self._assert_func(-ainf, aone)
        self._assert_func(-ainf, ainf)
        assert_raises(AssertionError, lambda: self._assert_func(ainf, aone))
        assert_raises(AssertionError, lambda: self._assert_func(aone, -ainf))
        assert_raises(AssertionError, lambda: self._assert_func(ainf, ainf))
        assert_raises(AssertionError, lambda: self._assert_func(ainf, -ainf))
        assert_raises(AssertionError, lambda: self._assert_func(-ainf, -ainf))

    def test_inf_compare_array(self):
        x = np.array([1.1, 2.2, np.inf])
        ainf = np.array(np.inf)

        assert_raises(AssertionError, lambda: self._assert_func(x, ainf))
        assert_raises(AssertionError, lambda: self._assert_func(ainf, x))
        assert_raises(AssertionError, lambda: self._assert_func(x, -ainf))
        assert_raises(AssertionError, lambda: self._assert_func(-x, -ainf))
        assert_raises(AssertionError, lambda: self._assert_func(-ainf, -x))
        self._assert_func(-ainf, x)


@pytest.mark.skip(reason="The raises decorator depends on Nose")
class TestRaises(object):

    def setup(self):
        class MyException(Exception):
            pass

        self.e = MyException

    def raises_exception(self, e):
        raise e

    def does_not_raise_exception(self):
        pass

    def test_correct_catch(self):
        raises(self.e)(self.raises_exception)(self.e)  # raises?

    def test_wrong_exception(self):
        try:
            raises(self.e)(self.raises_exception)(RuntimeError)  # raises?
        except RuntimeError:
            return
        else:
            raise AssertionError("should have caught RuntimeError")

    def test_catch_no_raise(self):
        try:
            raises(self.e)(self.does_not_raise_exception)()  # raises?
        except AssertionError:
            return
        else:
            raise AssertionError("should have raised an AssertionError")


class TestWarns(object):

    def test_warn(self):
        def f():
            warnings.warn("yo")
            return 3

        before_filters = sys.modules['warnings'].filters[:]
        assert_equal(assert_warns(UserWarning, f), 3)
        after_filters = sys.modules['warnings'].filters

        assert_raises(AssertionError, assert_no_warnings, f)
        assert_equal(assert_no_warnings(lambda x: x, 1), 1)

        # Check that the warnings state is unchanged
        assert_equal(before_filters, after_filters,
                     "assert_warns does not preserver warnings state")

    def test_context_manager(self):

        before_filters = sys.modules['warnings'].filters[:]
        with assert_warns(UserWarning):
            warnings.warn("yo")
        after_filters = sys.modules['warnings'].filters

        def no_warnings():
            with assert_no_warnings():
                warnings.warn("yo")

        assert_raises(AssertionError, no_warnings)
        assert_equal(before_filters, after_filters,
                     "assert_warns does not preserver warnings state")

    def test_warn_wrong_warning(self):
        def f():
            warnings.warn("yo", DeprecationWarning)

        failed = False
        with warnings.catch_warnings():
            warnings.simplefilter("error", DeprecationWarning)
            try:
                # Should raise a DeprecationWarning
                assert_warns(UserWarning, f)
                failed = True
            except DeprecationWarning:
                pass

        if failed:
            raise AssertionError("wrong warning caught by assert_warn")


class TestAssertAllclose(object):

    def test_simple(self):
        x = 1e-3
        y = 1e-9

        assert_allclose(x, y, atol=1)
        assert_raises(AssertionError, assert_allclose, x, y)

        a = np.array([x, y, x, y])
        b = np.array([x, y, x, x])

        assert_allclose(a, b, atol=1)
        assert_raises(AssertionError, assert_allclose, a, b)

        b[-1] = y * (1 + 1e-8)
        assert_allclose(a, b)
        assert_raises(AssertionError, assert_allclose, a, b, rtol=1e-9)

        assert_allclose(6, 10, rtol=0.5)
        assert_raises(AssertionError, assert_allclose, 10, 6, rtol=0.5)

    def test_min_int(self):
        a = np.array([np.iinfo(np.int_).min], dtype=np.int_)
        # Should not raise:
        assert_allclose(a, a)

    def test_report_fail_percentage(self):
        a = np.array([1, 1, 1, 1])
        b = np.array([1, 1, 1, 2])

        with pytest.raises(AssertionError) as exc_info:
            assert_allclose(a, b)
        msg = str(exc_info.value)
        assert_('Mismatched elements: 1 / 4 (25%)\n'
                'Max absolute difference: 1\n'
                'Max relative difference: 0.5' in msg)

    def test_equal_nan(self):
        a = np.array([np.nan])
        b = np.array([np.nan])
        # Should not raise:
        assert_allclose(a, b, equal_nan=True)

    def test_not_equal_nan(self):
        a = np.array([np.nan])
        b = np.array([np.nan])
        assert_raises(AssertionError, assert_allclose, a, b, equal_nan=False)

    def test_equal_nan_default(self):
        # Make sure equal_nan default behavior remains unchanged. (All
        # of these functions use assert_array_compare under the hood.)
        # None of these should raise.
        a = np.array([np.nan])
        b = np.array([np.nan])
        assert_array_equal(a, b)
        assert_array_almost_equal(a, b)
        assert_array_less(a, b)
        assert_allclose(a, b)

    def test_report_max_relative_error(self):
        a = np.array([0, 1])
        b = np.array([0, 2])

        with pytest.raises(AssertionError) as exc_info:
            assert_allclose(a, b)
        msg = str(exc_info.value)
        assert_('Max relative difference: 0.5' in msg)


class TestArrayAlmostEqualNulp(object):

    def test_float64_pass(self):
        # The number of units of least precision
        # In this case, use a few places above the lowest level (ie nulp=1)
        nulp = 5
        x = np.linspace(-20, 20, 50, dtype=np.float64)
        x = 10**x
        x = np.r_[-x, x]

        # Addition
        eps = np.finfo(x.dtype).eps
        y = x + x*eps*nulp/2.
        assert_array_almost_equal_nulp(x, y, nulp)

        # Subtraction
        epsneg = np.finfo(x.dtype).epsneg
        y = x - x*epsneg*nulp/2.
        assert_array_almost_equal_nulp(x, y, nulp)

    def test_float64_fail(self):
        nulp = 5
        x = np.linspace(-20, 20, 50, dtype=np.float64)
        x = 10**x
        x = np.r_[-x, x]

        eps = np.finfo(x.dtype).eps
        y = x + x*eps*nulp*2.
        assert_raises(AssertionError, assert_array_almost_equal_nulp,
                      x, y, nulp)

        epsneg = np.finfo(x.dtype).epsneg
        y = x - x*epsneg*nulp*2.
        assert_raises(AssertionError, assert_array_almost_equal_nulp,
                      x, y, nulp)

    def test_float32_pass(self):
        nulp = 5
        x = np.linspace(-20, 20, 50, dtype=np.float32)
        x = 10**x
        x = np.r_[-x, x]

        eps = np.finfo(x.dtype).eps
        y = x + x*eps*nulp/2.
        assert_array_almost_equal_nulp(x, y, nulp)

        epsneg = np.finfo(x.dtype).epsneg
        y = x - x*epsneg*nulp/2.
        assert_array_almost_equal_nulp(x, y, nulp)

    def test_float32_fail(self):
        nulp = 5
        x = np.linspace(-20, 20, 50, dtype=np.float32)
        x = 10**x
        x = np.r_[-x, x]

        eps = np.finfo(x.dtype).eps
        y = x + x*eps*nulp*2.
        assert_raises(AssertionError, assert_array_almost_equal_nulp,
                      x, y, nulp)

        epsneg = np.finfo(x.dtype).epsneg
        y = x - x*epsneg*nulp*2.
        assert_raises(AssertionError, assert_array_almost_equal_nulp,
                      x, y, nulp)

    def test_float16_pass(self):
        nulp = 5
        x = np.linspace(-4, 4, 10, dtype=np.float16)
        x = 10**x
        x = np.r_[-x, x]

        eps = np.finfo(x.dtype).eps
        y = x + x*eps*nulp/2.
        assert_array_almost_equal_nulp(x, y, nulp)

        epsneg = np.finfo(x.dtype).epsneg
        y = x - x*epsneg*nulp/2.
        assert_array_almost_equal_nulp(x, y, nulp)

    def test_float16_fail(self):
        nulp = 5
        x = np.linspace(-4, 4, 10, dtype=np.float16)
        x = 10**x
        x = np.r_[-x, x]

        eps = np.finfo(x.dtype).eps
        y = x + x*eps*nulp*2.
        assert_raises(AssertionError, assert_array_almost_equal_nulp,
                      x, y, nulp)

        epsneg = np.finfo(x.dtype).epsneg
        y = x - x*epsneg*nulp*2.
        assert_raises(AssertionError, assert_array_almost_equal_nulp,
                      x, y, nulp)

    def test_complex128_pass(self):
        nulp = 5
        x = np.linspace(-20, 20, 50, dtype=np.float64)
        x = 10**x
        x = np.r_[-x, x]
        xi = x + x*1j

        eps = np.finfo(x.dtype).eps
        y = x + x*eps*nulp/2.
        assert_array_almost_equal_nulp(xi, x + y*1j, nulp)
        assert_array_almost_equal_nulp(xi, y + x*1j, nulp)
        # The test condition needs to be at least a factor of sqrt(2) smaller
        # because the real and imaginary parts both change
        y = x + x*eps*nulp/4.
        assert_array_almost_equal_nulp(xi, y + y*1j, nulp)

        epsneg = np.finfo(x.dtype).epsneg
        y = x - x*epsneg*nulp/2.
        assert_array_almost_equal_nulp(xi, x + y*1j, nulp)
        assert_array_almost_equal_nulp(xi, y + x*1j, nulp)
        y = x - x*epsneg*nulp/4.
        assert_array_almost_equal_nulp(xi, y + y*1j, nulp)

    def test_complex128_fail(self):
        nulp = 5
        x = np.linspace(-20, 20, 50, dtype=np.float64)
        x = 10**x
        x = np.r_[-x, x]
        xi = x + x*1j

        eps = np.finfo(x.dtype).eps
        y = x + x*eps*nulp*2.
        assert_raises(AssertionError, assert_array_almost_equal_nulp,
                      xi, x + y*1j, nulp)
        assert_raises(AssertionError, assert_array_almost_equal_nulp,
                      xi, y + x*1j, nulp)
        # The test condition needs to be at least a factor of sqrt(2) smaller
        # because the real and imaginary parts both change
        y = x + x*eps*nulp
        assert_raises(AssertionError, assert_array_almost_equal_nulp,
                      xi, y + y*1j, nulp)

        epsneg = np.finfo(x.dtype).epsneg
        y = x - x*epsneg*nulp*2.
        assert_raises(AssertionError, assert_array_almost_equal_nulp,
                      xi, x + y*1j, nulp)
        assert_raises(AssertionError, assert_array_almost_equal_nulp,
                      xi, y + x*1j, nulp)
        y = x - x*epsneg*nulp
        assert_raises(AssertionError, assert_array_almost_equal_nulp,
                      xi, y + y*1j, nulp)

    def test_complex64_pass(self):
        nulp = 5
        x = np.linspace(-20, 20, 50, dtype=np.float32)
        x = 10**x
        x = np.r_[-x, x]
        xi = x + x*1j

        eps = np.finfo(x.dtype).eps
        y = x + x*eps*nulp/2.
        assert_array_almost_equal_nulp(xi, x + y*1j, nulp)
        assert_array_almost_equal_nulp(xi, y + x*1j, nulp)
        y = x + x*eps*nulp/4.
        assert_array_almost_equal_nulp(xi, y + y*1j, nulp)

        epsneg = np.finfo(x.dtype).epsneg
        y = x - x*epsneg*nulp/2.
        assert_array_almost_equal_nulp(xi, x + y*1j, nulp)
        assert_array_almost_equal_nulp(xi, y + x*1j, nulp)
        y = x - x*epsneg*nulp/4.
        assert_array_almost_equal_nulp(xi, y + y*1j, nulp)

    def test_complex64_fail(self):
        nulp = 5
        x = np.linspace(-20, 20, 50, dtype=np.float32)
        x = 10**x
        x = np.r_[-x, x]
        xi = x + x*1j

        eps = np.finfo(x.dtype).eps
        y = x + x*eps*nulp*2.
        assert_raises(AssertionError, assert_array_almost_equal_nulp,
                      xi, x + y*1j, nulp)
        assert_raises(AssertionError, assert_array_almost_equal_nulp,
                      xi, y + x*1j, nulp)
        y = x + x*eps*nulp
        assert_raises(AssertionError, assert_array_almost_equal_nulp,
                      xi, y + y*1j, nulp)

        epsneg = np.finfo(x.dtype).epsneg
        y = x - x*epsneg*nulp*2.
        assert_raises(AssertionError, assert_array_almost_equal_nulp,
                      xi, x + y*1j, nulp)
        assert_raises(AssertionError, assert_array_almost_equal_nulp,
                      xi, y + x*1j, nulp)
        y = x - x*epsneg*nulp
        assert_raises(AssertionError, assert_array_almost_equal_nulp,
                      xi, y + y*1j, nulp)


class TestULP(object):

    def test_equal(self):
        x = np.random.randn(10)
        assert_array_max_ulp(x, x, maxulp=0)

    def test_single(self):
        # Generate 1 + small deviation, check that adding eps gives a few UNL
        x = np.ones(10).astype(np.float32)
        x += 0.01 * np.random.randn(10).astype(np.float32)
        eps = np.finfo(np.float32).eps
        assert_array_max_ulp(x, x+eps, maxulp=20)

    def test_double(self):
        # Generate 1 + small deviation, check that adding eps gives a few UNL
        x = np.ones(10).astype(np.float64)
        x += 0.01 * np.random.randn(10).astype(np.float64)
        eps = np.finfo(np.float64).eps
        assert_array_max_ulp(x, x+eps, maxulp=200)

    def test_inf(self):
        for dt in [np.float32, np.float64]:
            inf = np.array([np.inf]).astype(dt)
            big = np.array([np.finfo(dt).max])
            assert_array_max_ulp(inf, big, maxulp=200)

    def test_nan(self):
        # Test that nan is 'far' from small, tiny, inf, max and min
        for dt in [np.float32, np.float64]:
            if dt == np.float32:
                maxulp = 1e6
            else:
                maxulp = 1e12
            inf = np.array([np.inf]).astype(dt)
            nan = np.array([np.nan]).astype(dt)
            big = np.array([np.finfo(dt).max])
            tiny = np.array([np.finfo(dt).tiny])
            zero = np.array([np.PZERO]).astype(dt)
            nzero = np.array([np.NZERO]).astype(dt)
            assert_raises(AssertionError,
                          lambda: assert_array_max_ulp(nan, inf,
                          maxulp=maxulp))
            assert_raises(AssertionError,
                          lambda: assert_array_max_ulp(nan, big,
                          maxulp=maxulp))
            assert_raises(AssertionError,
                          lambda: assert_array_max_ulp(nan, tiny,
                          maxulp=maxulp))
            assert_raises(AssertionError,
                          lambda: assert_array_max_ulp(nan, zero,
                          maxulp=maxulp))
            assert_raises(AssertionError,
                          lambda: assert_array_max_ulp(nan, nzero,
                          maxulp=maxulp))


class TestStringEqual(object):
    def test_simple(self):
        assert_string_equal("hello", "hello")
        assert_string_equal("hello\nmultiline", "hello\nmultiline")

        with pytest.raises(AssertionError) as exc_info:
            assert_string_equal("foo\nbar", "hello\nbar")
        msg = str(exc_info.value)
        assert_equal(msg, "Differences in strings:\n- foo\n+ hello")

        assert_raises(AssertionError,
                      lambda: assert_string_equal("foo", "hello"))

    def test_regex(self):
        assert_string_equal("a+*b", "a+*b")

        assert_raises(AssertionError,
                      lambda: assert_string_equal("aaa", "a+b"))


def assert_warn_len_equal(mod, n_in_context, py34=None, py37=None):
    try:
        mod_warns = mod.__warningregistry__
    except AttributeError:
        # the lack of a __warningregistry__
        # attribute means that no warning has
        # occurred; this can be triggered in
        # a parallel test scenario, while in
        # a serial test scenario an initial
        # warning (and therefore the attribute)
        # are always created first
        mod_warns = {}

    num_warns = len(mod_warns)
    # Python 3.4 appears to clear any pre-existing warnings of the same type,
    # when raising warnings inside a catch_warnings block. So, there is a
    # warning generated by the tests within the context manager, but no
    # previous warnings.
    if 'version' in mod_warns:
        # Python 3 adds a 'version' entry to the registry,
        # do not count it.
        num_warns -= 1

        # Behavior of warnings is Python version dependent. Adjust the
        # expected result to compensate. In particular, Python 3.7 does
        # not make an entry for ignored warnings.
        if sys.version_info[:2] >= (3, 7):
            if py37 is not None:
                n_in_context = py37
        elif sys.version_info[:2] >= (3, 4):
            if py34 is not None:
                n_in_context = py34
    assert_equal(num_warns, n_in_context)

def test_warn_len_equal_call_scenarios():
    # assert_warn_len_equal is called under
    # varying circumstances depending on serial
    # vs. parallel test scenarios; this test
    # simply aims to probe both code paths and
    # check that no assertion is uncaught

    # parallel scenario -- no warning issued yet
    class mod(object):
        pass

    mod_inst = mod()

    assert_warn_len_equal(mod=mod_inst,
                          n_in_context=0)

    # serial test scenario -- the __warningregistry__
    # attribute should be present
    class mod(object):
        def __init__(self):
            self.__warningregistry__ = {'warning1':1,
                                        'warning2':2}

    mod_inst = mod()
    assert_warn_len_equal(mod=mod_inst,
                          n_in_context=2)


def _get_fresh_mod():
    # Get this module, with warning registry empty
    my_mod = sys.modules[__name__]
    try:
        my_mod.__warningregistry__.clear()
    except AttributeError:
        # will not have a __warningregistry__ unless warning has been
        # raised in the module at some point
        pass
    return my_mod


def test_clear_and_catch_warnings():
    # Initial state of module, no warnings
    my_mod = _get_fresh_mod()
    assert_equal(getattr(my_mod, '__warningregistry__', {}), {})
    with clear_and_catch_warnings(modules=[my_mod]):
        warnings.simplefilter('ignore')
        warnings.warn('Some warning')
    assert_equal(my_mod.__warningregistry__, {})
    # Without specified modules, don't clear warnings during context
    # Python 3.7 catch_warnings doesn't make an entry for 'ignore'.
    with clear_and_catch_warnings():
        warnings.simplefilter('ignore')
        warnings.warn('Some warning')
    assert_warn_len_equal(my_mod, 1, py37=0)
    # Confirm that specifying module keeps old warning, does not add new
    with clear_and_catch_warnings(modules=[my_mod]):
        warnings.simplefilter('ignore')
        warnings.warn('Another warning')
    assert_warn_len_equal(my_mod, 1, py37=0)
    # Another warning, no module spec does add to warnings dict, except on
    # Python 3.4 (see comments in `assert_warn_len_equal`)
    # Python 3.7 catch_warnings doesn't make an entry for 'ignore'.
    with clear_and_catch_warnings():
        warnings.simplefilter('ignore')
        warnings.warn('Another warning')
    assert_warn_len_equal(my_mod, 2, py34=1, py37=0)


def test_suppress_warnings_module():
    # Initial state of module, no warnings
    my_mod = _get_fresh_mod()
    assert_equal(getattr(my_mod, '__warningregistry__', {}), {})

    def warn_other_module():
        # Apply along axis is implemented in python; stacklevel=2 means
        # we end up inside its module, not ours.
        def warn(arr):
            warnings.warn("Some warning 2", stacklevel=2)
            return arr
        np.apply_along_axis(warn, 0, [0])

    # Test module based warning suppression:
    assert_warn_len_equal(my_mod, 0)
    with suppress_warnings() as sup:
        sup.record(UserWarning)
        # suppress warning from other module (may have .pyc ending),
        # if apply_along_axis is moved, had to be changed.
        sup.filter(module=np.lib.shape_base)
        warnings.warn("Some warning")
        warn_other_module()
    # Check that the suppression did test the file correctly (this module
    # got filtered)
    assert_equal(len(sup.log), 1)
    assert_equal(sup.log[0].message.args[0], "Some warning")
    assert_warn_len_equal(my_mod, 0, py37=0)
    sup = suppress_warnings()
    # Will have to be changed if apply_along_axis is moved:
    sup.filter(module=my_mod)
    with sup:
        warnings.warn('Some warning')
    assert_warn_len_equal(my_mod, 0)
    # And test repeat works:
    sup.filter(module=my_mod)
    with sup:
        warnings.warn('Some warning')
    assert_warn_len_equal(my_mod, 0)

    # Without specified modules, don't clear warnings during context
    # Python 3.7 does not add ignored warnings.
    with suppress_warnings():
        warnings.simplefilter('ignore')
        warnings.warn('Some warning')
    assert_warn_len_equal(my_mod, 1, py37=0)

def test_suppress_warnings_type():
    # Initial state of module, no warnings
    my_mod = _get_fresh_mod()
    assert_equal(getattr(my_mod, '__warningregistry__', {}), {})

    # Test module based warning suppression:
    with suppress_warnings() as sup:
        sup.filter(UserWarning)
        warnings.warn('Some warning')
    assert_warn_len_equal(my_mod, 0)
    sup = suppress_warnings()
    sup.filter(UserWarning)
    with sup:
        warnings.warn('Some warning')
    assert_warn_len_equal(my_mod, 0)
    # And test repeat works:
    sup.filter(module=my_mod)
    with sup:
        warnings.warn('Some warning')
    assert_warn_len_equal(my_mod, 0)

    # Without specified modules, don't clear warnings during context
    # Python 3.7 does not add ignored warnings.
    with suppress_warnings():
        warnings.simplefilter('ignore')
        warnings.warn('Some warning')
    assert_warn_len_equal(my_mod, 1, py37=0)


def test_suppress_warnings_decorate_no_record():
    sup = suppress_warnings()
    sup.filter(UserWarning)

    @sup
    def warn(category):
        warnings.warn('Some warning', category)

    with warnings.catch_warnings(record=True) as w:
        warnings.simplefilter("always")
        warn(UserWarning)  # should be supppressed
        warn(RuntimeWarning)
        assert_equal(len(w), 1)


def test_suppress_warnings_record():
    sup = suppress_warnings()
    log1 = sup.record()

    with sup:
        log2 = sup.record(message='Some other warning 2')
        sup.filter(message='Some warning')
        warnings.warn('Some warning')
        warnings.warn('Some other warning')
        warnings.warn('Some other warning 2')

        assert_equal(len(sup.log), 2)
        assert_equal(len(log1), 1)
        assert_equal(len(log2),1)
        assert_equal(log2[0].message.args[0], 'Some other warning 2')

    # Do it again, with the same context to see if some warnings survived:
    with sup:
        log2 = sup.record(message='Some other warning 2')
        sup.filter(message='Some warning')
        warnings.warn('Some warning')
        warnings.warn('Some other warning')
        warnings.warn('Some other warning 2')

        assert_equal(len(sup.log), 2)
        assert_equal(len(log1), 1)
        assert_equal(len(log2), 1)
        assert_equal(log2[0].message.args[0], 'Some other warning 2')

    # Test nested:
    with suppress_warnings() as sup:
        sup.record()
        with suppress_warnings() as sup2:
            sup2.record(message='Some warning')
            warnings.warn('Some warning')
            warnings.warn('Some other warning')
            assert_equal(len(sup2.log), 1)
        assert_equal(len(sup.log), 1)


def test_suppress_warnings_forwarding():
    def warn_other_module():
        # Apply along axis is implemented in python; stacklevel=2 means
        # we end up inside its module, not ours.
        def warn(arr):
            warnings.warn("Some warning", stacklevel=2)
            return arr
        np.apply_along_axis(warn, 0, [0])

    with suppress_warnings() as sup:
        sup.record()
        with suppress_warnings("always"):
            for i in range(2):
                warnings.warn("Some warning")

        assert_equal(len(sup.log), 2)

    with suppress_warnings() as sup:
        sup.record()
        with suppress_warnings("location"):
            for i in range(2):
                warnings.warn("Some warning")
                warnings.warn("Some warning")

        assert_equal(len(sup.log), 2)

    with suppress_warnings() as sup:
        sup.record()
        with suppress_warnings("module"):
            for i in range(2):
                warnings.warn("Some warning")
                warnings.warn("Some warning")
                warn_other_module()

        assert_equal(len(sup.log), 2)

    with suppress_warnings() as sup:
        sup.record()
        with suppress_warnings("once"):
            for i in range(2):
                warnings.warn("Some warning")
                warnings.warn("Some other warning")
                warn_other_module()

        assert_equal(len(sup.log), 2)


def test_tempdir():
    with tempdir() as tdir:
        fpath = os.path.join(tdir, 'tmp')
        with open(fpath, 'w'):
            pass
    assert_(not os.path.isdir(tdir))

    raised = False
    try:
        with tempdir() as tdir:
            raise ValueError()
    except ValueError:
        raised = True
    assert_(raised)
    assert_(not os.path.isdir(tdir))


def test_temppath():
    with temppath() as fpath:
        with open(fpath, 'w'):
            pass
    assert_(not os.path.isfile(fpath))

    raised = False
    try:
        with temppath() as fpath:
            raise ValueError()
    except ValueError:
        raised = True
    assert_(raised)
    assert_(not os.path.isfile(fpath))


class my_cacw(clear_and_catch_warnings):

    class_modules = (sys.modules[__name__],)


def test_clear_and_catch_warnings_inherit():
    # Test can subclass and add default modules
    my_mod = _get_fresh_mod()
    with my_cacw():
        warnings.simplefilter('ignore')
        warnings.warn('Some warning')
    assert_equal(my_mod.__warningregistry__, {})


@pytest.mark.skipif(not HAS_REFCOUNT, reason="Python lacks refcounts")
class TestAssertNoGcCycles(object):
    """ Test assert_no_gc_cycles """
    def test_passes(self):
        def no_cycle():
            b = []
            b.append([])
            return b

        with assert_no_gc_cycles():
            no_cycle()

        assert_no_gc_cycles(no_cycle)

    def test_asserts(self):
        def make_cycle():
            a = []
            a.append(a)
            a.append(a)
            return a

        with assert_raises(AssertionError):
            with assert_no_gc_cycles():
                make_cycle()

        with assert_raises(AssertionError):
            assert_no_gc_cycles(make_cycle)

    @pytest.mark.slow
    def test_fails(self):
        """
        Test that in cases where the garbage cannot be collected, we raise an
        error, instead of hanging forever trying to clear it.
        """

        class ReferenceCycleInDel(object):
            """
            An object that not only contains a reference cycle, but creates new
            cycles whenever it's garbage-collected and its __del__ runs
            """
            make_cycle = True

            def __init__(self):
                self.cycle = self

            def __del__(self):
                # break the current cycle so that `self` can be freed
                self.cycle = None

                if ReferenceCycleInDel.make_cycle:
                    # but create a new one so that the garbage collector has more
                    # work to do.
                    ReferenceCycleInDel()

        try:
            w = weakref.ref(ReferenceCycleInDel())
            try:
                with assert_raises(RuntimeError):
                    # this will be unable to get a baseline empty garbage
                    assert_no_gc_cycles(lambda: None)
            except AssertionError:
                # the above test is only necessary if the GC actually tried to free
                # our object anyway, which python 2.7 does not.
                if w() is not None:
                    pytest.skip("GC does not call __del__ on cyclic objects")
                    raise

        finally:
            # make sure that we stop creating reference cycles
            ReferenceCycleInDel.make_cycle = False<|MERGE_RESOLUTION|>--- conflicted
+++ resolved
@@ -608,11 +608,7 @@
     def setup(self):
         self._assert_func = assert_approx_equal
 
-<<<<<<< HEAD
-    def test_simple_arrays(self):
-=======
     def test_simple_0d_arrays(self):
->>>>>>> 6d69a9e1
         x = np.array(1234.22)
         y = np.array(1234.23)
 
