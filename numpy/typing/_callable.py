--- conflicted
+++ resolved
@@ -45,13 +45,8 @@
     _FloatLike_co,
     _NumberLike_co,
 )
-<<<<<<< HEAD
-from . import NBitBase
-from ._array_like import _ArrayOrScalar
-=======
 from . import NBitBase, _HAS_TYPING_EXTENSIONS
 from ._generic_alias import NDArray
->>>>>>> 35a793c3
 
 if sys.version_info >= (3, 8):
     from typing import Protocol
