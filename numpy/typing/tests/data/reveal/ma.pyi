from datetime import datetime, timedelta
from typing import Any, Literal, TypeAlias, TypeVar, assert_type

import numpy as np
from numpy import dtype, generic
from numpy._typing import NDArray, _Shape

_ScalarT_co = TypeVar("_ScalarT_co", bound=generic, covariant=True)
MaskedNDArray: TypeAlias = np.ma.MaskedArray[_Shape, dtype[_ScalarT_co]]

class MaskedNDArraySubclass(MaskedNDArray[np.complex128]): ...

AR_b: NDArray[np.bool]
AR_f4: NDArray[np.float32]
AR_dt64: NDArray[np.datetime64]
AR_td64: NDArray[np.timedelta64]
AR_o: NDArray[np.timedelta64]

MAR_b: MaskedNDArray[np.bool]
MAR_f4: MaskedNDArray[np.float32]
MAR_f8: MaskedNDArray[np.float64]
MAR_i8: MaskedNDArray[np.int64]
MAR_dt64: MaskedNDArray[np.datetime64]
MAR_td64: MaskedNDArray[np.timedelta64]
MAR_o: MaskedNDArray[np.object_]
MAR_s: MaskedNDArray[np.str_]
MAR_byte: MaskedNDArray[np.bytes_]
MAR_V: MaskedNDArray[np.void]

MAR_subclass: MaskedNDArraySubclass

MAR_1d: np.ma.MaskedArray[tuple[int], np.dtype]

b: np.bool
f4: np.float32
f: float

assert_type(MAR_1d.shape, tuple[int])

assert_type(MAR_f4.dtype, np.dtype[np.float32])

assert_type(int(MAR_i8), int)
assert_type(float(MAR_f4), float)

assert_type(np.ma.min(MAR_b), np.bool)
assert_type(np.ma.min(MAR_f4), np.float32)
assert_type(np.ma.min(MAR_b, axis=0), Any)
assert_type(np.ma.min(MAR_f4, axis=0), Any)
assert_type(np.ma.min(MAR_b, keepdims=True), Any)
assert_type(np.ma.min(MAR_f4, keepdims=True), Any)
assert_type(np.ma.min(MAR_f4, out=MAR_subclass), MaskedNDArraySubclass)
assert_type(np.ma.min(MAR_f4, 0, MAR_subclass), MaskedNDArraySubclass)
assert_type(np.ma.min(MAR_f4, None, MAR_subclass), MaskedNDArraySubclass)

assert_type(MAR_b.min(), np.bool)
assert_type(MAR_f4.min(), np.float32)
assert_type(MAR_b.min(axis=0), Any)
assert_type(MAR_f4.min(axis=0), Any)
assert_type(MAR_b.min(keepdims=True), Any)
assert_type(MAR_f4.min(keepdims=True), Any)
assert_type(MAR_f4.min(out=MAR_subclass), MaskedNDArraySubclass)
assert_type(MAR_f4.min(0, MAR_subclass), MaskedNDArraySubclass)
assert_type(MAR_f4.min(None, MAR_subclass), MaskedNDArraySubclass)

assert_type(np.ma.max(MAR_b), np.bool)
assert_type(np.ma.max(MAR_f4), np.float32)
assert_type(np.ma.max(MAR_b, axis=0), Any)
assert_type(np.ma.max(MAR_f4, axis=0), Any)
assert_type(np.ma.max(MAR_b, keepdims=True), Any)
assert_type(np.ma.max(MAR_f4, keepdims=True), Any)
assert_type(np.ma.max(MAR_f4, out=MAR_subclass), MaskedNDArraySubclass)
assert_type(np.ma.max(MAR_f4, 0, MAR_subclass), MaskedNDArraySubclass)
assert_type(np.ma.max(MAR_f4, None, MAR_subclass), MaskedNDArraySubclass)

assert_type(MAR_b.max(), np.bool)
assert_type(MAR_f4.max(), np.float32)
assert_type(MAR_b.max(axis=0), Any)
assert_type(MAR_f4.max(axis=0), Any)
assert_type(MAR_b.max(keepdims=True), Any)
assert_type(MAR_f4.max(keepdims=True), Any)
assert_type(MAR_f4.max(out=MAR_subclass), MaskedNDArraySubclass)
assert_type(MAR_f4.max(0, MAR_subclass), MaskedNDArraySubclass)
assert_type(MAR_f4.max(None, MAR_subclass), MaskedNDArraySubclass)

assert_type(np.ma.ptp(MAR_b), np.bool)
assert_type(np.ma.ptp(MAR_f4), np.float32)
assert_type(np.ma.ptp(MAR_b, axis=0), Any)
assert_type(np.ma.ptp(MAR_f4, axis=0), Any)
assert_type(np.ma.ptp(MAR_b, keepdims=True), Any)
assert_type(np.ma.ptp(MAR_f4, keepdims=True), Any)
assert_type(np.ma.ptp(MAR_f4, out=MAR_subclass), MaskedNDArraySubclass)
assert_type(np.ma.ptp(MAR_f4, 0, MAR_subclass), MaskedNDArraySubclass)
assert_type(np.ma.ptp(MAR_f4, None, MAR_subclass), MaskedNDArraySubclass)

assert_type(MAR_b.ptp(), np.bool)
assert_type(MAR_f4.ptp(), np.float32)
assert_type(MAR_b.ptp(axis=0), Any)
assert_type(MAR_f4.ptp(axis=0), Any)
assert_type(MAR_b.ptp(keepdims=True), Any)
assert_type(MAR_f4.ptp(keepdims=True), Any)
assert_type(MAR_f4.ptp(out=MAR_subclass), MaskedNDArraySubclass)
assert_type(MAR_f4.ptp(0, MAR_subclass), MaskedNDArraySubclass)
assert_type(MAR_f4.ptp(None, MAR_subclass), MaskedNDArraySubclass)

assert_type(MAR_b.argmin(), np.intp)
assert_type(MAR_f4.argmin(), np.intp)
assert_type(MAR_f4.argmax(fill_value=6.28318, keepdims=False), np.intp)
assert_type(MAR_b.argmin(axis=0), Any)
assert_type(MAR_f4.argmin(axis=0), Any)
assert_type(MAR_b.argmin(keepdims=True), Any)
assert_type(MAR_f4.argmin(out=MAR_subclass), MaskedNDArraySubclass)
assert_type(MAR_f4.argmin(None, None, out=MAR_subclass), MaskedNDArraySubclass)

assert_type(np.ma.argmin(MAR_b), np.intp)
assert_type(np.ma.argmin(MAR_f4), np.intp)
assert_type(np.ma.argmin(MAR_f4, fill_value=6.28318, keepdims=False), np.intp)
assert_type(np.ma.argmin(MAR_b, axis=0), Any)
assert_type(np.ma.argmin(MAR_f4, axis=0), Any)
assert_type(np.ma.argmin(MAR_b, keepdims=True), Any)
assert_type(np.ma.argmin(MAR_f4, out=MAR_subclass), MaskedNDArraySubclass)
assert_type(np.ma.argmin(MAR_f4, None, None, out=MAR_subclass), MaskedNDArraySubclass)

assert_type(MAR_b.argmax(), np.intp)
assert_type(MAR_f4.argmax(), np.intp)
assert_type(MAR_f4.argmax(fill_value=6.28318, keepdims=False), np.intp)
assert_type(MAR_b.argmax(axis=0), Any)
assert_type(MAR_f4.argmax(axis=0), Any)
assert_type(MAR_b.argmax(keepdims=True), Any)
assert_type(MAR_f4.argmax(out=MAR_subclass), MaskedNDArraySubclass)
assert_type(MAR_f4.argmax(None, None, out=MAR_subclass), MaskedNDArraySubclass)

assert_type(np.ma.argmax(MAR_b), np.intp)
assert_type(np.ma.argmax(MAR_f4), np.intp)
assert_type(np.ma.argmax(MAR_f4, fill_value=6.28318, keepdims=False), np.intp)
assert_type(np.ma.argmax(MAR_b, axis=0), Any)
assert_type(np.ma.argmax(MAR_f4, axis=0), Any)
assert_type(np.ma.argmax(MAR_b, keepdims=True), Any)
assert_type(np.ma.argmax(MAR_f4, out=MAR_subclass), MaskedNDArraySubclass)
assert_type(np.ma.argmax(MAR_f4, None, None, out=MAR_subclass), MaskedNDArraySubclass)

assert_type(MAR_f4.sort(), None)
assert_type(MAR_f4.sort(axis=0, kind='quicksort', order='K', endwith=False, fill_value=42., stable=False), None)

assert_type(np.ma.sort(MAR_f4), MaskedNDArray[np.float32])
assert_type(np.ma.sort(MAR_subclass), MaskedNDArraySubclass)
assert_type(np.ma.sort([[0, 1], [2, 3]]), NDArray[Any])
assert_type(np.ma.sort(AR_f4), NDArray[np.float32])

assert_type(MAR_f8.take(0), np.float64)
assert_type(MAR_1d.take(0), Any)
assert_type(MAR_f8.take([0]), MaskedNDArray[np.float64])
assert_type(MAR_f8.take(0, out=MAR_subclass), MaskedNDArraySubclass)
assert_type(MAR_f8.take([0], out=MAR_subclass), MaskedNDArraySubclass)

assert_type(np.ma.take(f, 0), Any)
assert_type(np.ma.take(f4, 0), np.float32)
assert_type(np.ma.take(MAR_f8, 0), np.float64)
assert_type(np.ma.take(AR_f4, 0), np.float32)
assert_type(np.ma.take(MAR_1d, 0), Any)
assert_type(np.ma.take(MAR_f8, [0]), MaskedNDArray[np.float64])
assert_type(np.ma.take(AR_f4, [0]), MaskedNDArray[np.float32])
assert_type(np.ma.take(MAR_f8, 0, out=MAR_subclass), MaskedNDArraySubclass)
assert_type(np.ma.take(MAR_f8, [0], out=MAR_subclass), MaskedNDArraySubclass)
assert_type(np.ma.take([1], [0]), MaskedNDArray[Any])
assert_type(np.ma.take(np.eye(2), 1, axis=0), MaskedNDArray[np.float64])

assert_type(MAR_f4.partition(1), None)
assert_type(MAR_V.partition(1, axis=0, kind='introselect', order='K'), None)

assert_type(MAR_f4.argpartition(1), MaskedNDArray[np.intp])
assert_type(MAR_1d.argpartition(1, axis=0, kind='introselect', order='K'), MaskedNDArray[np.intp])

assert_type(np.ma.ndim(f4), int)
assert_type(np.ma.ndim(MAR_b), int)
assert_type(np.ma.ndim(AR_f4), int)

assert_type(np.ma.size(b), int)
assert_type(np.ma.size(MAR_f4, axis=0), int)
assert_type(np.ma.size(AR_f4), int)

assert_type(np.ma.is_masked(MAR_f4), bool)

assert_type(MAR_f4.ids(), tuple[int, int])

assert_type(MAR_f4.iscontiguous(), bool)

assert_type(MAR_f4 >= 3, MaskedNDArray[np.bool])
assert_type(MAR_i8 >= AR_td64, MaskedNDArray[np.bool])
assert_type(MAR_b >= AR_td64, MaskedNDArray[np.bool])
assert_type(MAR_td64 >= AR_td64, MaskedNDArray[np.bool])
assert_type(MAR_dt64 >= AR_dt64, MaskedNDArray[np.bool])
assert_type(MAR_o >= AR_o, MaskedNDArray[np.bool])
assert_type(MAR_1d >= 0, MaskedNDArray[np.bool])
assert_type(MAR_s >= MAR_s, MaskedNDArray[np.bool])
assert_type(MAR_byte >= MAR_byte, MaskedNDArray[np.bool])

assert_type(MAR_f4 > 3, MaskedNDArray[np.bool])
assert_type(MAR_i8 > AR_td64, MaskedNDArray[np.bool])
assert_type(MAR_b > AR_td64, MaskedNDArray[np.bool])
assert_type(MAR_td64 > AR_td64, MaskedNDArray[np.bool])
assert_type(MAR_dt64 > AR_dt64, MaskedNDArray[np.bool])
assert_type(MAR_o > AR_o, MaskedNDArray[np.bool])
assert_type(MAR_1d > 0, MaskedNDArray[np.bool])
assert_type(MAR_s > MAR_s, MaskedNDArray[np.bool])
assert_type(MAR_byte > MAR_byte, MaskedNDArray[np.bool])

assert_type(MAR_f4 <= 3, MaskedNDArray[np.bool])
assert_type(MAR_i8 <= AR_td64, MaskedNDArray[np.bool])
assert_type(MAR_b <= AR_td64, MaskedNDArray[np.bool])
assert_type(MAR_td64 <= AR_td64, MaskedNDArray[np.bool])
assert_type(MAR_dt64 <= AR_dt64, MaskedNDArray[np.bool])
assert_type(MAR_o <= AR_o, MaskedNDArray[np.bool])
assert_type(MAR_1d <= 0, MaskedNDArray[np.bool])
assert_type(MAR_s <= MAR_s, MaskedNDArray[np.bool])
assert_type(MAR_byte <= MAR_byte, MaskedNDArray[np.bool])

assert_type(MAR_f4 < 3, MaskedNDArray[np.bool])
assert_type(MAR_i8 < AR_td64, MaskedNDArray[np.bool])
assert_type(MAR_b < AR_td64, MaskedNDArray[np.bool])
assert_type(MAR_td64 < AR_td64, MaskedNDArray[np.bool])
assert_type(MAR_dt64 < AR_dt64, MaskedNDArray[np.bool])
assert_type(MAR_o < AR_o, MaskedNDArray[np.bool])
assert_type(MAR_1d < 0, MaskedNDArray[np.bool])
assert_type(MAR_s < MAR_s, MaskedNDArray[np.bool])
assert_type(MAR_byte < MAR_byte, MaskedNDArray[np.bool])

assert_type(MAR_f4 <= 3, MaskedNDArray[np.bool])
assert_type(MAR_i8 <= AR_td64, MaskedNDArray[np.bool])
assert_type(MAR_b <= AR_td64, MaskedNDArray[np.bool])
assert_type(MAR_td64 <= AR_td64, MaskedNDArray[np.bool])
assert_type(MAR_dt64 <= AR_dt64, MaskedNDArray[np.bool])
assert_type(MAR_o <= AR_o, MaskedNDArray[np.bool])
assert_type(MAR_1d <= 0, MaskedNDArray[np.bool])
assert_type(MAR_s <= MAR_s, MaskedNDArray[np.bool])
assert_type(MAR_byte <= MAR_byte, MaskedNDArray[np.bool])

assert_type(MAR_byte.count(), int)
assert_type(MAR_f4.count(axis=None), int)
assert_type(MAR_f4.count(axis=0), NDArray[np.int_])
assert_type(MAR_b.count(axis=(0,1)), NDArray[np.int_])
assert_type(MAR_o.count(keepdims=True), NDArray[np.int_])
assert_type(MAR_o.count(axis=None, keepdims=True), NDArray[np.int_])
assert_type(MAR_o.count(None, True), NDArray[np.int_])

assert_type(np.ma.count(MAR_byte), int)
assert_type(np.ma.count(MAR_byte, axis=None), int)
assert_type(np.ma.count(MAR_f4, axis=0), NDArray[np.int_])
assert_type(np.ma.count(MAR_b, axis=(0,1)), NDArray[np.int_])
assert_type(np.ma.count(MAR_o, keepdims=True), NDArray[np.int_])
assert_type(np.ma.count(MAR_o, axis=None, keepdims=True), NDArray[np.int_])
assert_type(np.ma.count(MAR_o, None, True), NDArray[np.int_])

assert_type(MAR_f4.compressed(), np.ndarray[tuple[int], np.dtype[np.float32]])

assert_type(np.ma.compressed(MAR_i8), np.ndarray[tuple[int], np.dtype[np.int64]])
assert_type(np.ma.compressed([[1,2,3]]), np.ndarray[tuple[int], np.dtype])

assert_type(MAR_f4.put([0,4,8], [10,20,30]), None)
assert_type(MAR_f4.put(4, 999), None)
assert_type(MAR_f4.put(4, 999, mode='clip'), None)

assert_type(np.ma.put(MAR_f4, [0,4,8], [10,20,30]), None)
assert_type(np.ma.put(MAR_f4, 4, 999), None)
assert_type(np.ma.put(MAR_f4, 4, 999, mode='clip'), None)

assert_type(np.ma.putmask(MAR_f4, [True, False], [0, 1]), None)

assert_type(MAR_f4.filled(float('nan')), NDArray[np.float32])
assert_type(MAR_i8.filled(), NDArray[np.int64])
assert_type(MAR_1d.filled(), np.ndarray[tuple[int], np.dtype])

assert_type(np.ma.filled(MAR_f4, float('nan')), NDArray[np.float32])
assert_type(np.ma.filled([[1,2,3]]), NDArray[Any])
# PyRight detects this one correctly, but mypy doesn't.
# https://github.com/numpy/numpy/pull/28742#discussion_r2048968375
assert_type(np.ma.filled(MAR_1d), np.ndarray[tuple[int], np.dtype])  # type: ignore[assert-type]

assert_type(np.ma.allequal(AR_f4, MAR_f4), bool)
assert_type(np.ma.allequal(AR_f4, MAR_f4, fill_value=False), bool)

assert_type(np.ma.allclose(AR_f4, MAR_f4), bool)
assert_type(np.ma.allclose(AR_f4, MAR_f4, masked_equal=False), bool)
assert_type(np.ma.allclose(AR_f4, MAR_f4, rtol=.4, atol=.3), bool)

<<<<<<< HEAD
assert_type(np.ma.is_mask(MAR_1d), bool)
assert_type(np.ma.is_mask(AR_b), bool)

def func(x: object) -> None:
    if np.ma.is_mask(x):
        assert_type(x, NDArray[np.bool])
    else:
        assert_type(x, object)
=======
assert_type(np.ma.nomask, np.bool[Literal[False]])
# https://github.com/python/mypy/issues/18974
assert_type(np.ma.MaskType, type[np.bool])  # type: ignore[assert-type]
>>>>>>> fb50a122
<|MERGE_RESOLUTION|>--- conflicted
+++ resolved
@@ -282,7 +282,6 @@
 assert_type(np.ma.allclose(AR_f4, MAR_f4, masked_equal=False), bool)
 assert_type(np.ma.allclose(AR_f4, MAR_f4, rtol=.4, atol=.3), bool)
 
-<<<<<<< HEAD
 assert_type(np.ma.is_mask(MAR_1d), bool)
 assert_type(np.ma.is_mask(AR_b), bool)
 
@@ -291,8 +290,7 @@
         assert_type(x, NDArray[np.bool])
     else:
         assert_type(x, object)
-=======
+
 assert_type(np.ma.nomask, np.bool[Literal[False]])
 # https://github.com/python/mypy/issues/18974
-assert_type(np.ma.MaskType, type[np.bool])  # type: ignore[assert-type]
->>>>>>> fb50a122
+assert_type(np.ma.MaskType, type[np.bool])  # type: ignore[assert-type]