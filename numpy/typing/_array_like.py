--- conflicted
+++ resolved
@@ -1,12 +1,7 @@
 from __future__ import annotations
 
 import sys
-<<<<<<< HEAD
-from typing import Any, Sequence, TYPE_CHECKING, Union, TypeVar
-=======
 from typing import Any, Sequence, TYPE_CHECKING, Union, TypeVar, Generic
->>>>>>> 35a793c3
-
 from numpy import (
     ndarray,
     dtype,
@@ -24,12 +19,7 @@
     str_,
     bytes_,
 )
-<<<<<<< HEAD
-=======
-
 from . import _HAS_TYPING_EXTENSIONS
-from ._dtype_like import DTypeLike
->>>>>>> 35a793c3
 
 if sys.version_info >= (3, 8):
     from typing import Protocol
