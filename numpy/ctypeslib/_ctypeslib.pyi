--- conflicted
+++ resolved
@@ -111,13 +111,8 @@
 ) -> type[_concrete_ndptr[dtype[_ScalarT]]]: ...
 @overload
 def ndpointer(
-<<<<<<< HEAD
     dtype: DTypeLike | None,
-    ndim: int = ...,
-=======
-    dtype: DTypeLike,
-    ndim: int | None = None,
->>>>>>> 2075d04b
+    ndim: int | None = None,
     *,
     shape: _ShapeLike,
     flags: _FlagsKind | Iterable[_FlagsKind] | int | flagsobj | None = None,
@@ -131,17 +126,10 @@
 ) -> type[_ndptr[dtype[_ScalarT]]]: ...
 @overload
 def ndpointer(
-<<<<<<< HEAD
     dtype: DTypeLike | None,
-    ndim: int = ...,
-    shape: None = ...,
-    flags: _FlagsKind | Iterable[_FlagsKind] | int | flagsobj | None = ...,
-=======
-    dtype: DTypeLike,
     ndim: int | None = None,
     shape: None = None,
     flags: _FlagsKind | Iterable[_FlagsKind] | int | flagsobj | None = None,
->>>>>>> 2075d04b
 ) -> type[_ndptr[dtype]]: ...
 
 @overload
