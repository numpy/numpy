#!python
#cython: wraparound=False, nonecheck=False, boundscheck=False, cdivision=True, language_level=3, binding=True
import operator
import warnings
from collections.abc import Sequence

from cpython.pycapsule cimport PyCapsule_IsValid, PyCapsule_GetPointer
from cpython cimport (Py_INCREF, PyFloat_AsDouble)
from cpython.mem cimport PyMem_Malloc, PyMem_Free

cimport cython
import numpy as np
cimport numpy as np
from numpy.lib.array_utils import normalize_axis_index

from .c_distributions cimport *
from libc cimport string
from libc.math cimport sqrt
from libc.stdint cimport (uint8_t, uint16_t, uint32_t, uint64_t,
                          int32_t, int64_t, INT64_MAX, SIZE_MAX)
from ._bounded_integers cimport (_rand_bool, _rand_int32, _rand_int64,
         _rand_int16, _rand_int8, _rand_uint64, _rand_uint32, _rand_uint16,
         _rand_uint8, _gen_mask)
from ._pcg64 import PCG64
from numpy.random cimport bitgen_t
from ._common cimport (POISSON_LAM_MAX, CONS_POSITIVE, CONS_NONE,
            CONS_NON_NEGATIVE, CONS_BOUNDED_0_1, CONS_BOUNDED_GT_0_1,
            CONS_BOUNDED_LT_0_1, CONS_GT_1, CONS_POSITIVE_NOT_NAN, CONS_POISSON,
            double_fill, cont, kahan_sum, cont_broadcast_3, float_fill, cont_f,
            check_array_constraint, check_constraint, disc, discrete_broadcast_iii,
            validate_output_shape
        )

cdef extern from "numpy/arrayobject.h":
    int PyArray_ResolveWritebackIfCopy(np.ndarray)
    int PyArray_FailUnlessWriteable(np.PyArrayObject *obj,
                                    const char *name) except -1
    object PyArray_FromArray(np.PyArrayObject *, np.PyArray_Descr *, int)

    enum:
        NPY_ARRAY_WRITEBACKIFCOPY

np.import_array()

cdef int64_t _safe_sum_nonneg_int64(size_t num_colors, int64_t *colors):
    """
    Sum the values in the array `colors`.

    Return -1 if an overflow occurs.
    The values in *colors are assumed to be nonnegative.
    """
    cdef size_t i
    cdef int64_t sum

    sum = 0
    for i in range(num_colors):
        if colors[i] > INT64_MAX - sum:
            return -1
        sum += colors[i]
    return sum


cdef inline void _shuffle_raw_wrap(bitgen_t *bitgen, np.npy_intp n,
                                   np.npy_intp first, np.npy_intp itemsize,
                                   np.npy_intp stride,
                                   char* data, char* buf) noexcept nogil:
    # We trick gcc into providing a specialized implementation for
    # the most common case, yielding a ~33% performance improvement.
    # Note that apparently, only one branch can ever be specialized.
    if itemsize == sizeof(np.npy_intp):
        _shuffle_raw(bitgen, n, first, sizeof(np.npy_intp), stride, data, buf)
    else:
        _shuffle_raw(bitgen, n, first, itemsize, stride, data, buf)


cdef inline void _shuffle_raw(bitgen_t *bitgen, np.npy_intp n,
                              np.npy_intp first, np.npy_intp itemsize,
                              np.npy_intp stride,
                              char* data, char* buf) noexcept nogil:
    """
    Parameters
    ----------
    bitgen
        Pointer to a bitgen_t instance.
    n
        Number of elements in data
    first
        First observation to shuffle.  Shuffles n-1,
        n-2, ..., first, so that when first=1 the entire
        array is shuffled
    itemsize
        Size in bytes of item
    stride
        Array stride
    data
        Location of data
    buf
        Location of buffer (itemsize)
    """
    cdef np.npy_intp i, j

    for i in reversed(range(first, n)):
        j = random_interval(bitgen, i)
        string.memcpy(buf, data + j * stride, itemsize)
        string.memcpy(data + j * stride, data + i * stride, itemsize)
        string.memcpy(data + i * stride, buf, itemsize)


cdef inline void _shuffle_int(bitgen_t *bitgen, np.npy_intp n,
                              np.npy_intp first, int64_t* data) noexcept nogil:
    """
    Parameters
    ----------
    bitgen
        Pointer to a bitgen_t instance.
    n
        Number of elements in data
    first
        First observation to shuffle.  Shuffles n-1,
        n-2, ..., first, so that when first=1 the entire
        array is shuffled
    data
        Location of data
    """
    cdef np.npy_intp i, j
    cdef int64_t temp
    for i in reversed(range(first, n)):
        j = random_bounded_uint64(bitgen, 0, i, 0, 0)
        temp = data[j]
        data[j] = data[i]
        data[i] = temp


cdef bint _check_bit_generator(object bitgen):
    """Check if an object satisfies the BitGenerator interface.
    """
    if not hasattr(bitgen, "capsule"):
        return False
    cdef const char *name = "BitGenerator"
    return PyCapsule_IsValid(bitgen.capsule, name)


cdef class Generator:
    """
    Generator(bit_generator)

    Container for the BitGenerators.

    ``Generator`` exposes a number of methods for generating random
    numbers drawn from a variety of probability distributions. In addition to
    the distribution-specific arguments, each method takes a keyword argument
    `size` that defaults to ``None``. If `size` is ``None``, then a single
    value is generated and returned. If `size` is an integer, then a 1-D
    array filled with generated values is returned. If `size` is a tuple,
    then an array with that shape is filled and returned.

    The function :func:`numpy.random.default_rng` will instantiate
    a `Generator` with numpy's default `BitGenerator`.

    **No Compatibility Guarantee**

    ``Generator`` does not provide a version compatibility guarantee. In
    particular, as better algorithms evolve the bit stream may change.

    Parameters
    ----------
    bit_generator : BitGenerator
        BitGenerator to use as the core generator.

    Notes
    -----
    The Python stdlib module `random` contains pseudo-random number generator
    with a number of methods that are similar to the ones available in
    ``Generator``. It uses Mersenne Twister, and this bit generator can
    be accessed using ``MT19937``. ``Generator``, besides being
    NumPy-aware, has the advantage that it provides a much larger number
    of probability distributions to choose from.

    Examples
    --------
    >>> from numpy.random import Generator, PCG64
    >>> rng = Generator(PCG64())
    >>> rng.standard_normal()
    -0.203  # random

    See Also
    --------
    default_rng : Recommended constructor for `Generator`.
    """
    cdef public object _bit_generator
    cdef bitgen_t _bitgen
    cdef binomial_t _binomial
    cdef object lock
    _poisson_lam_max = POISSON_LAM_MAX

    def __init__(self, bit_generator):
        self._bit_generator = bit_generator

        capsule = bit_generator.capsule
        cdef const char *name = "BitGenerator"
        if not PyCapsule_IsValid(capsule, name):
            raise ValueError("Invalid bit generator. The bit generator must "
                             "be instantiated.")
        self._bitgen = (<bitgen_t *> PyCapsule_GetPointer(capsule, name))[0]
        self.lock = bit_generator.lock

    def __repr__(self):
        return self.__str__() + ' at 0x{:X}'.format(id(self))

    def __str__(self):
        _str = self.__class__.__name__
        _str += '(' + self.bit_generator.__class__.__name__ + ')'
        return _str

    # Pickling support:
    def __getstate__(self):
        return self.bit_generator.state

    def __setstate__(self, state):
        self.bit_generator.state = state

    def __reduce__(self):
        ctor, name_tpl, state = self._bit_generator.__reduce__()

        from ._pickle import __generator_ctor
        # Requirements of __generator_ctor are (name, ctor)
        return __generator_ctor, (name_tpl[0], ctor), state

    @property
    def bit_generator(self):
        """
        Gets the bit generator instance used by the generator

        Returns
        -------
        bit_generator : BitGenerator
            The bit generator instance used by the generator
        """
        return self._bit_generator

    def spawn(self, int n_children):
        """
        spawn(n_children)

        Create new independent child generators.

        See :ref:`seedsequence-spawn` for additional notes on spawning
        children.

        .. versionadded:: 1.25.0

        Parameters
        ----------
        n_children : int

        Returns
        -------
        child_generators : list of Generators

        Raises
        ------
        TypeError
            When the underlying SeedSequence does not implement spawning.

        See Also
        --------
        random.BitGenerator.spawn, random.SeedSequence.spawn :
            Equivalent method on the bit generator and seed sequence.
        bit_generator :
            The bit generator instance used by the generator.

        Examples
        --------
        Starting from a seeded default generator:

        >>> # High quality entropy created with: f"0x{secrets.randbits(128):x}"
        >>> entropy = 0x3034c61a9ae04ff8cb62ab8ec2c4b501
        >>> rng = np.random.default_rng(entropy)

        Create two new generators for example for parallel execution:

        >>> child_rng1, child_rng2 = rng.spawn(2)

        Drawn numbers from each are independent but derived from the initial
        seeding entropy:

        >>> rng.uniform(), child_rng1.uniform(), child_rng2.uniform()
        (0.19029263503854454, 0.9475673279178444, 0.4702687338396767)

        It is safe to spawn additional children from the original ``rng`` or
        the children:

        >>> more_child_rngs = rng.spawn(20)
        >>> nested_spawn = child_rng1.spawn(20)

        """
        return [type(self)(g) for g in self._bit_generator.spawn(n_children)]

    def random(self, size=None, dtype=np.float64, out=None):
        """
        random(size=None, dtype=np.float64, out=None)

        Return random floats in the half-open interval [0.0, 1.0).

        Results are from the "continuous uniform" distribution over the
        stated interval.  To sample :math:`Unif[a, b), b > a` use `uniform`
        or multiply the output of `random` by ``(b - a)`` and add ``a``::

            (b - a) * random() + a

        Parameters
        ----------
        size : int or tuple of ints, optional
            Output shape.  If the given shape is, e.g., ``(m, n, k)``, then
            ``m * n * k`` samples are drawn.  Default is None, in which case a
            single value is returned.
        dtype : dtype, optional
            Desired dtype of the result, only `float64` and `float32` are supported.
            Byteorder must be native. The default value is np.float64.
        out : ndarray, optional
            Alternative output array in which to place the result. If size is not None,
            it must have the same shape as the provided size and must match the type of
            the output values.

        Returns
        -------
        out : float or ndarray of floats
            Array of random floats of shape `size` (unless ``size=None``, in which
            case a single float is returned).

        See Also
        --------
        uniform : Draw samples from the parameterized uniform distribution.

        Examples
        --------
        >>> rng = np.random.default_rng()
        >>> rng.random()
        0.47108547995356098 # random
        >>> type(rng.random())
        <class 'float'>
        >>> rng.random((5,))
        array([ 0.30220482,  0.86820401,  0.1654503 ,  0.11659149,  0.54323428]) # random

        Three-by-two array of random numbers from [-5, 0):

        >>> 5 * rng.random((3, 2)) - 5
        array([[-3.99149989, -0.52338984], # random
               [-2.99091858, -0.79479508],
               [-1.23204345, -1.75224494]])

        """
        cdef double temp
        _dtype = np.dtype(dtype)
        if _dtype == np.float64:
            return double_fill(&random_standard_uniform_fill, &self._bitgen, size, self.lock, out)
        elif _dtype == np.float32:
            return float_fill(&random_standard_uniform_fill_f, &self._bitgen, size, self.lock, out)
        else:
            raise TypeError('Unsupported dtype %r for random' % _dtype)

    def beta(self, a, b, size=None):
        """
        beta(a, b, size=None)

        Draw samples from a Beta distribution.

        The Beta distribution is a special case of the Dirichlet distribution,
        and is related to the Gamma distribution. It has the probability
        distribution function

        .. math:: f(x; a,b) = \\frac{1}{B(\\alpha, \\beta)} x^{\\alpha - 1}
                                                         (1 - x)^{\\beta - 1},

        where the normalization, B, is the beta function,

        .. math:: B(\\alpha, \\beta) = \\int_0^1 t^{\\alpha - 1}
                                     (1 - t)^{\\beta - 1} dt.

        It is often seen in Bayesian inference and order statistics.

        Parameters
        ----------
        a : float or array_like of floats
            Alpha, positive (>0).
        b : float or array_like of floats
            Beta, positive (>0).
        size : int or tuple of ints, optional
            Output shape.  If the given shape is, e.g., ``(m, n, k)``, then
            ``m * n * k`` samples are drawn.  If size is ``None`` (default),
            a single value is returned if ``a`` and ``b`` are both scalars.
            Otherwise, ``np.broadcast(a, b).size`` samples are drawn.

        Returns
        -------
        out : ndarray or scalar
            Drawn samples from the parameterized beta distribution.

        Examples
        -------- 
        The beta distribution has mean a/(a+b). If ``a == b`` and both 
        are > 1, the distribution is symmetric with mean 0.5.

        >>> rng = np.random.default_rng()
        >>> a, b, size = 2.0, 2.0, 10000
        >>> sample = rng.beta(a=a, b=b, size=size)
        >>> np.mean(sample)
        0.5047328775385895  # may vary
        
        Otherwise the distribution is skewed left or right according to
        whether ``a`` or ``b`` is greater. The distribution is mirror
        symmetric. See for example:
        
        >>> a, b, size = 2, 7, 10000
        >>> sample_left = rng.beta(a=a, b=b, size=size)
        >>> sample_right = rng.beta(a=b, b=a, size=size)
        >>> m_left, m_right = np.mean(sample_left), np.mean(sample_right)
        >>> print(m_left, m_right)
        0.2238596793678923 0.7774613834041182  # may vary
        >>> print(m_left - a/(a+b))
        0.001637457145670096  # may vary
        >>> print(m_right - b/(a+b))
        -0.0003163943736596009  # may vary

        Display the histogram of the two samples:
        
        >>> import matplotlib.pyplot as plt
        >>> plt.hist([sample_left, sample_right], 
        ...          50, density=True, histtype='bar')
        >>> plt.show()
        
        References
        ----------
        .. [1] Wikipedia, "Beta distribution",
               https://en.wikipedia.org/wiki/Beta_distribution

        """
        return cont(&random_beta, &self._bitgen, size, self.lock, 2,
                    a, 'a', CONS_POSITIVE,
                    b, 'b', CONS_POSITIVE,
                    0.0, '', CONS_NONE, None)

    def exponential(self, scale=1.0, size=None):
        """
        exponential(scale=1.0, size=None)

        Draw samples from an exponential distribution.

        Its probability density function is

        .. math:: f(x; \\frac{1}{\\beta}) = \\frac{1}{\\beta} \\exp(-\\frac{x}{\\beta}),

        for ``x > 0`` and 0 elsewhere. :math:`\\beta` is the scale parameter,
        which is the inverse of the rate parameter :math:`\\lambda = 1/\\beta`.
        The rate parameter is an alternative, widely used parameterization
        of the exponential distribution [3]_.

        The exponential distribution is a continuous analogue of the
        geometric distribution.  It describes many common situations, such as
        the size of raindrops measured over many rainstorms [1]_, or the time
        between page requests to Wikipedia [2]_.

        Parameters
        ----------
        scale : float or array_like of floats
            The scale parameter, :math:`\\beta = 1/\\lambda`. Must be
            non-negative.
        size : int or tuple of ints, optional
            Output shape.  If the given shape is, e.g., ``(m, n, k)``, then
            ``m * n * k`` samples are drawn.  If size is ``None`` (default),
            a single value is returned if ``scale`` is a scalar.  Otherwise,
            ``np.array(scale).size`` samples are drawn.

        Returns
        -------
        out : ndarray or scalar
            Drawn samples from the parameterized exponential distribution.

        Examples
        --------
        Assume a company has 10000 customer support agents and the time 
        between customer calls is exponentially distributed and that the 
        average time between customer calls is 4 minutes.

        >>> scale, size = 4, 10000
        >>> rng = np.random.default_rng()
        >>> time_between_calls = rng.exponential(scale=scale, size=size)

        What is the probability that a customer will call in the next 
        4 to 5 minutes? 
        
        >>> x = ((time_between_calls < 5).sum())/size
        >>> y = ((time_between_calls < 4).sum())/size
        >>> x - y
        0.08  # may vary

        The corresponding distribution can be visualized as follows:

        >>> import matplotlib.pyplot as plt
        >>> scale, size = 4, 10000
        >>> rng = np.random.default_rng()
        >>> sample = rng.exponential(scale=scale, size=size)
        >>> count, bins, _ = plt.hist(sample, 30, density=True)
        >>> plt.plot(bins, scale**(-1)*np.exp(-scale**-1*bins), linewidth=2, color='r')
        >>> plt.show()

        References
        ----------
        .. [1] Peyton Z. Peebles Jr., "Probability, Random Variables and
               Random Signal Principles", 4th ed, 2001, p. 57.
        .. [2] Wikipedia, "Poisson process",
               https://en.wikipedia.org/wiki/Poisson_process
        .. [3] Wikipedia, "Exponential distribution",
               https://en.wikipedia.org/wiki/Exponential_distribution

        """
        return cont(&random_exponential, &self._bitgen, size, self.lock, 1,
                    scale, 'scale', CONS_NON_NEGATIVE,
                    0.0, '', CONS_NONE,
                    0.0, '', CONS_NONE,
                    None)

    def standard_exponential(self, size=None, dtype=np.float64, method='zig', out=None):
        """
        standard_exponential(size=None, dtype=np.float64, method='zig', out=None)

        Draw samples from the standard exponential distribution.

        `standard_exponential` is identical to the exponential distribution
        with a scale parameter of 1.

        Parameters
        ----------
        size : int or tuple of ints, optional
            Output shape.  If the given shape is, e.g., ``(m, n, k)``, then
            ``m * n * k`` samples are drawn.  Default is None, in which case a
            single value is returned.
        dtype : dtype, optional
            Desired dtype of the result, only `float64` and `float32` are supported.
            Byteorder must be native. The default value is np.float64.
        method : str, optional
            Either 'inv' or 'zig'. 'inv' uses the default inverse CDF method.
            'zig' uses the much faster Ziggurat method of Marsaglia and Tsang.
        out : ndarray, optional
            Alternative output array in which to place the result. If size is not None,
            it must have the same shape as the provided size and must match the type of
            the output values.

        Returns
        -------
        out : float or ndarray
            Drawn samples.

        Examples
        --------
        Output a 3x8000 array:

        >>> rng = np.random.default_rng()
        >>> n = rng.standard_exponential((3, 8000))

        """
        _dtype = np.dtype(dtype)
        if _dtype == np.float64:
            if method == 'zig':
                return double_fill(&random_standard_exponential_fill, &self._bitgen, size, self.lock, out)
            else:
                return double_fill(&random_standard_exponential_inv_fill, &self._bitgen, size, self.lock, out)
        elif _dtype == np.float32:
            if method == 'zig':
                return float_fill(&random_standard_exponential_fill_f, &self._bitgen, size, self.lock, out)
            else:
                return float_fill(&random_standard_exponential_inv_fill_f, &self._bitgen, size, self.lock, out)
        else:
            raise TypeError('Unsupported dtype %r for standard_exponential'
                            % _dtype)

    def integers(self, low, high=None, size=None, dtype=np.int64, endpoint=False):
        """
        integers(low, high=None, size=None, dtype=np.int64, endpoint=False)

        Return random integers from `low` (inclusive) to `high` (exclusive), or
        if endpoint=True, `low` (inclusive) to `high` (inclusive). Replaces
        `RandomState.randint` (with endpoint=False) and
        `RandomState.random_integers` (with endpoint=True)

        Return random integers from the "discrete uniform" distribution of
        the specified dtype. If `high` is None (the default), then results are
        from 0 to `low`.

        Parameters
        ----------
        low : int or array-like of ints
            Lowest (signed) integers to be drawn from the distribution (unless
            ``high=None``, in which case this parameter is 0 and this value is
            used for `high`).
        high : int or array-like of ints, optional
            If provided, one above the largest (signed) integer to be drawn
            from the distribution (see above for behavior if ``high=None``).
            If array-like, must contain integer values
        size : int or tuple of ints, optional
            Output shape.  If the given shape is, e.g., ``(m, n, k)``, then
            ``m * n * k`` samples are drawn.  Default is None, in which case a
            single value is returned.
        dtype : dtype, optional
            Desired dtype of the result. Byteorder must be native.
            The default value is np.int64.
        endpoint : bool, optional
            If true, sample from the interval [low, high] instead of the
            default [low, high)
            Defaults to False

        Returns
        -------
        out : int or ndarray of ints
            `size`-shaped array of random integers from the appropriate
            distribution, or a single such random int if `size` not provided.

        Notes
        -----
        When using broadcasting with uint64 dtypes, the maximum value (2**64)
        cannot be represented as a standard integer type. The high array (or
        low if high is None) must have object dtype, e.g., array([2**64]).

        Examples
        --------
        >>> rng = np.random.default_rng()
        >>> rng.integers(2, size=10)
        array([1, 0, 0, 0, 1, 1, 0, 0, 1, 0])  # random
        >>> rng.integers(1, size=10)
        array([0, 0, 0, 0, 0, 0, 0, 0, 0, 0])

        Generate a 2 x 4 array of ints between 0 and 4, inclusive:

        >>> rng.integers(5, size=(2, 4))
        array([[4, 0, 2, 1],
               [3, 2, 2, 0]])  # random

        Generate a 1 x 3 array with 3 different upper bounds

        >>> rng.integers(1, [3, 5, 10])
        array([2, 2, 9])  # random

        Generate a 1 by 3 array with 3 different lower bounds

        >>> rng.integers([1, 5, 7], 10)
        array([9, 8, 7])  # random

        Generate a 2 by 4 array using broadcasting with dtype of uint8

        >>> rng.integers([1, 3, 5, 7], [[10], [20]], dtype=np.uint8)
        array([[ 8,  6,  9,  7],
               [ 1, 16,  9, 12]], dtype=uint8)  # random

        References
        ----------
        .. [1] Daniel Lemire., "Fast Random Integer Generation in an Interval",
               ACM Transactions on Modeling and Computer Simulation 29 (1), 2019,
               https://arxiv.org/abs/1805.10941.

        """
        if high is None:
            high = low
            low = 0

        _dtype = np.dtype(dtype)

        # Implementation detail: the old API used a masked method to generate
        # bounded uniform integers. Lemire's method is preferable since it is
        # faster. randomgen allows a choice, we will always use the faster one.
        cdef bint _masked = False

        if _dtype == np.int32:
            ret = _rand_int32(low, high, size, _masked, endpoint, &self._bitgen, self.lock)
        elif _dtype == np.int64:
            ret = _rand_int64(low, high, size, _masked, endpoint, &self._bitgen, self.lock)
        elif _dtype == np.int16:
            ret = _rand_int16(low, high, size, _masked, endpoint, &self._bitgen, self.lock)
        elif _dtype == np.int8:
            ret = _rand_int8(low, high, size, _masked, endpoint, &self._bitgen, self.lock)
        elif _dtype == np.uint64:
            ret = _rand_uint64(low, high, size, _masked, endpoint, &self._bitgen, self.lock)
        elif _dtype == np.uint32:
            ret = _rand_uint32(low, high, size, _masked, endpoint, &self._bitgen, self.lock)
        elif _dtype == np.uint16:
            ret = _rand_uint16(low, high, size, _masked, endpoint, &self._bitgen, self.lock)
        elif _dtype == np.uint8:
            ret = _rand_uint8(low, high, size, _masked, endpoint, &self._bitgen, self.lock)
        elif _dtype == np.bool:
            ret = _rand_bool(low, high, size, _masked, endpoint, &self._bitgen, self.lock)
        elif not _dtype.isnative:
            raise ValueError('Providing a dtype with a non-native byteorder '
                             'is not supported. If you require '
                             'platform-independent byteorder, call byteswap '
                             'when required.')
        else:
            raise TypeError('Unsupported dtype %r for integers' % _dtype)


        if size is None and (dtype is bool or dtype is int):
            if np.array(ret).shape == ():
                return dtype(ret)
        return ret

    def bytes(self, np.npy_intp length):
        """
        bytes(length)

        Return random bytes.

        Parameters
        ----------
        length : int
            Number of random bytes.

        Returns
        -------
        out : bytes
            String of length `length`.

        Examples
        --------
        >>> rng = np.random.default_rng()
        >>> rng.bytes(10)
        b'\\xfeC\\x9b\\x86\\x17\\xf2\\xa1\\xafcp'  # random

        """
        cdef Py_ssize_t n_uint32 = ((length - 1) // 4 + 1)
        # Interpret the uint32s as little-endian to convert them to bytes
        # consistently.
        return self.integers(0, 4294967296, size=n_uint32,
                             dtype=np.uint32).astype('<u4').tobytes()[:length]

    @cython.wraparound(True)
    def choice(self, a, size=None, replace=True, p=None, axis=0, bint shuffle=True):
        """
        choice(a, size=None, replace=True, p=None, axis=0, shuffle=True)

        Generates a random sample from a given array

        Parameters
        ----------
        a : {array_like, int}
            If an ndarray, a random sample is generated from its elements.
            If an int, the random sample is generated from np.arange(a).
        size : {int, tuple[int]}, optional
            Output shape.  If the given shape is, e.g., ``(m, n, k)``, then
            ``m * n * k`` samples are drawn from the 1-d `a`. If `a` has more
            than one dimension, the `size` shape will be inserted into the
            `axis` dimension, so the output ``ndim`` will be ``a.ndim - 1 +
            len(size)``. Default is None, in which case a single value is
            returned.
        replace : bool, optional
            Whether the sample is with or without replacement. Default is True,
            meaning that a value of ``a`` can be selected multiple times.
        p : 1-D array_like, optional
            The probabilities associated with each entry in a.
            If not given, the sample assumes a uniform distribution over all
            entries in ``a``.
        axis : int, optional
            The axis along which the selection is performed. The default, 0,
            selects by row.
        shuffle : bool, optional
            Whether the sample is shuffled when sampling without replacement.
            Default is True, False provides a speedup.

        Returns
        -------
        samples : single item or ndarray
            The generated random samples

        Raises
        ------
        ValueError
            If a is an int and less than zero, if p is not 1-dimensional, if
            a is array-like with a size 0, if p is not a vector of
            probabilities, if a and p have different lengths, or if
            replace=False and the sample size is greater than the population
            size.

        See Also
        --------
        integers, shuffle, permutation

        Notes
        -----
        Setting user-specified probabilities through ``p`` uses a more general but less
        efficient sampler than the default. The general sampler produces a different sample
        than the optimized sampler even if each element of ``p`` is 1 / len(a).

        Examples
        --------
        Generate a uniform random sample from np.arange(5) of size 3:

        >>> rng = np.random.default_rng()
        >>> rng.choice(5, 3)
        array([0, 3, 4]) # random
        >>> #This is equivalent to rng.integers(0,5,3)

        Generate a non-uniform random sample from np.arange(5) of size 3:

        >>> rng.choice(5, 3, p=[0.1, 0, 0.3, 0.6, 0])
        array([3, 3, 0]) # random

        Generate a uniform random sample from np.arange(5) of size 3 without
        replacement:

        >>> rng.choice(5, 3, replace=False)
        array([3,1,0]) # random
        >>> #This is equivalent to rng.permutation(np.arange(5))[:3]

        Generate a uniform random sample from a 2-D array along the first
        axis (the default), without replacement:

        >>> rng.choice([[0, 1, 2], [3, 4, 5], [6, 7, 8]], 2, replace=False)
        array([[3, 4, 5], # random
               [0, 1, 2]])

        Generate a non-uniform random sample from np.arange(5) of size
        3 without replacement:

        >>> rng.choice(5, 3, replace=False, p=[0.1, 0, 0.3, 0.6, 0])
        array([2, 3, 0]) # random

        Any of the above can be repeated with an arbitrary array-like
        instead of just integers. For instance:

        >>> aa_milne_arr = ['pooh', 'rabbit', 'piglet', 'Christopher']
        >>> rng.choice(aa_milne_arr, 5, p=[0.5, 0.1, 0.1, 0.3])
        array(['pooh', 'pooh', 'pooh', 'Christopher', 'piglet'], # random
              dtype='<U11')

        """

        cdef int64_t val, t, loc, size_i, pop_size_i
        cdef int64_t *idx_data
        cdef np.npy_intp j
        cdef uint64_t set_size, mask
        cdef uint64_t[::1] hash_set
        # Format and Verify input
        a_original = a
        a = np.array(a, copy=False)
        if a.ndim == 0:
            try:
                # __index__ must return an integer by python rules.
                pop_size = operator.index(a.item())
            except TypeError as exc:
                raise ValueError("a must be a sequence or an integer, "
                                 f"not {type(a_original)}") from exc
            if pop_size <= 0 and np.prod(size) != 0:
                raise ValueError("a must be a positive integer unless no "
                                 "samples are taken")
        else:
            pop_size = a.shape[axis]
            if pop_size == 0 and np.prod(size) != 0:
                raise ValueError("a cannot be empty unless no samples are "
                                 "taken")

        if p is not None:
            d = len(p)

            atol = np.sqrt(np.finfo(np.float64).eps)
            if isinstance(p, np.ndarray):
                if np.issubdtype(p.dtype, np.floating):
                    atol = max(atol, np.sqrt(np.finfo(p.dtype).eps))

            p = <np.ndarray>np.PyArray_FROM_OTF(
                p, np.NPY_DOUBLE, np.NPY_ALIGNED | np.NPY_ARRAY_C_CONTIGUOUS)
            pix = <double*>np.PyArray_DATA(p)

            if p.ndim != 1:
                raise ValueError("p must be 1-dimensional")
            if p.size != pop_size:
                raise ValueError("a and p must have same size")
            p_sum = kahan_sum(pix, d)
            if np.isnan(p_sum):
                raise ValueError("probabilities contain NaN")
            if np.logical_or.reduce(p < 0):
                raise ValueError("probabilities are not non-negative")
            if abs(p_sum - 1.) > atol:
                raise ValueError("probabilities do not sum to 1")

        # `shape == None` means `shape == ()`, but with scalar unpacking at the
        # end
        is_scalar = size is None
        if not is_scalar:
            shape = size
            size = np.prod(shape, dtype=np.intp)
        else:
            shape = ()
            size = 1

        # Actual sampling
        if replace:
            if p is not None:
                cdf = p.cumsum()
                cdf /= cdf[-1]
                uniform_samples = self.random(shape)
                idx = cdf.searchsorted(uniform_samples, side='right')
                # searchsorted returns a scalar
                idx = np.array(idx, copy=False, dtype=np.int64)
            else:
                idx = self.integers(0, pop_size, size=shape, dtype=np.int64)
        else:
            if size > pop_size:
                raise ValueError("Cannot take a larger sample than "
                                 "population when replace is False")
            elif size < 0:
                raise ValueError("negative dimensions are not allowed")

            if p is not None:
                if np.count_nonzero(p > 0) < size:
                    raise ValueError("Fewer non-zero entries in p than size")
                n_uniq = 0
                p = p.copy()
                found = np.zeros(shape, dtype=np.int64)
                flat_found = found.ravel()
                while n_uniq < size:
                    x = self.random((size - n_uniq,))
                    if n_uniq > 0:
                        p[flat_found[0:n_uniq]] = 0
                    cdf = np.cumsum(p)
                    cdf /= cdf[-1]
                    new = cdf.searchsorted(x, side='right')
                    _, unique_indices = np.unique(new, return_index=True)
                    unique_indices.sort()
                    new = new.take(unique_indices)
                    flat_found[n_uniq:n_uniq + new.size] = new
                    n_uniq += new.size
                idx = found
            else:
                size_i = size
                pop_size_i = pop_size
                # This is a heuristic tuning. should be improvable
                if shuffle:
                    cutoff = 50
                else:
                    cutoff = 20
                if pop_size_i > 10000 and (size_i > (pop_size_i // cutoff)):
                    # Tail shuffle size elements
                    idx = np.PyArray_Arange(0, pop_size_i, 1, np.NPY_INT64)
                    idx_data = <int64_t*>(<np.ndarray>idx).data
                    with self.lock, nogil:
                        _shuffle_int(&self._bitgen, pop_size_i,
                                     max(pop_size_i - size_i, 1), idx_data)
                    # Copy to allow potentially large array backing idx to be gc
                    idx = idx[(pop_size - size):].copy()
                else:
                    # Floyd's algorithm
                    idx = np.empty(size, dtype=np.int64)
                    idx_data = <int64_t*>np.PyArray_DATA(<np.ndarray>idx)
                    # smallest power of 2 larger than 1.2 * size
                    set_size = <uint64_t>(1.2 * size_i)
                    mask = _gen_mask(set_size)
                    set_size = 1 + mask
                    hash_set = np.full(set_size, <uint64_t>-1, np.uint64)
                    with self.lock, cython.wraparound(False), nogil:
                        for j in range(pop_size_i - size_i, pop_size_i):
                            val = random_bounded_uint64(&self._bitgen, 0, j, 0, 0)
                            loc = val & mask
                            while hash_set[loc] != <uint64_t>-1 and hash_set[loc] != <uint64_t>val:
                                loc = (loc + 1) & mask
                            if hash_set[loc] == <uint64_t>-1: # then val not in hash_set
                                hash_set[loc] = val
                                idx_data[j - pop_size_i + size_i] = val
                            else: # we need to insert j instead
                                loc = j & mask
                                while hash_set[loc] != <uint64_t>-1:
                                    loc = (loc + 1) & mask
                                hash_set[loc] = j
                                idx_data[j - pop_size_i + size_i] = j
                        if shuffle:
                            _shuffle_int(&self._bitgen, size_i, 1, idx_data)
                idx.shape = shape

        if is_scalar and isinstance(idx, np.ndarray):
            # In most cases a scalar will have been made an array
            idx = idx.item(0)

        # Use samples as indices for a if a is array-like
        if a.ndim == 0:
            return idx

        if not is_scalar and idx.ndim == 0:
            # If size == () then the user requested a 0-d array as opposed to
            # a scalar object when size is None. However a[idx] is always a
            # scalar and not an array. So this makes sure the result is an
            # array, taking into account that np.array(item) may not work
            # for object arrays.
            res = np.empty((), dtype=a.dtype)
            res[()] = a[idx]
            return res

        # asarray downcasts on 32-bit platforms, always safe
        # no-op on 64-bit platforms
        return a.take(np.asarray(idx, dtype=np.intp), axis=axis)

    def uniform(self, low=0.0, high=1.0, size=None):
        """
        uniform(low=0.0, high=1.0, size=None)

        Draw samples from a uniform distribution.

        Samples are uniformly distributed over the half-open interval
        ``[low, high)`` (includes low, but excludes high).  In other words,
        any value within the given interval is equally likely to be drawn
        by `uniform`.

        Parameters
        ----------
        low : float or array_like of floats, optional
            Lower boundary of the output interval.  All values generated will be
            greater than or equal to low.  The default value is 0.
        high : float or array_like of floats
            Upper boundary of the output interval.  All values generated will be
            less than high.  The high limit may be included in the returned array of 
            floats due to floating-point rounding in the equation 
            ``low + (high-low) * random_sample()``.  high - low must be 
            non-negative.  The default value is 1.0.
        size : int or tuple of ints, optional
            Output shape.  If the given shape is, e.g., ``(m, n, k)``, then
            ``m * n * k`` samples are drawn.  If size is ``None`` (default),
            a single value is returned if ``low`` and ``high`` are both scalars.
            Otherwise, ``np.broadcast(low, high).size`` samples are drawn.

        Returns
        -------
        out : ndarray or scalar
            Drawn samples from the parameterized uniform distribution.

        See Also
        --------
        integers : Discrete uniform distribution, yielding integers.
        random : Floats uniformly distributed over ``[0, 1)``.

        Notes
        -----
        The probability density function of the uniform distribution is

        .. math:: p(x) = \\frac{1}{b - a}

        anywhere within the interval ``[a, b)``, and zero elsewhere.

        When ``high`` == ``low``, values of ``low`` will be returned.

        Examples
        --------
        Draw samples from the distribution:

        >>> rng = np.random.default_rng()
        >>> s = rng.uniform(-1,0,1000)

        All values are within the given interval:

        >>> np.all(s >= -1)
        True
        >>> np.all(s < 0)
        True

        Display the histogram of the samples, along with the
        probability density function:

        >>> import matplotlib.pyplot as plt
        >>> count, bins, _ = plt.hist(s, 15, density=True)
        >>> plt.plot(bins, np.ones_like(bins), linewidth=2, color='r')
        >>> plt.show()

        """
        cdef bint is_scalar = True
        cdef np.ndarray alow, ahigh, arange
        cdef double _low, _high, rng
        cdef object temp

        alow = <np.ndarray>np.PyArray_FROM_OTF(low, np.NPY_DOUBLE, np.NPY_ALIGNED)
        ahigh = <np.ndarray>np.PyArray_FROM_OTF(high, np.NPY_DOUBLE, np.NPY_ALIGNED)

        if np.PyArray_NDIM(alow) == np.PyArray_NDIM(ahigh) == 0:
            _low = PyFloat_AsDouble(low)
            _high = PyFloat_AsDouble(high)
            rng = _high - _low
            if not np.isfinite(rng):
                raise OverflowError('high - low range exceeds valid bounds')

            return cont(&random_uniform, &self._bitgen, size, self.lock, 2,
                        _low, '', CONS_NONE,
                        rng, 'high - low', CONS_NON_NEGATIVE,
                        0.0, '', CONS_NONE,
                        None)

        temp = np.subtract(ahigh, alow)
        # needed to get around Pyrex's automatic reference-counting
        # rules because EnsureArray steals a reference
        Py_INCREF(temp)

        arange = <np.ndarray>np.PyArray_EnsureArray(temp)
        if not np.all(np.isfinite(arange)):
            raise OverflowError('Range exceeds valid bounds')
        return cont(&random_uniform, &self._bitgen, size, self.lock, 2,
                    alow, '', CONS_NONE,
                    arange, 'high - low', CONS_NON_NEGATIVE,
                    0.0, '', CONS_NONE,
                    None)

    # Complicated, continuous distributions:
    def standard_normal(self, size=None, dtype=np.float64, out=None):
        """
        standard_normal(size=None, dtype=np.float64, out=None)

        Draw samples from a standard Normal distribution (mean=0, stdev=1).

        Parameters
        ----------
        size : int or tuple of ints, optional
            Output shape.  If the given shape is, e.g., ``(m, n, k)``, then
            ``m * n * k`` samples are drawn.  Default is None, in which case a
            single value is returned.
        dtype : dtype, optional
            Desired dtype of the result, only `float64` and `float32` are supported.
            Byteorder must be native. The default value is np.float64.
        out : ndarray, optional
            Alternative output array in which to place the result. If size is not None,
            it must have the same shape as the provided size and must match the type of
            the output values.

        Returns
        -------
        out : float or ndarray
            A floating-point array of shape ``size`` of drawn samples, or a
            single sample if ``size`` was not specified.

        See Also
        --------
        normal :
            Equivalent function with additional ``loc`` and ``scale`` arguments
            for setting the mean and standard deviation.

        Notes
        -----
        For random samples from the normal distribution with mean ``mu`` and
        standard deviation ``sigma``, use one of::

            mu + sigma * rng.standard_normal(size=...)
            rng.normal(mu, sigma, size=...)

        Examples
        --------
        >>> rng = np.random.default_rng()
        >>> rng.standard_normal()
        2.1923875335537315 # random

        >>> s = rng.standard_normal(8000)
        >>> s
        array([ 0.6888893 ,  0.78096262, -0.89086505, ...,  0.49876311,  # random
               -0.38672696, -0.4685006 ])                                # random
        >>> s.shape
        (8000,)
        >>> s = rng.standard_normal(size=(3, 4, 2))
        >>> s.shape
        (3, 4, 2)

        Two-by-four array of samples from the normal distribution with
        mean 3 and standard deviation 2.5:

        >>> 3 + 2.5 * rng.standard_normal(size=(2, 4))
        array([[-4.49401501,  4.00950034, -1.81814867,  7.29718677],   # random
               [ 0.39924804,  4.68456316,  4.99394529,  4.84057254]])  # random

        """
        _dtype = np.dtype(dtype)
        if _dtype == np.float64:
            return double_fill(&random_standard_normal_fill, &self._bitgen, size, self.lock, out)
        elif _dtype == np.float32:
            return float_fill(&random_standard_normal_fill_f, &self._bitgen, size, self.lock, out)
        else:
            raise TypeError('Unsupported dtype %r for standard_normal' % _dtype)

    def normal(self, loc=0.0, scale=1.0, size=None):
        """
        normal(loc=0.0, scale=1.0, size=None)

        Draw random samples from a normal (Gaussian) distribution.

        The probability density function of the normal distribution, first
        derived by De Moivre and 200 years later by both Gauss and Laplace
        independently [2]_, is often called the bell curve because of
        its characteristic shape (see the example below).

        The normal distributions occurs often in nature.  For example, it
        describes the commonly occurring distribution of samples influenced
        by a large number of tiny, random disturbances, each with its own
        unique distribution [2]_.

        Parameters
        ----------
        loc : float or array_like of floats
            Mean ("centre") of the distribution.
        scale : float or array_like of floats
            Standard deviation (spread or "width") of the distribution. Must be
            non-negative.
        size : int or tuple of ints, optional
            Output shape.  If the given shape is, e.g., ``(m, n, k)``, then
            ``m * n * k`` samples are drawn.  If size is ``None`` (default),
            a single value is returned if ``loc`` and ``scale`` are both scalars.
            Otherwise, ``np.broadcast(loc, scale).size`` samples are drawn.

        Returns
        -------
        out : ndarray or scalar
            Drawn samples from the parameterized normal distribution.

        See Also
        --------
        scipy.stats.norm : probability density function, distribution or
            cumulative density function, etc.

        Notes
        -----
        The probability density for the Gaussian distribution is

        .. math:: p(x) = \\frac{1}{\\sqrt{ 2 \\pi \\sigma^2 }}
                         e^{ - \\frac{ (x - \\mu)^2 } {2 \\sigma^2} },

        where :math:`\\mu` is the mean and :math:`\\sigma` the standard
        deviation. The square of the standard deviation, :math:`\\sigma^2`,
        is called the variance.

        The function has its peak at the mean, and its "spread" increases with
        the standard deviation (the function reaches 0.607 times its maximum at
        :math:`x + \\sigma` and :math:`x - \\sigma` [2]_).  This implies that
        :meth:`normal` is more likely to return samples lying close to the
        mean, rather than those far away.

        References
        ----------
        .. [1] Wikipedia, "Normal distribution",
               https://en.wikipedia.org/wiki/Normal_distribution
        .. [2] P. R. Peebles Jr., "Central Limit Theorem" in "Probability,
               Random Variables and Random Signal Principles", 4th ed., 2001,
               pp. 51, 51, 125.

        Examples
        --------
        Draw samples from the distribution:

        >>> mu, sigma = 0, 0.1 # mean and standard deviation
        >>> rng = np.random.default_rng()
        >>> s = rng.normal(mu, sigma, 1000)

        Verify the mean and the variance:

        >>> abs(mu - np.mean(s))
        0.0  # may vary

        >>> abs(sigma - np.std(s, ddof=1))
        0.0  # may vary

        Display the histogram of the samples, along with
        the probability density function:

        >>> import matplotlib.pyplot as plt
        >>> count, bins, _ = plt.hist(s, 30, density=True)
        >>> plt.plot(bins, 1/(sigma * np.sqrt(2 * np.pi)) *
        ...                np.exp( - (bins - mu)**2 / (2 * sigma**2) ),
        ...          linewidth=2, color='r')
        >>> plt.show()

        Two-by-four array of samples from the normal distribution with
        mean 3 and standard deviation 2.5:

        >>> rng = np.random.default_rng()
        >>> rng.normal(3, 2.5, size=(2, 4))
        array([[-4.49401501,  4.00950034, -1.81814867,  7.29718677],   # random
               [ 0.39924804,  4.68456316,  4.99394529,  4.84057254]])  # random

        """
        return cont(&random_normal, &self._bitgen, size, self.lock, 2,
                    loc, '', CONS_NONE,
                    scale, 'scale', CONS_NON_NEGATIVE,
                    0.0, '', CONS_NONE,
                    None)

    def standard_gamma(self, shape, size=None, dtype=np.float64, out=None):
        """
        standard_gamma(shape, size=None, dtype=np.float64, out=None)

        Draw samples from a standard Gamma distribution.

        Samples are drawn from a Gamma distribution with specified parameters,
        shape (sometimes designated "k") and scale=1.

        Parameters
        ----------
        shape : float or array_like of floats
            Parameter, must be non-negative.
        size : int or tuple of ints, optional
            Output shape.  If the given shape is, e.g., ``(m, n, k)``, then
            ``m * n * k`` samples are drawn.  If size is ``None`` (default),
            a single value is returned if ``shape`` is a scalar.  Otherwise,
            ``np.array(shape).size`` samples are drawn.
        dtype : dtype, optional
            Desired dtype of the result, only `float64` and `float32` are supported.
            Byteorder must be native. The default value is np.float64.
        out : ndarray, optional
            Alternative output array in which to place the result. If size is
            not None, it must have the same shape as the provided size and
            must match the type of the output values.

        Returns
        -------
        out : ndarray or scalar
            Drawn samples from the parameterized standard gamma distribution.

        See Also
        --------
        scipy.stats.gamma : probability density function, distribution or
            cumulative density function, etc.

        Notes
        -----
        The probability density for the Gamma distribution is

        .. math:: p(x) = x^{k-1}\\frac{e^{-x/\\theta}}{\\theta^k\\Gamma(k)},

        where :math:`k` is the shape and :math:`\\theta` the scale,
        and :math:`\\Gamma` is the Gamma function.

        The Gamma distribution is often used to model the times to failure of
        electronic components, and arises naturally in processes for which the
        waiting times between Poisson distributed events are relevant.

        References
        ----------
        .. [1] Weisstein, Eric W. "Gamma Distribution." From MathWorld--A
               Wolfram Web Resource.
               https://mathworld.wolfram.com/GammaDistribution.html
        .. [2] Wikipedia, "Gamma distribution",
               https://en.wikipedia.org/wiki/Gamma_distribution

        Examples
        --------
        Draw samples from the distribution:

        >>> shape, scale = 2., 1. # mean and width
        >>> rng = np.random.default_rng()
        >>> s = rng.standard_gamma(shape, 1000000)

        Display the histogram of the samples, along with
        the probability density function:

        >>> import matplotlib.pyplot as plt
        >>> import scipy.special as sps  # doctest: +SKIP
        >>> count, bins, _ = plt.hist(s, 50, density=True)
        >>> y = bins**(shape-1) * ((np.exp(-bins/scale))/  # doctest: +SKIP
        ...                       (sps.gamma(shape) * scale**shape))
        >>> plt.plot(bins, y, linewidth=2, color='r')  # doctest: +SKIP
        >>> plt.show()

        """
        cdef void *func
        _dtype = np.dtype(dtype)
        if _dtype == np.float64:
            return cont(&random_standard_gamma, &self._bitgen, size, self.lock, 1,
                        shape, 'shape', CONS_NON_NEGATIVE,
                        0.0, '', CONS_NONE,
                        0.0, '', CONS_NONE,
                        out)
        if _dtype == np.float32:
            return cont_f(&random_standard_gamma_f, &self._bitgen, size, self.lock,
                          shape, 'shape', CONS_NON_NEGATIVE,
                          out)
        else:
            raise TypeError('Unsupported dtype %r for standard_gamma' % _dtype)

    def gamma(self, shape, scale=1.0, size=None):
        """
        gamma(shape, scale=1.0, size=None)

        Draw samples from a Gamma distribution.

        Samples are drawn from a Gamma distribution with specified parameters,
        `shape` (sometimes designated "k") and `scale` (sometimes designated
        "theta"), where both parameters are > 0.

        Parameters
        ----------
        shape : float or array_like of floats
            The shape of the gamma distribution. Must be non-negative.
        scale : float or array_like of floats, optional
            The scale of the gamma distribution. Must be non-negative.
            Default is equal to 1.
        size : int or tuple of ints, optional
            Output shape.  If the given shape is, e.g., ``(m, n, k)``, then
            ``m * n * k`` samples are drawn.  If size is ``None`` (default),
            a single value is returned if ``shape`` and ``scale`` are both scalars.
            Otherwise, ``np.broadcast(shape, scale).size`` samples are drawn.

        Returns
        -------
        out : ndarray or scalar
            Drawn samples from the parameterized gamma distribution.

        See Also
        --------
        scipy.stats.gamma : probability density function, distribution or
            cumulative density function, etc.

        Notes
        -----
        The probability density for the Gamma distribution is

        .. math:: p(x) = x^{k-1}\\frac{e^{-x/\\theta}}{\\theta^k\\Gamma(k)},

        where :math:`k` is the shape and :math:`\\theta` the scale,
        and :math:`\\Gamma` is the Gamma function.

        The Gamma distribution is often used to model the times to failure of
        electronic components, and arises naturally in processes for which the
        waiting times between Poisson distributed events are relevant.

        References
        ----------
        .. [1] Weisstein, Eric W. "Gamma Distribution." From MathWorld--A
               Wolfram Web Resource.
               https://mathworld.wolfram.com/GammaDistribution.html
        .. [2] Wikipedia, "Gamma distribution",
               https://en.wikipedia.org/wiki/Gamma_distribution

        Examples
        --------
        Draw samples from the distribution:

        >>> shape, scale = 2., 2.  # mean=4, std=2*sqrt(2)
        >>> rng = np.random.default_rng()
        >>> s = rng.gamma(shape, scale, 1000)

        Display the histogram of the samples, along with
        the probability density function:

        >>> import matplotlib.pyplot as plt
        >>> import scipy.special as sps  # doctest: +SKIP
        >>> count, bins, _ = plt.hist(s, 50, density=True)
        >>> y = bins**(shape-1)*(np.exp(-bins/scale) /  # doctest: +SKIP
        ...                      (sps.gamma(shape)*scale**shape))
        >>> plt.plot(bins, y, linewidth=2, color='r')  # doctest: +SKIP
        >>> plt.show()

        """
        return cont(&random_gamma, &self._bitgen, size, self.lock, 2,
                    shape, 'shape', CONS_NON_NEGATIVE,
                    scale, 'scale', CONS_NON_NEGATIVE,
                    0.0, '', CONS_NONE, None)

    def f(self, dfnum, dfden, size=None):
        """
        f(dfnum, dfden, size=None)

        Draw samples from an F distribution.

        Samples are drawn from an F distribution with specified parameters,
        `dfnum` (degrees of freedom in numerator) and `dfden` (degrees of
        freedom in denominator), where both parameters must be greater than
        zero.

        The random variate of the F distribution (also known as the
        Fisher distribution) is a continuous probability distribution
        that arises in ANOVA tests, and is the ratio of two chi-square
        variates.

        Parameters
        ----------
        dfnum : float or array_like of floats
            Degrees of freedom in numerator, must be > 0.
        dfden : float or array_like of float
            Degrees of freedom in denominator, must be > 0.
        size : int or tuple of ints, optional
            Output shape.  If the given shape is, e.g., ``(m, n, k)``, then
            ``m * n * k`` samples are drawn.  If size is ``None`` (default),
            a single value is returned if ``dfnum`` and ``dfden`` are both scalars.
            Otherwise, ``np.broadcast(dfnum, dfden).size`` samples are drawn.

        Returns
        -------
        out : ndarray or scalar
            Drawn samples from the parameterized Fisher distribution.

        See Also
        --------
        scipy.stats.f : probability density function, distribution or
            cumulative density function, etc.

        Notes
        -----
        The F statistic is used to compare in-group variances to between-group
        variances. Calculating the distribution depends on the sampling, and
        so it is a function of the respective degrees of freedom in the
        problem.  The variable `dfnum` is the number of samples minus one, the
        between-groups degrees of freedom, while `dfden` is the within-groups
        degrees of freedom, the sum of the number of samples in each group
        minus the number of groups.

        References
        ----------
        .. [1] Glantz, Stanton A. "Primer of Biostatistics.", McGraw-Hill,
               Fifth Edition, 2002.
        .. [2] Wikipedia, "F-distribution",
               https://en.wikipedia.org/wiki/F-distribution

        Examples
        --------
        An example from Glantz[1], pp 47-40:

        Two groups, children of diabetics (25 people) and children from people
        without diabetes (25 controls). Fasting blood glucose was measured,
        case group had a mean value of 86.1, controls had a mean value of
        82.2. Standard deviations were 2.09 and 2.49 respectively. Are these
        data consistent with the null hypothesis that the parents diabetic
        status does not affect their children's blood glucose levels?
        Calculating the F statistic from the data gives a value of 36.01.

        Draw samples from the distribution:

        >>> dfnum = 1. # between group degrees of freedom
        >>> dfden = 48. # within groups degrees of freedom
        >>> rng = np.random.default_rng()
        >>> s = rng.f(dfnum, dfden, 1000)

        The lower bound for the top 1% of the samples is :

        >>> np.sort(s)[-10]
        7.61988120985 # random

        So there is about a 1% chance that the F statistic will exceed 7.62,
        the measured value is 36, so the null hypothesis is rejected at the 1%
        level.

        """
        return cont(&random_f, &self._bitgen, size, self.lock, 2,
                    dfnum, 'dfnum', CONS_POSITIVE,
                    dfden, 'dfden', CONS_POSITIVE,
                    0.0, '', CONS_NONE, None)

    def noncentral_f(self, dfnum, dfden, nonc, size=None):
        """
        noncentral_f(dfnum, dfden, nonc, size=None)

        Draw samples from the noncentral F distribution.

        Samples are drawn from an F distribution with specified parameters,
        `dfnum` (degrees of freedom in numerator) and `dfden` (degrees of
        freedom in denominator), where both parameters > 1.
        `nonc` is the non-centrality parameter.

        Parameters
        ----------
        dfnum : float or array_like of floats
            Numerator degrees of freedom, must be > 0.

            .. versionchanged:: 1.14.0
               Earlier NumPy versions required dfnum > 1.
        dfden : float or array_like of floats
            Denominator degrees of freedom, must be > 0.
        nonc : float or array_like of floats
            Non-centrality parameter, the sum of the squares of the numerator
            means, must be >= 0.
        size : int or tuple of ints, optional
            Output shape.  If the given shape is, e.g., ``(m, n, k)``, then
            ``m * n * k`` samples are drawn.  If size is ``None`` (default),
            a single value is returned if ``dfnum``, ``dfden``, and ``nonc``
            are all scalars.  Otherwise, ``np.broadcast(dfnum, dfden, nonc).size``
            samples are drawn.

        Returns
        -------
        out : ndarray or scalar
            Drawn samples from the parameterized noncentral Fisher distribution.

        Notes
        -----
        When calculating the power of an experiment (power = probability of
        rejecting the null hypothesis when a specific alternative is true) the
        non-central F statistic becomes important.  When the null hypothesis is
        true, the F statistic follows a central F distribution. When the null
        hypothesis is not true, then it follows a non-central F statistic.

        References
        ----------
        .. [1] Weisstein, Eric W. "Noncentral F-Distribution."
               From MathWorld--A Wolfram Web Resource.
               https://mathworld.wolfram.com/NoncentralF-Distribution.html
        .. [2] Wikipedia, "Noncentral F-distribution",
               https://en.wikipedia.org/wiki/Noncentral_F-distribution

        Examples
        --------
        In a study, testing for a specific alternative to the null hypothesis
        requires use of the Noncentral F distribution. We need to calculate the
        area in the tail of the distribution that exceeds the value of the F
        distribution for the null hypothesis.  We'll plot the two probability
        distributions for comparison.

        >>> rng = np.random.default_rng()
        >>> dfnum = 3 # between group deg of freedom
        >>> dfden = 20 # within groups degrees of freedom
        >>> nonc = 3.0
        >>> nc_vals = rng.noncentral_f(dfnum, dfden, nonc, 1000000)
        >>> NF = np.histogram(nc_vals, bins=50, density=True)
        >>> c_vals = rng.f(dfnum, dfden, 1000000)
        >>> F = np.histogram(c_vals, bins=50, density=True)
        >>> import matplotlib.pyplot as plt
        >>> plt.plot(F[1][1:], F[0])
        >>> plt.plot(NF[1][1:], NF[0])
        >>> plt.show()

        """
        return cont(&random_noncentral_f, &self._bitgen, size, self.lock, 3,
                    dfnum, 'dfnum', CONS_POSITIVE,
                    dfden, 'dfden', CONS_POSITIVE,
                    nonc, 'nonc', CONS_NON_NEGATIVE, None)

    def chisquare(self, df, size=None):
        """
        chisquare(df, size=None)

        Draw samples from a chi-square distribution.

        When `df` independent random variables, each with standard normal
        distributions (mean 0, variance 1), are squared and summed, the
        resulting distribution is chi-square (see Notes).  This distribution
        is often used in hypothesis testing.

        Parameters
        ----------
        df : float or array_like of floats
             Number of degrees of freedom, must be > 0.
        size : int or tuple of ints, optional
            Output shape.  If the given shape is, e.g., ``(m, n, k)``, then
            ``m * n * k`` samples are drawn.  If size is ``None`` (default),
            a single value is returned if ``df`` is a scalar.  Otherwise,
            ``np.array(df).size`` samples are drawn.

        Returns
        -------
        out : ndarray or scalar
            Drawn samples from the parameterized chi-square distribution.

        Raises
        ------
        ValueError
            When `df` <= 0 or when an inappropriate `size` (e.g. ``size=-1``)
            is given.

        Notes
        -----
        The variable obtained by summing the squares of `df` independent,
        standard normally distributed random variables:

        .. math:: Q = \\sum_{i=0}^{\\mathtt{df}} X^2_i

        is chi-square distributed, denoted

        .. math:: Q \\sim \\chi^2_k.

        The probability density function of the chi-squared distribution is

        .. math:: p(x) = \\frac{(1/2)^{k/2}}{\\Gamma(k/2)}
                         x^{k/2 - 1} e^{-x/2},

        where :math:`\\Gamma` is the gamma function,

        .. math:: \\Gamma(x) = \\int_0^{-\\infty} t^{x - 1} e^{-t} dt.

        References
        ----------
        .. [1] NIST "Engineering Statistics Handbook"
               https://www.itl.nist.gov/div898/handbook/eda/section3/eda3666.htm

        Examples
        --------
        >>> rng = np.random.default_rng()
        >>> rng.chisquare(2,4)
        array([ 1.89920014,  9.00867716,  3.13710533,  5.62318272]) # random

        """
        return cont(&random_chisquare, &self._bitgen, size, self.lock, 1,
                    df, 'df', CONS_POSITIVE,
                    0.0, '', CONS_NONE,
                    0.0, '', CONS_NONE, None)

    def noncentral_chisquare(self, df, nonc, size=None):
        """
        noncentral_chisquare(df, nonc, size=None)

        Draw samples from a noncentral chi-square distribution.

        The noncentral :math:`\\chi^2` distribution is a generalization of
        the :math:`\\chi^2` distribution.

        Parameters
        ----------
        df : float or array_like of floats
            Degrees of freedom, must be > 0.

            .. versionchanged:: 1.10.0
               Earlier NumPy versions required dfnum > 1.
        nonc : float or array_like of floats
            Non-centrality, must be non-negative.
        size : int or tuple of ints, optional
            Output shape.  If the given shape is, e.g., ``(m, n, k)``, then
            ``m * n * k`` samples are drawn.  If size is ``None`` (default),
            a single value is returned if ``df`` and ``nonc`` are both scalars.
            Otherwise, ``np.broadcast(df, nonc).size`` samples are drawn.

        Returns
        -------
        out : ndarray or scalar
            Drawn samples from the parameterized noncentral chi-square distribution.

        Notes
        -----
        The probability density function for the noncentral Chi-square
        distribution is

        .. math:: P(x;df,nonc) = \\sum^{\\infty}_{i=0}
                               \\frac{e^{-nonc/2}(nonc/2)^{i}}{i!}
                               P_{Y_{df+2i}}(x),

        where :math:`Y_{q}` is the Chi-square with q degrees of freedom.

        References
        ----------
        .. [1] Wikipedia, "Noncentral chi-squared distribution"
               https://en.wikipedia.org/wiki/Noncentral_chi-squared_distribution

        Examples
        --------
        Draw values from the distribution and plot the histogram

        >>> rng = np.random.default_rng()
        >>> import matplotlib.pyplot as plt
        >>> values = plt.hist(rng.noncentral_chisquare(3, 20, 100000),
        ...                   bins=200, density=True)
        >>> plt.show()

        Draw values from a noncentral chisquare with very small noncentrality,
        and compare to a chisquare.

        >>> plt.figure()
        >>> values = plt.hist(rng.noncentral_chisquare(3, .0000001, 100000),
        ...                   bins=np.arange(0., 25, .1), density=True)
        >>> values2 = plt.hist(rng.chisquare(3, 100000),
        ...                    bins=np.arange(0., 25, .1), density=True)
        >>> plt.plot(values[1][0:-1], values[0]-values2[0], 'ob')
        >>> plt.show()

        Demonstrate how large values of non-centrality lead to a more symmetric
        distribution.

        >>> plt.figure()
        >>> values = plt.hist(rng.noncentral_chisquare(3, 20, 100000),
        ...                   bins=200, density=True)
        >>> plt.show()

        """
        return cont(&random_noncentral_chisquare, &self._bitgen, size, self.lock, 2,
                    df, 'df', CONS_POSITIVE,
                    nonc, 'nonc', CONS_NON_NEGATIVE,
                    0.0, '', CONS_NONE, None)

    def standard_cauchy(self, size=None):
        """
        standard_cauchy(size=None)

        Draw samples from a standard Cauchy distribution with mode = 0.

        Also known as the Lorentz distribution.

        Parameters
        ----------
        size : int or tuple of ints, optional
            Output shape.  If the given shape is, e.g., ``(m, n, k)``, then
            ``m * n * k`` samples are drawn.  Default is None, in which case a
            single value is returned.

        Returns
        -------
        samples : ndarray or scalar
            The drawn samples.

        Notes
        -----
        The probability density function for the full Cauchy distribution is

        .. math:: P(x; x_0, \\gamma) = \\frac{1}{\\pi \\gamma \\bigl[ 1+
                  (\\frac{x-x_0}{\\gamma})^2 \\bigr] }

        and the Standard Cauchy distribution just sets :math:`x_0=0` and
        :math:`\\gamma=1`

        The Cauchy distribution arises in the solution to the driven harmonic
        oscillator problem, and also describes spectral line broadening. It
        also describes the distribution of values at which a line tilted at
        a random angle will cut the x axis.

        When studying hypothesis tests that assume normality, seeing how the
        tests perform on data from a Cauchy distribution is a good indicator of
        their sensitivity to a heavy-tailed distribution, since the Cauchy looks
        very much like a Gaussian distribution, but with heavier tails.

        References
        ----------
        .. [1] NIST/SEMATECH e-Handbook of Statistical Methods, "Cauchy
              Distribution",
              https://www.itl.nist.gov/div898/handbook/eda/section3/eda3663.htm
        .. [2] Weisstein, Eric W. "Cauchy Distribution." From MathWorld--A
              Wolfram Web Resource.
              https://mathworld.wolfram.com/CauchyDistribution.html
        .. [3] Wikipedia, "Cauchy distribution"
              https://en.wikipedia.org/wiki/Cauchy_distribution

        Examples
        --------
        Draw samples and plot the distribution:

        >>> import matplotlib.pyplot as plt
        >>> rng = np.random.default_rng()
        >>> s = rng.standard_cauchy(1000000)
        >>> s = s[(s>-25) & (s<25)]  # truncate distribution so it plots well
        >>> plt.hist(s, bins=100)
        >>> plt.show()

        """
        return cont(&random_standard_cauchy, &self._bitgen, size, self.lock, 0,
                    0.0, '', CONS_NONE, 0.0, '', CONS_NONE, 0.0, '', CONS_NONE, None)

    def standard_t(self, df, size=None):
        """
        standard_t(df, size=None)

        Draw samples from a standard Student's t distribution with `df` degrees
        of freedom.

        A special case of the hyperbolic distribution.  As `df` gets
        large, the result resembles that of the standard normal
        distribution (`standard_normal`).

        Parameters
        ----------
        df : float or array_like of floats
            Degrees of freedom, must be > 0.
        size : int or tuple of ints, optional
            Output shape.  If the given shape is, e.g., ``(m, n, k)``, then
            ``m * n * k`` samples are drawn.  If size is ``None`` (default),
            a single value is returned if ``df`` is a scalar.  Otherwise,
            ``np.array(df).size`` samples are drawn.

        Returns
        -------
        out : ndarray or scalar
            Drawn samples from the parameterized standard Student's t distribution.

        Notes
        -----
        The probability density function for the t distribution is

        .. math:: P(x, df) = \\frac{\\Gamma(\\frac{df+1}{2})}{\\sqrt{\\pi df}
                  \\Gamma(\\frac{df}{2})}\\Bigl( 1+\\frac{x^2}{df} \\Bigr)^{-(df+1)/2}

        The t test is based on an assumption that the data come from a
        Normal distribution. The t test provides a way to test whether
        the sample mean (that is the mean calculated from the data) is
        a good estimate of the true mean.

        The derivation of the t-distribution was first published in
        1908 by William Gosset while working for the Guinness Brewery
        in Dublin. Due to proprietary issues, he had to publish under
        a pseudonym, and so he used the name Student.

        References
        ----------
        .. [1] Dalgaard, Peter, "Introductory Statistics With R",
               Springer, 2002.
        .. [2] Wikipedia, "Student's t-distribution"
               https://en.wikipedia.org/wiki/Student's_t-distribution

        Examples
        --------
        From Dalgaard page 83 [1]_, suppose the daily energy intake for 11
        women in kilojoules (kJ) is:

        >>> intake = np.array([5260., 5470, 5640, 6180, 6390, 6515, 6805, 7515, \\
        ...                    7515, 8230, 8770])

        Does their energy intake deviate systematically from the recommended
        value of 7725 kJ? Our null hypothesis will be the absence of deviation,
        and the alternate hypothesis will be the presence of an effect that could be
        either positive or negative, hence making our test 2-tailed. 

        Because we are estimating the mean and we have N=11 values in our sample,
        we have N-1=10 degrees of freedom. We set our significance level to 95% and 
        compute the t statistic using the empirical mean and empirical standard 
        deviation of our intake. We use a ddof of 1 to base the computation of our 
        empirical standard deviation on an unbiased estimate of the variance (note:
        the final estimate is not unbiased due to the concave nature of the square 
        root).

        >>> np.mean(intake)
        6753.636363636364
        >>> intake.std(ddof=1)
        1142.1232221373727
        >>> t = (np.mean(intake)-7725)/(intake.std(ddof=1)/np.sqrt(len(intake)))
        >>> t
        -2.8207540608310198

        We draw 1000000 samples from Student's t distribution with the adequate
        degrees of freedom.

        >>> import matplotlib.pyplot as plt
        >>> rng = np.random.default_rng()
        >>> s = rng.standard_t(10, size=1000000)
        >>> h = plt.hist(s, bins=100, density=True)

        Does our t statistic land in one of the two critical regions found at 
        both tails of the distribution?

        >>> np.sum(np.abs(t) < np.abs(s)) / float(len(s))
        0.018318  #random < 0.05, statistic is in critical region

        The probability value for this 2-tailed test is about 1.83%, which is 
        lower than the 5% pre-determined significance threshold. 

        Therefore, the probability of observing values as extreme as our intake
        conditionally on the null hypothesis being true is too low, and we reject 
        the null hypothesis of no deviation. 

        """
        return cont(&random_standard_t, &self._bitgen, size, self.lock, 1,
                    df, 'df', CONS_POSITIVE,
                    0, '', CONS_NONE,
                    0, '', CONS_NONE,
                    None)

    def vonmises(self, mu, kappa, size=None):
        """
        vonmises(mu, kappa, size=None)

        Draw samples from a von Mises distribution.

        Samples are drawn from a von Mises distribution with specified mode
        (mu) and dispersion (kappa), on the interval [-pi, pi].

        The von Mises distribution (also known as the circular normal
        distribution) is a continuous probability distribution on the unit
        circle.  It may be thought of as the circular analogue of the normal
        distribution.

        Parameters
        ----------
        mu : float or array_like of floats
            Mode ("center") of the distribution.
        kappa : float or array_like of floats
            Dispersion of the distribution, has to be >=0.
        size : int or tuple of ints, optional
            Output shape.  If the given shape is, e.g., ``(m, n, k)``, then
            ``m * n * k`` samples are drawn.  If size is ``None`` (default),
            a single value is returned if ``mu`` and ``kappa`` are both scalars.
            Otherwise, ``np.broadcast(mu, kappa).size`` samples are drawn.

        Returns
        -------
        out : ndarray or scalar
            Drawn samples from the parameterized von Mises distribution.

        See Also
        --------
        scipy.stats.vonmises : probability density function, distribution, or
            cumulative density function, etc.

        Notes
        -----
        The probability density for the von Mises distribution is

        .. math:: p(x) = \\frac{e^{\\kappa cos(x-\\mu)}}{2\\pi I_0(\\kappa)},

        where :math:`\\mu` is the mode and :math:`\\kappa` the dispersion,
        and :math:`I_0(\\kappa)` is the modified Bessel function of order 0.

        The von Mises is named for Richard Edler von Mises, who was born in
        Austria-Hungary, in what is now the Ukraine.  He fled to the United
        States in 1939 and became a professor at Harvard.  He worked in
        probability theory, aerodynamics, fluid mechanics, and philosophy of
        science.

        References
        ----------
        .. [1] Abramowitz, M. and Stegun, I. A. (Eds.). "Handbook of
               Mathematical Functions with Formulas, Graphs, and Mathematical
               Tables, 9th printing," New York: Dover, 1972.
        .. [2] von Mises, R., "Mathematical Theory of Probability
               and Statistics", New York: Academic Press, 1964.

        Examples
        --------
        Draw samples from the distribution:

        >>> mu, kappa = 0.0, 4.0 # mean and dispersion
        >>> rng = np.random.default_rng()
        >>> s = rng.vonmises(mu, kappa, 1000)

        Display the histogram of the samples, along with
        the probability density function:

        >>> import matplotlib.pyplot as plt
        >>> from scipy.special import i0  # doctest: +SKIP
        >>> plt.hist(s, 50, density=True)
        >>> x = np.linspace(-np.pi, np.pi, num=51)
        >>> y = np.exp(kappa*np.cos(x-mu))/(2*np.pi*i0(kappa))  # doctest: +SKIP
        >>> plt.plot(x, y, linewidth=2, color='r')  # doctest: +SKIP
        >>> plt.show()

        """
        return cont(&random_vonmises, &self._bitgen, size, self.lock, 2,
                    mu, 'mu', CONS_NONE,
                    kappa, 'kappa', CONS_NON_NEGATIVE,
                    0.0, '', CONS_NONE, None)

    def pareto(self, a, size=None):
        """
        pareto(a, size=None)

        Draw samples from a Pareto II (AKA Lomax) distribution with
        specified shape.

        Parameters
        ----------
        a : float or array_like of floats
            Shape of the distribution. Must be positive.
        size : int or tuple of ints, optional
            Output shape.  If the given shape is, e.g., ``(m, n, k)``, then
            ``m * n * k`` samples are drawn.  If size is ``None`` (default),
            a single value is returned if ``a`` is a scalar.  Otherwise,
            ``np.array(a).size`` samples are drawn.

        Returns
        -------
        out : ndarray or scalar
            Drawn samples from the Pareto II distribution.

        See Also
        --------
        scipy.stats.pareto : Pareto I distribution
        scipy.stats.lomax : Lomax (Pareto II) distribution
        scipy.stats.genpareto : Generalized Pareto distribution

        Notes
        -----
        The probability density for the Pareto II distribution is

        .. math:: p(x) = \\frac{a}{{x+1}^{a+1}} , x \ge 0

        where :math:`a > 0` is the shape.

        The Pareto II distribution is a shifted and scaled version of the
        Pareto I distribution, which can be found in `scipy.stats.pareto`.

        References
        ----------
        .. [1] Francis Hunt and Paul Johnson, On the Pareto Distribution of
               Sourceforge projects.
        .. [2] Pareto, V. (1896). Course of Political Economy. Lausanne.
        .. [3] Reiss, R.D., Thomas, M.(2001), Statistical Analysis of Extreme
               Values, Birkhauser Verlag, Basel, pp 23-30.
        .. [4] Wikipedia, "Pareto distribution",
               https://en.wikipedia.org/wiki/Pareto_distribution

        Examples
        --------
        Draw samples from the distribution:

<<<<<<< HEAD
        >>> a = 3.
        >>> s = np.random.default_rng().pareto(a, 10000)
=======
        >>> a, m = 3., 2.  # shape and mode
        >>> rng = np.random.default_rng()
        >>> s = (rng.pareto(a, 1000) + 1) * m
>>>>>>> 36eefeab

        Display the histogram of the samples, along with the probability
        density function:

        >>> import matplotlib.pyplot as plt
        >>> x = np.linspace(0, 3, 50)
        >>> pdf = a / (x+1)**(a+1)
        >>> plt.hist(s, bins=x, density=True, label='histogram')
        >>> plt.plot(x, pdf, linewidth=2, color='r', label='pdf')
        >>> plt.xlim(x.min(), x.max())
        >>> plt.legend()
        >>> plt.show()

        """
        return cont(&random_pareto, &self._bitgen, size, self.lock, 1,
                    a, 'a', CONS_POSITIVE,
                    0.0, '', CONS_NONE,
                    0.0, '', CONS_NONE, None)

    def weibull(self, a, size=None):
        """
        weibull(a, size=None)

        Draw samples from a Weibull distribution.

        Draw samples from a 1-parameter Weibull distribution with the given
        shape parameter `a`.

        .. math:: X = (-ln(U))^{1/a}

        Here, U is drawn from the uniform distribution over (0,1].

        The more common 2-parameter Weibull, including a scale parameter
        :math:`\\lambda` is just :math:`X = \\lambda(-ln(U))^{1/a}`.

        Parameters
        ----------
        a : float or array_like of floats
            Shape parameter of the distribution.  Must be nonnegative.
        size : int or tuple of ints, optional
            Output shape.  If the given shape is, e.g., ``(m, n, k)``, then
            ``m * n * k`` samples are drawn.  If size is ``None`` (default),
            a single value is returned if ``a`` is a scalar.  Otherwise,
            ``np.array(a).size`` samples are drawn.

        Returns
        -------
        out : ndarray or scalar
            Drawn samples from the parameterized Weibull distribution.

        See Also
        --------
        scipy.stats.weibull_max
        scipy.stats.weibull_min
        scipy.stats.genextreme
        gumbel

        Notes
        -----
        The Weibull (or Type III asymptotic extreme value distribution
        for smallest values, SEV Type III, or Rosin-Rammler
        distribution) is one of a class of Generalized Extreme Value
        (GEV) distributions used in modeling extreme value problems.
        This class includes the Gumbel and Frechet distributions.

        The probability density for the Weibull distribution is

        .. math:: p(x) = \\frac{a}
                         {\\lambda}(\\frac{x}{\\lambda})^{a-1}e^{-(x/\\lambda)^a},

        where :math:`a` is the shape and :math:`\\lambda` the scale.

        The function has its peak (the mode) at
        :math:`\\lambda(\\frac{a-1}{a})^{1/a}`.

        When ``a = 1``, the Weibull distribution reduces to the exponential
        distribution.

        References
        ----------
        .. [1] Waloddi Weibull, Royal Technical University, Stockholm,
               1939 "A Statistical Theory Of The Strength Of Materials",
               Ingeniorsvetenskapsakademiens Handlingar Nr 151, 1939,
               Generalstabens Litografiska Anstalts Forlag, Stockholm.
        .. [2] Waloddi Weibull, "A Statistical Distribution Function of
               Wide Applicability", Journal Of Applied Mechanics ASME Paper
               1951.
        .. [3] Wikipedia, "Weibull distribution",
               https://en.wikipedia.org/wiki/Weibull_distribution

        Examples
        --------
        Draw samples from the distribution:

        >>> rng = np.random.default_rng()
        >>> a = 5. # shape
        >>> s = rng.weibull(a, 1000)

        Display the histogram of the samples, along with
        the probability density function:

        >>> import matplotlib.pyplot as plt
        >>> def weibull(x, n, a):
        ...     return (a / n) * (x / n)**(a - 1) * np.exp(-(x / n)**a)
        >>> count, bins, _ = plt.hist(rng.weibull(5., 1000))
        >>> x = np.linspace(0, 2, 1000)
        >>> bin_spacing = np.mean(np.diff(bins))
        >>> plt.plot(x, weibull(x, 1., 5.) * bin_spacing * s.size, label='Weibull PDF')
        >>> plt.legend()
        >>> plt.show()

        """
        return cont(&random_weibull, &self._bitgen, size, self.lock, 1,
                    a, 'a', CONS_NON_NEGATIVE,
                    0.0, '', CONS_NONE,
                    0.0, '', CONS_NONE, None)

    def power(self, a, size=None):
        """
        power(a, size=None)

        Draws samples in [0, 1] from a power distribution with positive
        exponent a - 1.

        Also known as the power function distribution.

        Parameters
        ----------
        a : float or array_like of floats
            Parameter of the distribution. Must be non-negative.
        size : int or tuple of ints, optional
            Output shape.  If the given shape is, e.g., ``(m, n, k)``, then
            ``m * n * k`` samples are drawn.  If size is ``None`` (default),
            a single value is returned if ``a`` is a scalar.  Otherwise,
            ``np.array(a).size`` samples are drawn.

        Returns
        -------
        out : ndarray or scalar
            Drawn samples from the parameterized power distribution.

        Raises
        ------
        ValueError
            If a <= 0.

        Notes
        -----
        The probability density function is

        .. math:: P(x; a) = ax^{a-1}, 0 \\le x \\le 1, a>0.

        The power function distribution is just the inverse of the Pareto
        distribution. It may also be seen as a special case of the Beta
        distribution.

        It is used, for example, in modeling the over-reporting of insurance
        claims.

        References
        ----------
        .. [1] Christian Kleiber, Samuel Kotz, "Statistical size distributions
               in economics and actuarial sciences", Wiley, 2003.
        .. [2] Heckert, N. A. and Filliben, James J. "NIST Handbook 148:
               Dataplot Reference Manual, Volume 2: Let Subcommands and Library
               Functions", National Institute of Standards and Technology
               Handbook Series, June 2003.
               https://www.itl.nist.gov/div898/software/dataplot/refman2/auxillar/powpdf.pdf

        Examples
        --------
        Draw samples from the distribution:

        >>> rng = np.random.default_rng()
        >>> a = 5. # shape
        >>> samples = 1000
        >>> s = rng.power(a, samples)

        Display the histogram of the samples, along with
        the probability density function:

        >>> import matplotlib.pyplot as plt
        >>> count, bins, _ = plt.hist(s, bins=30)
        >>> x = np.linspace(0, 1, 100)
        >>> y = a*x**(a-1.)
        >>> normed_y = samples*np.diff(bins)[0]*y
        >>> plt.plot(x, normed_y)
        >>> plt.show()

        Compare the power function distribution to the inverse of the Pareto.

        >>> from scipy import stats  # doctest: +SKIP
        >>> rvs = rng.power(5, 1000000)
        >>> rvsp = rng.pareto(5, 1000000)
        >>> xx = np.linspace(0,1,100)
        >>> powpdf = stats.powerlaw.pdf(xx,5)  # doctest: +SKIP

        >>> plt.figure()
        >>> plt.hist(rvs, bins=50, density=True)
        >>> plt.plot(xx,powpdf,'r-')  # doctest: +SKIP
        >>> plt.title('power(5)')

        >>> plt.figure()
        >>> plt.hist(1./(1.+rvsp), bins=50, density=True)
        >>> plt.plot(xx,powpdf,'r-')  # doctest: +SKIP
        >>> plt.title('inverse of 1 + Generator.pareto(5)')

        >>> plt.figure()
        >>> plt.hist(1./(1.+rvsp), bins=50, density=True)
        >>> plt.plot(xx,powpdf,'r-')  # doctest: +SKIP
        >>> plt.title('inverse of stats.pareto(5)')

        """
        return cont(&random_power, &self._bitgen, size, self.lock, 1,
                    a, 'a', CONS_POSITIVE,
                    0.0, '', CONS_NONE,
                    0.0, '', CONS_NONE, None)

    def laplace(self, loc=0.0, scale=1.0, size=None):
        """
        laplace(loc=0.0, scale=1.0, size=None)

        Draw samples from the Laplace or double exponential distribution with
        specified location (or mean) and scale (decay).

        The Laplace distribution is similar to the Gaussian/normal distribution,
        but is sharper at the peak and has fatter tails. It represents the
        difference between two independent, identically distributed exponential
        random variables.

        Parameters
        ----------
        loc : float or array_like of floats, optional
            The position, :math:`\\mu`, of the distribution peak. Default is 0.
        scale : float or array_like of floats, optional
            :math:`\\lambda`, the exponential decay. Default is 1. Must be non-
            negative.
        size : int or tuple of ints, optional
            Output shape.  If the given shape is, e.g., ``(m, n, k)``, then
            ``m * n * k`` samples are drawn.  If size is ``None`` (default),
            a single value is returned if ``loc`` and ``scale`` are both scalars.
            Otherwise, ``np.broadcast(loc, scale).size`` samples are drawn.

        Returns
        -------
        out : ndarray or scalar
            Drawn samples from the parameterized Laplace distribution.

        Notes
        -----
        It has the probability density function

        .. math:: f(x; \\mu, \\lambda) = \\frac{1}{2\\lambda}
                                       \\exp\\left(-\\frac{|x - \\mu|}{\\lambda}\\right).

        The first law of Laplace, from 1774, states that the frequency
        of an error can be expressed as an exponential function of the
        absolute magnitude of the error, which leads to the Laplace
        distribution. For many problems in economics and health
        sciences, this distribution seems to model the data better
        than the standard Gaussian distribution.

        References
        ----------
        .. [1] Abramowitz, M. and Stegun, I. A. (Eds.). "Handbook of
               Mathematical Functions with Formulas, Graphs, and Mathematical
               Tables, 9th printing," New York: Dover, 1972.
        .. [2] Kotz, Samuel, et. al. "The Laplace Distribution and
               Generalizations, " Birkhauser, 2001.
        .. [3] Weisstein, Eric W. "Laplace Distribution."
               From MathWorld--A Wolfram Web Resource.
               https://mathworld.wolfram.com/LaplaceDistribution.html
        .. [4] Wikipedia, "Laplace distribution",
               https://en.wikipedia.org/wiki/Laplace_distribution

        Examples
        --------
        Draw samples from the distribution

        >>> loc, scale = 0., 1.
        >>> rng = np.random.default_rng()
        >>> s = rng.laplace(loc, scale, 1000)

        Display the histogram of the samples, along with
        the probability density function:

        >>> import matplotlib.pyplot as plt
        >>> count, bins, _ = plt.hist(s, 30, density=True)
        >>> x = np.arange(-8., 8., .01)
        >>> pdf = np.exp(-abs(x-loc)/scale)/(2.*scale)
        >>> plt.plot(x, pdf)

        Plot Gaussian for comparison:

        >>> g = (1/(scale * np.sqrt(2 * np.pi)) *
        ...      np.exp(-(x - loc)**2 / (2 * scale**2)))
        >>> plt.plot(x,g)

        """
        return cont(&random_laplace, &self._bitgen, size, self.lock, 2,
                    loc, 'loc', CONS_NONE,
                    scale, 'scale', CONS_NON_NEGATIVE,
                    0.0, '', CONS_NONE, None)

    def gumbel(self, loc=0.0, scale=1.0, size=None):
        """
        gumbel(loc=0.0, scale=1.0, size=None)

        Draw samples from a Gumbel distribution.

        Draw samples from a Gumbel distribution with specified location and
        scale.  For more information on the Gumbel distribution, see
        Notes and References below.

        Parameters
        ----------
        loc : float or array_like of floats, optional
            The location of the mode of the distribution. Default is 0.
        scale : float or array_like of floats, optional
            The scale parameter of the distribution. Default is 1. Must be non-
            negative.
        size : int or tuple of ints, optional
            Output shape.  If the given shape is, e.g., ``(m, n, k)``, then
            ``m * n * k`` samples are drawn.  If size is ``None`` (default),
            a single value is returned if ``loc`` and ``scale`` are both scalars.
            Otherwise, ``np.broadcast(loc, scale).size`` samples are drawn.

        Returns
        -------
        out : ndarray or scalar
            Drawn samples from the parameterized Gumbel distribution.

        See Also
        --------
        scipy.stats.gumbel_l
        scipy.stats.gumbel_r
        scipy.stats.genextreme
        weibull

        Notes
        -----
        The Gumbel (or Smallest Extreme Value (SEV) or the Smallest Extreme
        Value Type I) distribution is one of a class of Generalized Extreme
        Value (GEV) distributions used in modeling extreme value problems.
        The Gumbel is a special case of the Extreme Value Type I distribution
        for maximums from distributions with "exponential-like" tails.

        The probability density for the Gumbel distribution is

        .. math:: p(x) = \\frac{e^{-(x - \\mu)/ \\beta}}{\\beta} e^{ -e^{-(x - \\mu)/
                  \\beta}},

        where :math:`\\mu` is the mode, a location parameter, and
        :math:`\\beta` is the scale parameter.

        The Gumbel (named for German mathematician Emil Julius Gumbel) was used
        very early in the hydrology literature, for modeling the occurrence of
        flood events. It is also used for modeling maximum wind speed and
        rainfall rates.  It is a "fat-tailed" distribution - the probability of
        an event in the tail of the distribution is larger than if one used a
        Gaussian, hence the surprisingly frequent occurrence of 100-year
        floods. Floods were initially modeled as a Gaussian process, which
        underestimated the frequency of extreme events.

        It is one of a class of extreme value distributions, the Generalized
        Extreme Value (GEV) distributions, which also includes the Weibull and
        Frechet.

        The function has a mean of :math:`\\mu + 0.57721\\beta` and a variance
        of :math:`\\frac{\\pi^2}{6}\\beta^2`.

        References
        ----------
        .. [1] Gumbel, E. J., "Statistics of Extremes,"
               New York: Columbia University Press, 1958.
        .. [2] Reiss, R.-D. and Thomas, M., "Statistical Analysis of Extreme
               Values from Insurance, Finance, Hydrology and Other Fields,"
               Basel: Birkhauser Verlag, 2001.

        Examples
        --------
        Draw samples from the distribution:

        >>> rng = np.random.default_rng()
        >>> mu, beta = 0, 0.1 # location and scale
        >>> s = rng.gumbel(mu, beta, 1000)

        Display the histogram of the samples, along with
        the probability density function:

        >>> import matplotlib.pyplot as plt
        >>> count, bins, _ = plt.hist(s, 30, density=True)
        >>> plt.plot(bins, (1/beta)*np.exp(-(bins - mu)/beta)
        ...          * np.exp( -np.exp( -(bins - mu) /beta) ),
        ...          linewidth=2, color='r')
        >>> plt.show()

        Show how an extreme value distribution can arise from a Gaussian process
        and compare to a Gaussian:

        >>> means = []
        >>> maxima = []
        >>> for i in range(0,1000) :
        ...    a = rng.normal(mu, beta, 1000)
        ...    means.append(a.mean())
        ...    maxima.append(a.max())
        >>> count, bins, _ = plt.hist(maxima, 30, density=True)
        >>> beta = np.std(maxima) * np.sqrt(6) / np.pi
        >>> mu = np.mean(maxima) - 0.57721*beta
        >>> plt.plot(bins, (1/beta)*np.exp(-(bins - mu)/beta)
        ...          * np.exp(-np.exp(-(bins - mu)/beta)),
        ...          linewidth=2, color='r')
        >>> plt.plot(bins, 1/(beta * np.sqrt(2 * np.pi))
        ...          * np.exp(-(bins - mu)**2 / (2 * beta**2)),
        ...          linewidth=2, color='g')
        >>> plt.show()

        """
        return cont(&random_gumbel, &self._bitgen, size, self.lock, 2,
                    loc, 'loc', CONS_NONE,
                    scale, 'scale', CONS_NON_NEGATIVE,
                    0.0, '', CONS_NONE, None)

    def logistic(self, loc=0.0, scale=1.0, size=None):
        """
        logistic(loc=0.0, scale=1.0, size=None)

        Draw samples from a logistic distribution.

        Samples are drawn from a logistic distribution with specified
        parameters, loc (location or mean, also median), and scale (>0).

        Parameters
        ----------
        loc : float or array_like of floats, optional
            Parameter of the distribution. Default is 0.
        scale : float or array_like of floats, optional
            Parameter of the distribution. Must be non-negative.
            Default is 1.
        size : int or tuple of ints, optional
            Output shape.  If the given shape is, e.g., ``(m, n, k)``, then
            ``m * n * k`` samples are drawn.  If size is ``None`` (default),
            a single value is returned if ``loc`` and ``scale`` are both scalars.
            Otherwise, ``np.broadcast(loc, scale).size`` samples are drawn.

        Returns
        -------
        out : ndarray or scalar
            Drawn samples from the parameterized logistic distribution.

        See Also
        --------
        scipy.stats.logistic : probability density function, distribution or
            cumulative density function, etc.

        Notes
        -----
        The probability density for the Logistic distribution is

        .. math:: P(x) = \\frac{e^{-(x-\\mu)/s}}{s(1+e^{-(x-\\mu)/s})^2},

        where :math:`\\mu` = location and :math:`s` = scale.

        The Logistic distribution is used in Extreme Value problems where it
        can act as a mixture of Gumbel distributions, in Epidemiology, and by
        the World Chess Federation (FIDE) where it is used in the Elo ranking
        system, assuming the performance of each player is a logistically
        distributed random variable.

        References
        ----------
        .. [1] Reiss, R.-D. and Thomas M. (2001), "Statistical Analysis of
               Extreme Values, from Insurance, Finance, Hydrology and Other
               Fields," Birkhauser Verlag, Basel, pp 132-133.
        .. [2] Weisstein, Eric W. "Logistic Distribution." From
               MathWorld--A Wolfram Web Resource.
               https://mathworld.wolfram.com/LogisticDistribution.html
        .. [3] Wikipedia, "Logistic-distribution",
               https://en.wikipedia.org/wiki/Logistic_distribution

        Examples
        --------
        Draw samples from the distribution:

        >>> loc, scale = 10, 1
        >>> rng = np.random.default_rng()
        >>> s = rng.logistic(loc, scale, 10000)
        >>> import matplotlib.pyplot as plt
        >>> count, bins, _ = plt.hist(s, bins=50, label='Sampled data')

        #   plot sampled data against the exact distribution

        >>> def logistic(x, loc, scale):
        ...     return np.exp((loc-x)/scale)/(scale*(1+np.exp((loc-x)/scale))**2)
        >>> logistic_values  = logistic(bins, loc, scale)
        >>> bin_spacing = np.mean(np.diff(bins))
        >>> plt.plot(bins, logistic_values  * bin_spacing * s.size, label='Logistic PDF')
        >>> plt.legend()
        >>> plt.show()

        """
        return cont(&random_logistic, &self._bitgen, size, self.lock, 2,
                    loc, 'loc', CONS_NONE,
                    scale, 'scale', CONS_NON_NEGATIVE,
                    0.0, '', CONS_NONE, None)

    def lognormal(self, mean=0.0, sigma=1.0, size=None):
        """
        lognormal(mean=0.0, sigma=1.0, size=None)

        Draw samples from a log-normal distribution.

        Draw samples from a log-normal distribution with specified mean,
        standard deviation, and array shape.  Note that the mean and standard
        deviation are not the values for the distribution itself, but of the
        underlying normal distribution it is derived from.

        Parameters
        ----------
        mean : float or array_like of floats, optional
            Mean value of the underlying normal distribution. Default is 0.
        sigma : float or array_like of floats, optional
            Standard deviation of the underlying normal distribution. Must be
            non-negative. Default is 1.
        size : int or tuple of ints, optional
            Output shape.  If the given shape is, e.g., ``(m, n, k)``, then
            ``m * n * k`` samples are drawn.  If size is ``None`` (default),
            a single value is returned if ``mean`` and ``sigma`` are both scalars.
            Otherwise, ``np.broadcast(mean, sigma).size`` samples are drawn.

        Returns
        -------
        out : ndarray or scalar
            Drawn samples from the parameterized log-normal distribution.

        See Also
        --------
        scipy.stats.lognorm : probability density function, distribution,
            cumulative density function, etc.

        Notes
        -----
        A variable `x` has a log-normal distribution if `log(x)` is normally
        distributed.  The probability density function for the log-normal
        distribution is:

        .. math:: p(x) = \\frac{1}{\\sigma x \\sqrt{2\\pi}}
                         e^{(-\\frac{(ln(x)-\\mu)^2}{2\\sigma^2})}

        where :math:`\\mu` is the mean and :math:`\\sigma` is the standard
        deviation of the normally distributed logarithm of the variable.
        A log-normal distribution results if a random variable is the *product*
        of a large number of independent, identically-distributed variables in
        the same way that a normal distribution results if the variable is the
        *sum* of a large number of independent, identically-distributed
        variables.

        References
        ----------
        .. [1] Limpert, E., Stahel, W. A., and Abbt, M., "Log-normal
               Distributions across the Sciences: Keys and Clues,"
               BioScience, Vol. 51, No. 5, May, 2001.
               https://stat.ethz.ch/~stahel/lognormal/bioscience.pdf
        .. [2] Reiss, R.D. and Thomas, M., "Statistical Analysis of Extreme
               Values," Basel: Birkhauser Verlag, 2001, pp. 31-32.

        Examples
        --------
        Draw samples from the distribution:

        >>> rng = np.random.default_rng()
        >>> mu, sigma = 3., 1. # mean and standard deviation
        >>> s = rng.lognormal(mu, sigma, 1000)

        Display the histogram of the samples, along with
        the probability density function:

        >>> import matplotlib.pyplot as plt
        >>> count, bins, _ = plt.hist(s, 100, density=True, align='mid')

        >>> x = np.linspace(min(bins), max(bins), 10000)
        >>> pdf = (np.exp(-(np.log(x) - mu)**2 / (2 * sigma**2))
        ...        / (x * sigma * np.sqrt(2 * np.pi)))

        >>> plt.plot(x, pdf, linewidth=2, color='r')
        >>> plt.axis('tight')
        >>> plt.show()

        Demonstrate that taking the products of random samples from a uniform
        distribution can be fit well by a log-normal probability density
        function.

        >>> # Generate a thousand samples: each is the product of 100 random
        >>> # values, drawn from a normal distribution.
        >>> rng = rng
        >>> b = []
        >>> for i in range(1000):
        ...    a = 10. + rng.standard_normal(100)
        ...    b.append(np.prod(a))

        >>> b = np.array(b) / np.min(b) # scale values to be positive
        >>> count, bins, _ = plt.hist(b, 100, density=True, align='mid')
        >>> sigma = np.std(np.log(b))
        >>> mu = np.mean(np.log(b))

        >>> x = np.linspace(min(bins), max(bins), 10000)
        >>> pdf = (np.exp(-(np.log(x) - mu)**2 / (2 * sigma**2))
        ...        / (x * sigma * np.sqrt(2 * np.pi)))

        >>> plt.plot(x, pdf, color='r', linewidth=2)
        >>> plt.show()

        """
        return cont(&random_lognormal, &self._bitgen, size, self.lock, 2,
                    mean, 'mean', CONS_NONE,
                    sigma, 'sigma', CONS_NON_NEGATIVE,
                    0.0, '', CONS_NONE, None)

    def rayleigh(self, scale=1.0, size=None):
        """
        rayleigh(scale=1.0, size=None)

        Draw samples from a Rayleigh distribution.

        The :math:`\\chi` and Weibull distributions are generalizations of the
        Rayleigh.

        Parameters
        ----------
        scale : float or array_like of floats, optional
            Scale, also equals the mode. Must be non-negative. Default is 1.
        size : int or tuple of ints, optional
            Output shape.  If the given shape is, e.g., ``(m, n, k)``, then
            ``m * n * k`` samples are drawn.  If size is ``None`` (default),
            a single value is returned if ``scale`` is a scalar.  Otherwise,
            ``np.array(scale).size`` samples are drawn.

        Returns
        -------
        out : ndarray or scalar
            Drawn samples from the parameterized Rayleigh distribution.

        Notes
        -----
        The probability density function for the Rayleigh distribution is

        .. math:: P(x;scale) = \\frac{x}{scale^2}e^{\\frac{-x^2}{2 \\cdotp scale^2}}

        The Rayleigh distribution would arise, for example, if the East
        and North components of the wind velocity had identical zero-mean
        Gaussian distributions.  Then the wind speed would have a Rayleigh
        distribution.

        References
        ----------
        .. [1] Brighton Webs Ltd., "Rayleigh Distribution,"
               https://web.archive.org/web/20090514091424/http://brighton-webs.co.uk:80/distributions/rayleigh.asp
        .. [2] Wikipedia, "Rayleigh distribution"
               https://en.wikipedia.org/wiki/Rayleigh_distribution

        Examples
        --------
        Draw values from the distribution and plot the histogram

        >>> from matplotlib.pyplot import hist
        >>> rng = np.random.default_rng()
        >>> values = hist(rng.rayleigh(3, 100000), bins=200, density=True)

        Wave heights tend to follow a Rayleigh distribution. If the mean wave
        height is 1 meter, what fraction of waves are likely to be larger than 3
        meters?

        >>> meanvalue = 1
        >>> modevalue = np.sqrt(2 / np.pi) * meanvalue
        >>> s = rng.rayleigh(modevalue, 1000000)

        The percentage of waves larger than 3 meters is:

        >>> 100.*sum(s>3)/1000000.
        0.087300000000000003 # random

        """
        return cont(&random_rayleigh, &self._bitgen, size, self.lock, 1,
                    scale, 'scale', CONS_NON_NEGATIVE,
                    0.0, '', CONS_NONE,
                    0.0, '', CONS_NONE, None)

    def wald(self, mean, scale, size=None):
        """
        wald(mean, scale, size=None)

        Draw samples from a Wald, or inverse Gaussian, distribution.

        As the scale approaches infinity, the distribution becomes more like a
        Gaussian. Some references claim that the Wald is an inverse Gaussian
        with mean equal to 1, but this is by no means universal.

        The inverse Gaussian distribution was first studied in relationship to
        Brownian motion. In 1956 M.C.K. Tweedie used the name inverse Gaussian
        because there is an inverse relationship between the time to cover a
        unit distance and distance covered in unit time.

        Parameters
        ----------
        mean : float or array_like of floats
            Distribution mean, must be > 0.
        scale : float or array_like of floats
            Scale parameter, must be > 0.
        size : int or tuple of ints, optional
            Output shape.  If the given shape is, e.g., ``(m, n, k)``, then
            ``m * n * k`` samples are drawn.  If size is ``None`` (default),
            a single value is returned if ``mean`` and ``scale`` are both scalars.
            Otherwise, ``np.broadcast(mean, scale).size`` samples are drawn.

        Returns
        -------
        out : ndarray or scalar
            Drawn samples from the parameterized Wald distribution.

        Notes
        -----
        The probability density function for the Wald distribution is

        .. math:: P(x;mean,scale) = \\sqrt{\\frac{scale}{2\\pi x^3}}e^
                                    \\frac{-scale(x-mean)^2}{2\\cdotp mean^2x}

        As noted above the inverse Gaussian distribution first arise
        from attempts to model Brownian motion. It is also a
        competitor to the Weibull for use in reliability modeling and
        modeling stock returns and interest rate processes.

        References
        ----------
        .. [1] Brighton Webs Ltd., Wald Distribution,
               https://web.archive.org/web/20090423014010/http://www.brighton-webs.co.uk:80/distributions/wald.asp
        .. [2] Chhikara, Raj S., and Folks, J. Leroy, "The Inverse Gaussian
               Distribution: Theory : Methodology, and Applications", CRC Press,
               1988.
        .. [3] Wikipedia, "Inverse Gaussian distribution"
               https://en.wikipedia.org/wiki/Inverse_Gaussian_distribution

        Examples
        --------
        Draw values from the distribution and plot the histogram:

        >>> import matplotlib.pyplot as plt
        >>> rng = np.random.default_rng()
        >>> h = plt.hist(rng.wald(3, 2, 100000), bins=200, density=True)
        >>> plt.show()

        """
        return cont(&random_wald, &self._bitgen, size, self.lock, 2,
                    mean, 'mean', CONS_POSITIVE,
                    scale, 'scale', CONS_POSITIVE,
                    0.0, '', CONS_NONE, None)

    def triangular(self, left, mode, right, size=None):
        """
        triangular(left, mode, right, size=None)

        Draw samples from the triangular distribution over the
        interval ``[left, right]``.

        The triangular distribution is a continuous probability
        distribution with lower limit left, peak at mode, and upper
        limit right. Unlike the other distributions, these parameters
        directly define the shape of the pdf.

        Parameters
        ----------
        left : float or array_like of floats
            Lower limit.
        mode : float or array_like of floats
            The value where the peak of the distribution occurs.
            The value must fulfill the condition ``left <= mode <= right``.
        right : float or array_like of floats
            Upper limit, must be larger than `left`.
        size : int or tuple of ints, optional
            Output shape.  If the given shape is, e.g., ``(m, n, k)``, then
            ``m * n * k`` samples are drawn.  If size is ``None`` (default),
            a single value is returned if ``left``, ``mode``, and ``right``
            are all scalars.  Otherwise, ``np.broadcast(left, mode, right).size``
            samples are drawn.

        Returns
        -------
        out : ndarray or scalar
            Drawn samples from the parameterized triangular distribution.

        Notes
        -----
        The probability density function for the triangular distribution is

        .. math:: P(x;l, m, r) = \\begin{cases}
                  \\frac{2(x-l)}{(r-l)(m-l)}& \\text{for $l \\leq x \\leq m$},\\\\
                  \\frac{2(r-x)}{(r-l)(r-m)}& \\text{for $m \\leq x \\leq r$},\\\\
                  0& \\text{otherwise}.
                  \\end{cases}

        The triangular distribution is often used in ill-defined
        problems where the underlying distribution is not known, but
        some knowledge of the limits and mode exists. Often it is used
        in simulations.

        References
        ----------
        .. [1] Wikipedia, "Triangular distribution"
               https://en.wikipedia.org/wiki/Triangular_distribution

        Examples
        --------
        Draw values from the distribution and plot the histogram:

        >>> import matplotlib.pyplot as plt
        >>> rng = np.random.default_rng()
        >>> h = plt.hist(rng.triangular(-3, 0, 8, 100000), bins=200,
        ...              density=True)
        >>> plt.show()

        """
        cdef bint is_scalar = True
        cdef double fleft, fmode, fright
        cdef np.ndarray oleft, omode, oright

        oleft = <np.ndarray>np.PyArray_FROM_OTF(left, np.NPY_DOUBLE, np.NPY_ALIGNED)
        omode = <np.ndarray>np.PyArray_FROM_OTF(mode, np.NPY_DOUBLE, np.NPY_ALIGNED)
        oright = <np.ndarray>np.PyArray_FROM_OTF(right, np.NPY_DOUBLE, np.NPY_ALIGNED)

        if np.PyArray_NDIM(oleft) == np.PyArray_NDIM(omode) == np.PyArray_NDIM(oright) == 0:
            fleft = PyFloat_AsDouble(left)
            fright = PyFloat_AsDouble(right)
            fmode = PyFloat_AsDouble(mode)

            if fleft > fmode:
                raise ValueError("left > mode")
            if fmode > fright:
                raise ValueError("mode > right")
            if fleft == fright:
                raise ValueError("left == right")
            return cont(&random_triangular, &self._bitgen, size, self.lock, 3,
                        fleft, '', CONS_NONE,
                        fmode, '', CONS_NONE,
                        fright, '', CONS_NONE, None)

        if np.any(np.greater(oleft, omode)):
            raise ValueError("left > mode")
        if np.any(np.greater(omode, oright)):
            raise ValueError("mode > right")
        if np.any(np.equal(oleft, oright)):
            raise ValueError("left == right")

        return cont_broadcast_3(&random_triangular, &self._bitgen, size, self.lock,
                            oleft, '', CONS_NONE,
                            omode, '', CONS_NONE,
                            oright, '', CONS_NONE)

    # Complicated, discrete distributions:
    def binomial(self, n, p, size=None):
        """
        binomial(n, p, size=None)

        Draw samples from a binomial distribution.

        Samples are drawn from a binomial distribution with specified
        parameters, n trials and p probability of success where
        n an integer >= 0 and p is in the interval [0,1]. (n may be
        input as a float, but it is truncated to an integer in use)

        Parameters
        ----------
        n : int or array_like of ints
            Parameter of the distribution, >= 0. Floats are also accepted,
            but they will be truncated to integers.
        p : float or array_like of floats
            Parameter of the distribution, >= 0 and <=1.
        size : int or tuple of ints, optional
            Output shape.  If the given shape is, e.g., ``(m, n, k)``, then
            ``m * n * k`` samples are drawn.  If size is ``None`` (default),
            a single value is returned if ``n`` and ``p`` are both scalars.
            Otherwise, ``np.broadcast(n, p).size`` samples are drawn.

        Returns
        -------
        out : ndarray or scalar
            Drawn samples from the parameterized binomial distribution, where
            each sample is equal to the number of successes over the n trials.

        See Also
        --------
        scipy.stats.binom : probability density function, distribution or
            cumulative density function, etc.

        Notes
        -----
        The probability density for the binomial distribution is

        .. math:: P(N) = \\binom{n}{N}p^N(1-p)^{n-N},

        where :math:`n` is the number of trials, :math:`p` is the probability
        of success, and :math:`N` is the number of successes.

        When estimating the standard error of a proportion in a population by
        using a random sample, the normal distribution works well unless the
        product p*n <=5, where p = population proportion estimate, and n =
        number of samples, in which case the binomial distribution is used
        instead. For example, a sample of 15 people shows 4 who are left
        handed, and 11 who are right handed. Then p = 4/15 = 27%. 0.27*15 = 4,
        so the binomial distribution should be used in this case.

        References
        ----------
        .. [1] Dalgaard, Peter, "Introductory Statistics with R",
               Springer-Verlag, 2002.
        .. [2] Glantz, Stanton A. "Primer of Biostatistics.", McGraw-Hill,
               Fifth Edition, 2002.
        .. [3] Lentner, Marvin, "Elementary Applied Statistics", Bogden
               and Quigley, 1972.
        .. [4] Weisstein, Eric W. "Binomial Distribution." From MathWorld--A
               Wolfram Web Resource.
               https://mathworld.wolfram.com/BinomialDistribution.html
        .. [5] Wikipedia, "Binomial distribution",
               https://en.wikipedia.org/wiki/Binomial_distribution

        Examples
        --------
        Draw samples from the distribution:

        >>> rng = np.random.default_rng()
        >>> n, p = 10, .5  # number of trials, probability of each trial
        >>> s = rng.binomial(n, p, 1000)
        # result of flipping a coin 10 times, tested 1000 times.

        A real world example. A company drills 9 wild-cat oil exploration
        wells, each with an estimated probability of success of 0.1. All nine
        wells fail. What is the probability of that happening?

        Let's do 20,000 trials of the model, and count the number that
        generate zero positive results.

        >>> sum(rng.binomial(9, 0.1, 20000) == 0)/20000.
        # answer = 0.38885, or 39%.

        """

        # Uses a custom implementation since self._binomial is required
        cdef double _dp = 0
        cdef int64_t _in = 0
        cdef bint is_scalar = True
        cdef np.npy_intp i, cnt
        cdef np.ndarray randoms
        cdef np.int64_t *randoms_data
        cdef np.broadcast it

        p_arr = <np.ndarray>np.PyArray_FROM_OTF(p, np.NPY_DOUBLE, np.NPY_ALIGNED)
        is_scalar = is_scalar and np.PyArray_NDIM(p_arr) == 0
        n_arr = <np.ndarray>np.PyArray_FROM_OTF(n, np.NPY_INT64, np.NPY_ALIGNED)
        is_scalar = is_scalar and np.PyArray_NDIM(n_arr) == 0

        if not is_scalar:
            check_array_constraint(p_arr, 'p', CONS_BOUNDED_0_1)
            check_array_constraint(n_arr, 'n', CONS_NON_NEGATIVE)
            if size is not None:
                randoms = <np.ndarray>np.empty(size, np.int64)
            else:
                it = np.PyArray_MultiIterNew2(p_arr, n_arr)
                randoms = <np.ndarray>np.empty(it.shape, np.int64)

            cnt = np.PyArray_SIZE(randoms)

            it = np.PyArray_MultiIterNew3(randoms, p_arr, n_arr)
            validate_output_shape(it.shape, randoms)
            with self.lock, nogil:
                for i in range(cnt):
                    _dp = (<double*>np.PyArray_MultiIter_DATA(it, 1))[0]
                    _in = (<int64_t*>np.PyArray_MultiIter_DATA(it, 2))[0]
                    (<int64_t*>np.PyArray_MultiIter_DATA(it, 0))[0] = random_binomial(&self._bitgen, _dp, _in, &self._binomial)

                    np.PyArray_MultiIter_NEXT(it)

            return randoms

        _dp = PyFloat_AsDouble(p)
        _in = <int64_t>n
        check_constraint(_dp, 'p', CONS_BOUNDED_0_1)
        check_constraint(<double>_in, 'n', CONS_NON_NEGATIVE)

        if size is None:
            with self.lock:
                return random_binomial(&self._bitgen, _dp, _in, &self._binomial)

        randoms = <np.ndarray>np.empty(size, np.int64)
        cnt = np.PyArray_SIZE(randoms)
        randoms_data = <np.int64_t *>np.PyArray_DATA(randoms)

        with self.lock, nogil:
            for i in range(cnt):
                randoms_data[i] = random_binomial(&self._bitgen, _dp, _in,
                                                  &self._binomial)

        return randoms

    def negative_binomial(self, n, p, size=None):
        """
        negative_binomial(n, p, size=None)

        Draw samples from a negative binomial distribution.

        Samples are drawn from a negative binomial distribution with specified
        parameters, `n` successes and `p` probability of success where `n`
        is > 0 and `p` is in the interval (0, 1].

        Parameters
        ----------
        n : float or array_like of floats
            Parameter of the distribution, > 0.
        p : float or array_like of floats
            Parameter of the distribution. Must satisfy 0 < p <= 1.
        size : int or tuple of ints, optional
            Output shape.  If the given shape is, e.g., ``(m, n, k)``, then
            ``m * n * k`` samples are drawn.  If size is ``None`` (default),
            a single value is returned if ``n`` and ``p`` are both scalars.
            Otherwise, ``np.broadcast(n, p).size`` samples are drawn.

        Returns
        -------
        out : ndarray or scalar
            Drawn samples from the parameterized negative binomial distribution,
            where each sample is equal to N, the number of failures that
            occurred before a total of n successes was reached.

        Notes
        -----
        The probability mass function of the negative binomial distribution is

        .. math:: P(N;n,p) = \\frac{\\Gamma(N+n)}{N!\\Gamma(n)}p^{n}(1-p)^{N},

        where :math:`n` is the number of successes, :math:`p` is the
        probability of success, :math:`N+n` is the number of trials, and
        :math:`\\Gamma` is the gamma function. When :math:`n` is an integer,
        :math:`\\frac{\\Gamma(N+n)}{N!\\Gamma(n)} = \\binom{N+n-1}{N}`, which is
        the more common form of this term in the pmf. The negative
        binomial distribution gives the probability of N failures given n
        successes, with a success on the last trial.

        If one throws a die repeatedly until the third time a "1" appears,
        then the probability distribution of the number of non-"1"s that
        appear before the third "1" is a negative binomial distribution.

        Because this method internally calls ``Generator.poisson`` with an
        intermediate random value, a ValueError is raised when the choice of 
        :math:`n` and :math:`p` would result in the mean + 10 sigma of the sampled
        intermediate distribution exceeding the max acceptable value of the 
        ``Generator.poisson`` method. This happens when :math:`p` is too low 
        (a lot of failures happen for every success) and :math:`n` is too big (
        a lot of successes are allowed).
        Therefore, the :math:`n` and :math:`p` values must satisfy the constraint:

        .. math:: n\\frac{1-p}{p}+10n\\sqrt{n}\\frac{1-p}{p}<2^{63}-1-10\\sqrt{2^{63}-1},

        Where the left side of the equation is the derived mean + 10 sigma of
        a sample from the gamma distribution internally used as the :math:`lam`
        parameter of a poisson sample, and the right side of the equation is
        the constraint for maximum value of :math:`lam` in ``Generator.poisson``.

        References
        ----------
        .. [1] Weisstein, Eric W. "Negative Binomial Distribution." From
               MathWorld--A Wolfram Web Resource.
               https://mathworld.wolfram.com/NegativeBinomialDistribution.html
        .. [2] Wikipedia, "Negative binomial distribution",
               https://en.wikipedia.org/wiki/Negative_binomial_distribution

        Examples
        --------
        Draw samples from the distribution:

        A real world example. A company drills wild-cat oil
        exploration wells, each with an estimated probability of
        success of 0.1.  What is the probability of having one success
        for each successive well, that is what is the probability of a
        single success after drilling 5 wells, after 6 wells, etc.?

        >>> rng = np.random.default_rng()
        >>> s = rng.negative_binomial(1, 0.1, 100000)
        >>> for i in range(1, 11): # doctest: +SKIP
        ...    probability = sum(s<i) / 100000.
        ...    print(i, "wells drilled, probability of one success =", probability)

        """

        cdef bint is_scalar = True
        cdef double *_dn
        cdef double *_dp
        cdef double _dmax_lam

        p_arr = <np.ndarray>np.PyArray_FROM_OTF(p, np.NPY_DOUBLE, np.NPY_ALIGNED)
        is_scalar = is_scalar and np.PyArray_NDIM(p_arr) == 0
        n_arr = <np.ndarray>np.PyArray_FROM_OTF(n, np.NPY_DOUBLE, np.NPY_ALIGNED)
        is_scalar = is_scalar and np.PyArray_NDIM(n_arr) == 0

        if not is_scalar:
            check_array_constraint(n_arr, 'n', CONS_POSITIVE_NOT_NAN)
            check_array_constraint(p_arr, 'p', CONS_BOUNDED_GT_0_1)
            # Check that the choice of negative_binomial parameters won't result in a
            # call to the poisson distribution function with a value of lam too large.
            max_lam_arr = (1 - p_arr) / p_arr * (n_arr + 10 * np.sqrt(n_arr))
            if np.any(np.greater(max_lam_arr, POISSON_LAM_MAX)):
                raise ValueError("n too large or p too small, see Generator.negative_binomial Notes")

        else:
            _dn = <double*>np.PyArray_DATA(n_arr)
            _dp = <double*>np.PyArray_DATA(p_arr)

            check_constraint(_dn[0], 'n', CONS_POSITIVE_NOT_NAN)
            check_constraint(_dp[0], 'p', CONS_BOUNDED_GT_0_1)
            # Check that the choice of negative_binomial parameters won't result in a
            # call to the poisson distribution function with a value of lam too large.
            _dmax_lam = (1 - _dp[0]) / _dp[0] * (_dn[0] + 10 * sqrt(_dn[0]))
            if _dmax_lam > POISSON_LAM_MAX:
                raise ValueError("n too large or p too small, see Generator.negative_binomial Notes")

        return disc(&random_negative_binomial, &self._bitgen, size, self.lock, 2, 0,
                    n_arr, 'n', CONS_NONE,
                    p_arr, 'p', CONS_NONE,
                    0.0, '', CONS_NONE)

    def poisson(self, lam=1.0, size=None):
        """
        poisson(lam=1.0, size=None)

        Draw samples from a Poisson distribution.

        The Poisson distribution is the limit of the binomial distribution
        for large N.

        Parameters
        ----------
        lam : float or array_like of floats
            Expected number of events occurring in a fixed-time interval,
            must be >= 0. A sequence must be broadcastable over the requested
            size.
        size : int or tuple of ints, optional
            Output shape.  If the given shape is, e.g., ``(m, n, k)``, then
            ``m * n * k`` samples are drawn.  If size is ``None`` (default),
            a single value is returned if ``lam`` is a scalar. Otherwise,
            ``np.array(lam).size`` samples are drawn.

        Returns
        -------
        out : ndarray or scalar
            Drawn samples from the parameterized Poisson distribution.

        Notes
        -----
        The Poisson distribution

        .. math:: f(k; \\lambda)=\\frac{\\lambda^k e^{-\\lambda}}{k!}

        For events with an expected separation :math:`\\lambda` the Poisson
        distribution :math:`f(k; \\lambda)` describes the probability of
        :math:`k` events occurring within the observed
        interval :math:`\\lambda`.

        Because the output is limited to the range of the C int64 type, a
        ValueError is raised when `lam` is within 10 sigma of the maximum
        representable value.

        References
        ----------
        .. [1] Weisstein, Eric W. "Poisson Distribution."
               From MathWorld--A Wolfram Web Resource.
               https://mathworld.wolfram.com/PoissonDistribution.html
        .. [2] Wikipedia, "Poisson distribution",
               https://en.wikipedia.org/wiki/Poisson_distribution

        Examples
        --------
        Draw samples from the distribution:

        >>> import numpy as np
        >>> rng = np.random.default_rng()
        >>> s = rng.poisson(5, 10000)

        Display histogram of the sample:

        >>> import matplotlib.pyplot as plt
        >>> count, bins, _ = plt.hist(s, 14, density=True)
        >>> plt.show()

        Draw each 100 values for lambda 100 and 500:

        >>> s = rng.poisson(lam=(100., 500.), size=(100, 2))

        """
        return disc(&random_poisson, &self._bitgen, size, self.lock, 1, 0,
                    lam, 'lam', CONS_POISSON,
                    0.0, '', CONS_NONE,
                    0.0, '', CONS_NONE)

    def zipf(self, a, size=None):
        """
        zipf(a, size=None)

        Draw samples from a Zipf distribution.

        Samples are drawn from a Zipf distribution with specified parameter
        `a` > 1.

        The Zipf distribution (also known as the zeta distribution) is a
        discrete probability distribution that satisfies Zipf's law: the
        frequency of an item is inversely proportional to its rank in a
        frequency table.

        Parameters
        ----------
        a : float or array_like of floats
            Distribution parameter. Must be greater than 1.
        size : int or tuple of ints, optional
            Output shape.  If the given shape is, e.g., ``(m, n, k)``, then
            ``m * n * k`` samples are drawn.  If size is ``None`` (default),
            a single value is returned if ``a`` is a scalar. Otherwise,
            ``np.array(a).size`` samples are drawn.

        Returns
        -------
        out : ndarray or scalar
            Drawn samples from the parameterized Zipf distribution.

        See Also
        --------
        scipy.stats.zipf : probability density function, distribution, or
            cumulative density function, etc.

        Notes
        -----
        The probability density for the Zipf distribution is

        .. math:: p(k) = \\frac{k^{-a}}{\\zeta(a)},

        for integers :math:`k \geq 1`, where :math:`\\zeta` is the Riemann Zeta
        function.

        It is named for the American linguist George Kingsley Zipf, who noted
        that the frequency of any word in a sample of a language is inversely
        proportional to its rank in the frequency table.

        References
        ----------
        .. [1] Zipf, G. K., "Selected Studies of the Principle of Relative
               Frequency in Language," Cambridge, MA: Harvard Univ. Press,
               1932.

        Examples
        --------
        Draw samples from the distribution:

        >>> a = 4.0
        >>> n = 20000
        >>> rng = np.random.default_rng()
        >>> s = rng.zipf(a, size=n)

        Display the histogram of the samples, along with
        the expected histogram based on the probability
        density function:

        >>> import matplotlib.pyplot as plt
        >>> from scipy.special import zeta  # doctest: +SKIP

        `bincount` provides a fast histogram for small integers.

        >>> count = np.bincount(s)
        >>> k = np.arange(1, s.max() + 1)

        >>> plt.bar(k, count[1:], alpha=0.5, label='sample count')
        >>> plt.plot(k, n*(k**-a)/zeta(a), 'k.-', alpha=0.5,
        ...          label='expected count')   # doctest: +SKIP
        >>> plt.semilogy()
        >>> plt.grid(alpha=0.4)
        >>> plt.legend()
        >>> plt.title(f'Zipf sample, a={a}, size={n}')
        >>> plt.show()

        """
        return disc(&random_zipf, &self._bitgen, size, self.lock, 1, 0,
                    a, 'a', CONS_GT_1,
                    0.0, '', CONS_NONE,
                    0.0, '', CONS_NONE)

    def geometric(self, p, size=None):
        """
        geometric(p, size=None)

        Draw samples from the geometric distribution.

        Bernoulli trials are experiments with one of two outcomes:
        success or failure (an example of such an experiment is flipping
        a coin).  The geometric distribution models the number of trials
        that must be run in order to achieve success.  It is therefore
        supported on the positive integers, ``k = 1, 2, ...``.

        The probability mass function of the geometric distribution is

        .. math:: f(k) = (1 - p)^{k - 1} p

        where `p` is the probability of success of an individual trial.

        Parameters
        ----------
        p : float or array_like of floats
            The probability of success of an individual trial.
        size : int or tuple of ints, optional
            Output shape.  If the given shape is, e.g., ``(m, n, k)``, then
            ``m * n * k`` samples are drawn.  If size is ``None`` (default),
            a single value is returned if ``p`` is a scalar.  Otherwise,
            ``np.array(p).size`` samples are drawn.

        Returns
        -------
        out : ndarray or scalar
            Drawn samples from the parameterized geometric distribution.

        References
        ----------

        .. [1] Wikipedia, "Geometric distribution",
               https://en.wikipedia.org/wiki/Geometric_distribution

        Examples
        --------
        Draw 10.000 values from the geometric distribution, with the 
        probability of an individual success equal to ``p = 0.35``:

        >>> p, size = 0.35, 10000
        >>> rng = np.random.default_rng()
        >>> sample = rng.geometric(p=p, size=size)

        What proportion of trials succeeded after a single run?

        >>> (sample == 1).sum()/size
        0.34889999999999999  # may vary

        The geometric distribution with ``p=0.35`` looks as follows:

        >>> import matplotlib.pyplot as plt
        >>> count, bins, _ = plt.hist(sample, bins=30, density=True)
        >>> plt.plot(bins, (1-p)**(bins-1)*p)
        >>> plt.xlim([0, 25])
        >>> plt.show()
        
        """
        return disc(&random_geometric, &self._bitgen, size, self.lock, 1, 0,
                    p, 'p', CONS_BOUNDED_GT_0_1,
                    0.0, '', CONS_NONE,
                    0.0, '', CONS_NONE)

    def hypergeometric(self, ngood, nbad, nsample, size=None):
        """
        hypergeometric(ngood, nbad, nsample, size=None)

        Draw samples from a Hypergeometric distribution.

        Samples are drawn from a hypergeometric distribution with specified
        parameters, `ngood` (ways to make a good selection), `nbad` (ways to make
        a bad selection), and `nsample` (number of items sampled, which is less
        than or equal to the sum ``ngood + nbad``).

        Parameters
        ----------
        ngood : int or array_like of ints
            Number of ways to make a good selection.  Must be nonnegative and
            less than 10**9.
        nbad : int or array_like of ints
            Number of ways to make a bad selection.  Must be nonnegative and
            less than 10**9.
        nsample : int or array_like of ints
            Number of items sampled.  Must be nonnegative and less than
            ``ngood + nbad``.
        size : int or tuple of ints, optional
            Output shape.  If the given shape is, e.g., ``(m, n, k)``, then
            ``m * n * k`` samples are drawn.  If size is ``None`` (default),
            a single value is returned if `ngood`, `nbad`, and `nsample`
            are all scalars.  Otherwise, ``np.broadcast(ngood, nbad, nsample).size``
            samples are drawn.

        Returns
        -------
        out : ndarray or scalar
            Drawn samples from the parameterized hypergeometric distribution. Each
            sample is the number of good items within a randomly selected subset of
            size `nsample` taken from a set of `ngood` good items and `nbad` bad items.

        See Also
        --------
        multivariate_hypergeometric : Draw samples from the multivariate
            hypergeometric distribution.
        scipy.stats.hypergeom : probability density function, distribution or
            cumulative density function, etc.

        Notes
        -----
        The probability density for the Hypergeometric distribution is

        .. math:: P(x) = \\frac{\\binom{g}{x}\\binom{b}{n-x}}{\\binom{g+b}{n}},

        where :math:`0 \\le x \\le n` and :math:`n-b \\le x \\le g`

        for P(x) the probability of ``x`` good results in the drawn sample,
        g = `ngood`, b = `nbad`, and n = `nsample`.

        Consider an urn with black and white marbles in it, `ngood` of them
        are black and `nbad` are white. If you draw `nsample` balls without
        replacement, then the hypergeometric distribution describes the
        distribution of black balls in the drawn sample.

        Note that this distribution is very similar to the binomial
        distribution, except that in this case, samples are drawn without
        replacement, whereas in the Binomial case samples are drawn with
        replacement (or the sample space is infinite). As the sample space
        becomes large, this distribution approaches the binomial.

        The arguments `ngood` and `nbad` each must be less than `10**9`. For
        extremely large arguments, the algorithm that is used to compute the
        samples [4]_ breaks down because of loss of precision in floating point
        calculations.  For such large values, if `nsample` is not also large,
        the distribution can be approximated with the binomial distribution,
        `binomial(n=nsample, p=ngood/(ngood + nbad))`.

        References
        ----------
        .. [1] Lentner, Marvin, "Elementary Applied Statistics", Bogden
               and Quigley, 1972.
        .. [2] Weisstein, Eric W. "Hypergeometric Distribution." From
               MathWorld--A Wolfram Web Resource.
               https://mathworld.wolfram.com/HypergeometricDistribution.html
        .. [3] Wikipedia, "Hypergeometric distribution",
               https://en.wikipedia.org/wiki/Hypergeometric_distribution
        .. [4] Stadlober, Ernst, "The ratio of uniforms approach for generating
               discrete random variates", Journal of Computational and Applied
               Mathematics, 31, pp. 181-189 (1990).

        Examples
        --------
        Draw samples from the distribution:

        >>> rng = np.random.default_rng()
        >>> ngood, nbad, nsamp = 100, 2, 10
        # number of good, number of bad, and number of samples
        >>> s = rng.hypergeometric(ngood, nbad, nsamp, 1000)
        >>> from matplotlib.pyplot import hist
        >>> hist(s)
        #   note that it is very unlikely to grab both bad items

        Suppose you have an urn with 15 white and 15 black marbles.
        If you pull 15 marbles at random, how likely is it that
        12 or more of them are one color?

        >>> s = rng.hypergeometric(15, 15, 15, 100000)
        >>> sum(s>=12)/100000. + sum(s<=3)/100000.
        #   answer = 0.003 ... pretty unlikely!

        """
        cdef double HYPERGEOM_MAX = 10**9
        cdef bint is_scalar = True
        cdef np.ndarray ongood, onbad, onsample
        cdef int64_t lngood, lnbad, lnsample

        ongood = <np.ndarray>np.PyArray_FROM_OTF(ngood, np.NPY_INT64, np.NPY_ALIGNED)
        onbad = <np.ndarray>np.PyArray_FROM_OTF(nbad, np.NPY_INT64, np.NPY_ALIGNED)
        onsample = <np.ndarray>np.PyArray_FROM_OTF(nsample, np.NPY_INT64, np.NPY_ALIGNED)

        if np.PyArray_NDIM(ongood) == np.PyArray_NDIM(onbad) == np.PyArray_NDIM(onsample) == 0:

            lngood = <int64_t>ngood
            lnbad = <int64_t>nbad
            lnsample = <int64_t>nsample

            if lngood >= HYPERGEOM_MAX or lnbad >= HYPERGEOM_MAX:
                raise ValueError("both ngood and nbad must be less than %d" %
                                 HYPERGEOM_MAX)
            if lngood + lnbad < lnsample:
                raise ValueError("ngood + nbad < nsample")
            return disc(&random_hypergeometric, &self._bitgen, size, self.lock, 0, 3,
                        lngood, 'ngood', CONS_NON_NEGATIVE,
                        lnbad, 'nbad', CONS_NON_NEGATIVE,
                        lnsample, 'nsample', CONS_NON_NEGATIVE)

        if np.any(ongood >= HYPERGEOM_MAX) or np.any(onbad >= HYPERGEOM_MAX):
            raise ValueError("both ngood and nbad must be less than %d" %
                             HYPERGEOM_MAX)

        if np.any(np.less(np.add(ongood, onbad), onsample)):
            raise ValueError("ngood + nbad < nsample")

        return discrete_broadcast_iii(&random_hypergeometric, &self._bitgen, size, self.lock,
                                      ongood, 'ngood', CONS_NON_NEGATIVE,
                                      onbad, 'nbad', CONS_NON_NEGATIVE,
                                      onsample, 'nsample', CONS_NON_NEGATIVE)

    def logseries(self, p, size=None):
        """
        logseries(p, size=None)

        Draw samples from a logarithmic series distribution.

        Samples are drawn from a log series distribution with specified
        shape parameter, 0 <= ``p`` < 1.

        Parameters
        ----------
        p : float or array_like of floats
            Shape parameter for the distribution.  Must be in the range [0, 1).
        size : int or tuple of ints, optional
            Output shape.  If the given shape is, e.g., ``(m, n, k)``, then
            ``m * n * k`` samples are drawn.  If size is ``None`` (default),
            a single value is returned if ``p`` is a scalar.  Otherwise,
            ``np.array(p).size`` samples are drawn.

        Returns
        -------
        out : ndarray or scalar
            Drawn samples from the parameterized logarithmic series distribution.

        See Also
        --------
        scipy.stats.logser : probability density function, distribution or
            cumulative density function, etc.

        Notes
        -----
        The probability mass function for the Log Series distribution is

        .. math:: P(k) = \\frac{-p^k}{k \\ln(1-p)},

        where p = probability.

        The log series distribution is frequently used to represent species
        richness and occurrence, first proposed by Fisher, Corbet, and
        Williams in 1943 [2].  It may also be used to model the numbers of
        occupants seen in cars [3].

        References
        ----------
        .. [1] Buzas, Martin A.; Culver, Stephen J.,  Understanding regional
               species diversity through the log series distribution of
               occurrences: BIODIVERSITY RESEARCH Diversity & Distributions,
               Volume 5, Number 5, September 1999 , pp. 187-195(9).
        .. [2] Fisher, R.A,, A.S. Corbet, and C.B. Williams. 1943. The
               relation between the number of species and the number of
               individuals in a random sample of an animal population.
               Journal of Animal Ecology, 12:42-58.
        .. [3] D. J. Hand, F. Daly, D. Lunn, E. Ostrowski, A Handbook of Small
               Data Sets, CRC Press, 1994.
        .. [4] Wikipedia, "Logarithmic distribution",
               https://en.wikipedia.org/wiki/Logarithmic_distribution

        Examples
        --------
        Draw samples from the distribution:

        >>> a = .6
        >>> rng = np.random.default_rng()
        >>> s = rng.logseries(a, 10000)
        >>> import matplotlib.pyplot as plt
        >>> bins = np.arange(-.5, max(s) + .5 )
        >>> count, bins, _ = plt.hist(s, bins=bins, label='Sample count')

        #   plot against distribution

        >>> def logseries(k, p):
        ...     return -p**k/(k*np.log(1-p))
        >>> centres = np.arange(1, max(s) + 1)
        >>> plt.plot(centres, logseries(centres, a) * s.size, 'r', label='logseries PMF')
        >>> plt.legend()
        >>> plt.show()

        """
        return disc(&random_logseries, &self._bitgen, size, self.lock, 1, 0,
                 p, 'p', CONS_BOUNDED_LT_0_1,
                 0.0, '', CONS_NONE,
                 0.0, '', CONS_NONE)

    # Multivariate distributions:
    def multivariate_normal(self, mean, cov, size=None, check_valid='warn',
                            tol=1e-8, *, method='svd'):
        """
        multivariate_normal(mean, cov, size=None, check_valid='warn',
                            tol=1e-8, *, method='svd')

        Draw random samples from a multivariate normal distribution.

        The multivariate normal, multinormal or Gaussian distribution is a
        generalization of the one-dimensional normal distribution to higher
        dimensions.  Such a distribution is specified by its mean and
        covariance matrix.  These parameters are analogous to the mean
        (average or "center") and variance (the squared standard deviation,
        or "width") of the one-dimensional normal distribution.

        Parameters
        ----------
        mean : 1-D array_like, of length N
            Mean of the N-dimensional distribution.
        cov : 2-D array_like, of shape (N, N)
            Covariance matrix of the distribution. It must be symmetric and
            positive-semidefinite for proper sampling.
        size : int or tuple of ints, optional
            Given a shape of, for example, ``(m,n,k)``, ``m*n*k`` samples are
            generated, and packed in an `m`-by-`n`-by-`k` arrangement.  Because
            each sample is `N`-dimensional, the output shape is ``(m,n,k,N)``.
            If no shape is specified, a single (`N`-D) sample is returned.
        check_valid : { 'warn', 'raise', 'ignore' }, optional
            Behavior when the covariance matrix is not positive semidefinite.
        tol : float, optional
            Tolerance when checking the singular values in covariance matrix.
            cov is cast to double before the check.
        method : { 'svd', 'eigh', 'cholesky'}, optional
            The cov input is used to compute a factor matrix A such that
            ``A @ A.T = cov``. This argument is used to select the method
            used to compute the factor matrix A. The default method 'svd' is
            the slowest, while 'cholesky' is the fastest but less robust than
            the slowest method. The method `eigh` uses eigen decomposition to
            compute A and is faster than svd but slower than cholesky.

            .. versionadded:: 1.18.0

        Returns
        -------
        out : ndarray
            The drawn samples, of shape *size*, if that was provided.  If not,
            the shape is ``(N,)``.

            In other words, each entry ``out[i,j,...,:]`` is an N-dimensional
            value drawn from the distribution.

        Notes
        -----
        The mean is a coordinate in N-dimensional space, which represents the
        location where samples are most likely to be generated.  This is
        analogous to the peak of the bell curve for the one-dimensional or
        univariate normal distribution.

        Covariance indicates the level to which two variables vary together.
        From the multivariate normal distribution, we draw N-dimensional
        samples, :math:`X = [x_1, x_2, ... x_N]`.  The covariance matrix
        element :math:`C_{ij}` is the covariance of :math:`x_i` and :math:`x_j`.
        The element :math:`C_{ii}` is the variance of :math:`x_i` (i.e. its
        "spread").

        Instead of specifying the full covariance matrix, popular
        approximations include:

        - Spherical covariance (`cov` is a multiple of the identity matrix)
        - Diagonal covariance (`cov` has non-negative elements, and only on
          the diagonal)

        This geometrical property can be seen in two dimensions by plotting
        generated data-points:

        >>> mean = [0, 0]
        >>> cov = [[1, 0], [0, 100]]  # diagonal covariance

        Diagonal covariance means that points are oriented along x or y-axis:

        >>> import matplotlib.pyplot as plt
        >>> rng = np.random.default_rng()
        >>> x, y = rng.multivariate_normal(mean, cov, 5000).T
        >>> plt.plot(x, y, 'x')
        >>> plt.axis('equal')
        >>> plt.show()

        Note that the covariance matrix must be positive semidefinite (a.k.a.
        nonnegative-definite). Otherwise, the behavior of this method is
        undefined and backwards compatibility is not guaranteed.

        This function internally uses linear algebra routines, and thus results
        may not be identical (even up to precision) across architectures, OSes,
        or even builds. For example, this is likely if ``cov`` has multiple equal
        singular values and ``method`` is ``'svd'`` (default). In this case,
        ``method='cholesky'`` may be more robust.

        References
        ----------
        .. [1] Papoulis, A., "Probability, Random Variables, and Stochastic
               Processes," 3rd ed., New York: McGraw-Hill, 1991.
        .. [2] Duda, R. O., Hart, P. E., and Stork, D. G., "Pattern
               Classification," 2nd ed., New York: Wiley, 2001.

        Examples
        --------
        >>> mean = (1, 2)
        >>> cov = [[1, 0], [0, 1]]
        >>> rng = np.random.default_rng()
        >>> x = rng.multivariate_normal(mean, cov, (3, 3))
        >>> x.shape
        (3, 3, 2)

        We can use a different method other than the default to factorize cov:

        >>> y = rng.multivariate_normal(mean, cov, (3, 3), method='cholesky')
        >>> y.shape
        (3, 3, 2)

        Here we generate 800 samples from the bivariate normal distribution
        with mean [0, 0] and covariance matrix [[6, -3], [-3, 3.5]].  The
        expected variances of the first and second components of the sample
        are 6 and 3.5, respectively, and the expected correlation
        coefficient is -3/sqrt(6*3.5) ≈ -0.65465.

        >>> cov = np.array([[6, -3], [-3, 3.5]])
        >>> pts = rng.multivariate_normal([0, 0], cov, size=800)

        Check that the mean, covariance, and correlation coefficient of the
        sample are close to the expected values:

        >>> pts.mean(axis=0)
        array([ 0.0326911 , -0.01280782])  # may vary
        >>> np.cov(pts.T)
        array([[ 5.96202397, -2.85602287],
               [-2.85602287,  3.47613949]])  # may vary
        >>> np.corrcoef(pts.T)[0, 1]
        -0.6273591314603949  # may vary

        We can visualize this data with a scatter plot.  The orientation
        of the point cloud illustrates the negative correlation of the
        components of this sample.

        >>> import matplotlib.pyplot as plt
        >>> plt.plot(pts[:, 0], pts[:, 1], '.', alpha=0.5)
        >>> plt.axis('equal')
        >>> plt.grid()
        >>> plt.show()

        """
        if method not in {'eigh', 'svd', 'cholesky'}:
            raise ValueError(
                "method must be one of {'eigh', 'svd', 'cholesky'}")

        # Check preconditions on arguments
        mean = np.array(mean)
        cov = np.array(cov)

        if (np.issubdtype(mean.dtype, np.complexfloating) or
                np.issubdtype(cov.dtype, np.complexfloating)):
            raise TypeError("mean and cov must not be complex")

        if size is None:
            shape = []
        elif isinstance(size, (int, np.integer)):
            shape = [size]
        else:
            shape = size

        if len(mean.shape) != 1:
            raise ValueError("mean must be 1 dimensional")
        if (len(cov.shape) != 2) or (cov.shape[0] != cov.shape[1]):
            raise ValueError("cov must be 2 dimensional and square")
        if mean.shape[0] != cov.shape[0]:
            raise ValueError("mean and cov must have same length")

        # Compute shape of output and create a matrix of independent
        # standard normally distributed random numbers. The matrix has rows
        # with the same length as mean and as many rows are necessary to
        # form a matrix of shape final_shape.
        final_shape = list(shape[:])
        final_shape.append(mean.shape[0])
        x = self.standard_normal(final_shape).reshape(-1, mean.shape[0])

        # Transform matrix of standard normals into matrix where each row
        # contains multivariate normals with the desired covariance.
        # Compute A such that dot(transpose(A),A) == cov.
        # Then the matrix products of the rows of x and A has the desired
        # covariance. Note that sqrt(s)*v where (u,s,v) is the singular value
        # decomposition of cov is such an A.
        #
        # Also check that cov is positive-semidefinite. If so, the u.T and v
        # matrices should be equal up to roundoff error if cov is
        # symmetric and the singular value of the corresponding row is
        # not zero. We continue to use the SVD rather than Cholesky in
        # order to preserve current outputs. Note that symmetry has not
        # been checked.

        # GH10839, ensure double to make tol meaningful
        cov = cov.astype(np.double)
        if method == 'svd':
            from numpy.linalg import svd
            (u, s, vh) = svd(cov)
        elif method == 'eigh':
            from numpy.linalg import eigh
            # could call linalg.svd(hermitian=True), but that calculates a vh we don't need
            (s, u)  = eigh(cov)
        else:
            from numpy.linalg import cholesky
            l = cholesky(cov)

        # make sure check_valid is ignored when method == 'cholesky'
        # since the decomposition will have failed if cov is not valid.
        if check_valid != 'ignore' and method != 'cholesky':
            if check_valid != 'warn' and check_valid != 'raise':
                raise ValueError(
                    "check_valid must equal 'warn', 'raise', or 'ignore'")
            if method == 'svd':
                psd = np.allclose(np.dot(vh.T * s, vh), cov, rtol=tol, atol=tol)
            else:
                psd = not np.any(s < -tol)
            if not psd:
                if check_valid == 'warn':
                    warnings.warn("covariance is not symmetric positive-semidefinite.",
                                  RuntimeWarning)
                else:
                    raise ValueError("covariance is not symmetric positive-semidefinite.")

        if method == 'cholesky':
            _factor = l
        elif method == 'eigh':
            # if check_valid == 'ignore' we need to ensure that np.sqrt does not
            # return a NaN if s is a very small negative number that is
            # approximately zero or when the covariance is not positive-semidefinite
            _factor = u * np.sqrt(abs(s))
        else:
            _factor = u * np.sqrt(s)

        x = mean + x @ _factor.T
        x.shape = tuple(final_shape)
        return x

    def multinomial(self, object n, object pvals, size=None):
        """
        multinomial(n, pvals, size=None)

        Draw samples from a multinomial distribution.

        The multinomial distribution is a multivariate generalization of the
        binomial distribution.  Take an experiment with one of ``p``
        possible outcomes.  An example of such an experiment is throwing a dice,
        where the outcome can be 1 through 6.  Each sample drawn from the
        distribution represents `n` such experiments.  Its values,
        ``X_i = [X_0, X_1, ..., X_p]``, represent the number of times the
        outcome was ``i``.

        Parameters
        ----------
        n : int or array-like of ints
            Number of experiments.
        pvals : array-like of floats
            Probabilities of each of the ``p`` different outcomes with shape
            ``(k0, k1, ..., kn, p)``. Each element ``pvals[i,j,...,:]`` must
            sum to 1 (however, the last element is always assumed to account
            for the remaining probability, as long as
            ``sum(pvals[..., :-1], axis=-1) <= 1.0``. Must have at least 1
            dimension where pvals.shape[-1] > 0.
        size : int or tuple of ints, optional
            Output shape.  If the given shape is, e.g., ``(m, n, k)``, then
            ``m * n * k`` samples are drawn each with ``p`` elements. Default
            is None where the output size is determined by the broadcast shape
            of ``n`` and all by the final dimension of ``pvals``, which is
            denoted as ``b=(b0, b1, ..., bq)``. If size is not None, then it
            must be compatible with the broadcast shape ``b``. Specifically,
            size must have ``q`` or more elements and size[-(q-j):] must equal
            ``bj``.

        Returns
        -------
        out : ndarray
            The drawn samples, of shape size, if provided. When size is
            provided, the output shape is size + (p,)  If not specified,
            the shape is determined by the broadcast shape of ``n`` and
            ``pvals``, ``(b0, b1, ..., bq)`` augmented with the dimension of
            the multinomial, ``p``, so that that output shape is
            ``(b0, b1, ..., bq, p)``.

            Each entry ``out[i,j,...,:]`` is a ``p``-dimensional value drawn
            from the distribution.

            .. versionchanged:: 1.22.0
                Added support for broadcasting `pvals` against `n`

        Examples
        --------
        Throw a dice 20 times:

        >>> rng = np.random.default_rng()
        >>> rng.multinomial(20, [1/6.]*6, size=1)
        array([[4, 1, 7, 5, 2, 1]])  # random

        It landed 4 times on 1, once on 2, etc.

        Now, throw the dice 20 times, and 20 times again:

        >>> rng.multinomial(20, [1/6.]*6, size=2)
        array([[3, 4, 3, 3, 4, 3],
               [2, 4, 3, 4, 0, 7]])  # random

        For the first run, we threw 3 times 1, 4 times 2, etc.  For the second,
        we threw 2 times 1, 4 times 2, etc.

        Now, do one experiment throwing the dice 10 time, and 10 times again,
        and another throwing the dice 20 times, and 20 times again:

        >>> rng.multinomial([[10], [20]], [1/6.]*6, size=(2, 2))
        array([[[2, 4, 0, 1, 2, 1],
                [1, 3, 0, 3, 1, 2]],
               [[1, 4, 4, 4, 4, 3],
                [3, 3, 2, 5, 5, 2]]])  # random

        The first array shows the outcomes of throwing the dice 10 times, and
        the second shows the outcomes from throwing the dice 20 times.

        A loaded die is more likely to land on number 6:

        >>> rng.multinomial(100, [1/7.]*5 + [2/7.])
        array([11, 16, 14, 17, 16, 26])  # random

        Simulate 10 throws of a 4-sided die and 20 throws of a 6-sided die

        >>> rng.multinomial([10, 20],[[1/4]*4 + [0]*2, [1/6]*6])
        array([[2, 1, 4, 3, 0, 0],
               [3, 3, 3, 6, 1, 4]], dtype=int64)  # random

        Generate categorical random variates from two categories where the
        first has 3 outcomes and the second has 2.

        >>> rng.multinomial(1, [[.1, .5, .4 ], [.3, .7, .0]])
        array([[0, 0, 1],
               [0, 1, 0]], dtype=int64)  # random

        ``argmax(axis=-1)`` is then used to return the categories.

        >>> pvals = [[.1, .5, .4 ], [.3, .7, .0]]
        >>> rvs = rng.multinomial(1, pvals, size=(4,2))
        >>> rvs.argmax(axis=-1)
        array([[0, 1],
               [2, 0],
               [2, 1],
               [2, 0]], dtype=int64)  # random

        The same output dimension can be produced using broadcasting.

        >>> rvs = rng.multinomial([[1]] * 4, pvals)
        >>> rvs.argmax(axis=-1)
        array([[0, 1],
               [2, 0],
               [2, 1],
               [2, 0]], dtype=int64)  # random

        The probability inputs should be normalized. As an implementation
        detail, the value of the last entry is ignored and assumed to take
        up any leftover probability mass, but this should not be relied on.
        A biased coin which has twice as much weight on one side as on the
        other should be sampled like so:

        >>> rng.multinomial(100, [1.0 / 3, 2.0 / 3])  # RIGHT
        array([38, 62])  # random

        not like:

        >>> rng.multinomial(100, [1.0, 2.0])  # WRONG
        Traceback (most recent call last):
        ValueError: pvals < 0, pvals > 1 or pvals contains NaNs

        """

        cdef np.npy_intp d, i, sz, offset, pi
        cdef np.ndarray parr, mnarr, on, temp_arr
        cdef double *pix
        cdef int ndim
        cdef int64_t *mnix
        cdef int64_t ni
        cdef np.broadcast it
        on = <np.ndarray>np.PyArray_FROM_OTF(n,
                                             np.NPY_INT64,
                                             np.NPY_ARRAY_ALIGNED |
                                             np.NPY_ARRAY_C_CONTIGUOUS)
        parr = <np.ndarray>np.PyArray_FROM_OTF(pvals,
                                               np.NPY_DOUBLE,
                                               np.NPY_ARRAY_ALIGNED |
                                               np.NPY_ARRAY_C_CONTIGUOUS)
        ndim = parr.ndim
        d = parr.shape[ndim - 1] if ndim >= 1 else 0
        if d == 0:
            raise ValueError(
                "pvals must have at least 1 dimension and the last dimension "
                "of pvals must be greater than 0."
            )

        check_array_constraint(parr, 'pvals', CONS_BOUNDED_0_1)
        pix = <double*>np.PyArray_DATA(parr)
        sz = np.PyArray_SIZE(parr)
        # Cython 0.29.20 would not correctly translate the range-based for
        # loop to a C for loop
        # for offset in range(<np.npy_intp>0, sz, d):
        offset = 0
        while offset < sz:
            if kahan_sum(pix + offset, d-1) > (1.0 + 1e-12):
                # When floating, but not float dtype, and close, improve the error
                # 1.0001 works for float16 and float32
                slice_repr = "[:-1]" if ndim == 1 else "[...,:-1]"
                if (isinstance(pvals, np.ndarray)
                        and np.issubdtype(pvals.dtype, np.floating)
                        and pvals.dtype != float
                        and pvals.sum() < 1.0001):
                    msg = (f"sum(pvals{slice_repr}.astype(np.float64)) > 1.0."
                           " The pvals array is cast to 64-bit floating"
                           " point prior to checking the sum. Precision "
                           "changes when casting may cause problems even "
                           "if the sum of the original pvals is valid.")
                else:
                    msg = f"sum(pvals{slice_repr}) > 1.0"
                raise ValueError(msg)
            offset += d

        if np.PyArray_NDIM(on) != 0 or ndim > 1: # vector
            check_array_constraint(on, 'n', CONS_NON_NEGATIVE)
            # This provides the offsets to use in the C-contig parr when
            # broadcasting
            offsets = <np.ndarray>np.arange(
                0, np.PyArray_SIZE(parr), d, dtype=np.intp
            ).reshape((<object>parr).shape[:ndim - 1])
            if size is None:
                it = np.PyArray_MultiIterNew2(on, offsets)
            else:
                temp = np.empty(size, dtype=np.int8)
                temp_arr = <np.ndarray>temp
                it = np.PyArray_MultiIterNew3(on, offsets, temp_arr)
                # Validate size and the broadcast shape
                try:
                    size = (operator.index(size),)
                except:
                    size = tuple(size)
                # This test verifies that an axis with dim 1 in size has not
                # been increased by broadcasting with the input
                if it.shape != size:
                    raise ValueError(
                        f"Output size {size} is not compatible with "
                        f"broadcast dimensions of inputs {it.shape}."
                    )
            shape = it.shape + (d,)
            multin = np.zeros(shape, dtype=np.int64)
            mnarr = <np.ndarray>multin
            mnix = <int64_t*>np.PyArray_DATA(mnarr)
            offset = 0
            sz = it.size
            with self.lock, nogil:
                for i in range(sz):
                    ni = (<int64_t*>np.PyArray_MultiIter_DATA(it, 0))[0]
                    pi = (<np.npy_intp*>np.PyArray_MultiIter_DATA(it, 1))[0]
                    random_multinomial(&self._bitgen, ni, &mnix[offset], &pix[pi], d, &self._binomial)
                    offset += d
                    np.PyArray_MultiIter_NEXT(it)
            return multin

        if size is None:
            shape = (d,)
        else:
            try:
                shape = (operator.index(size), d)
            except:
                shape = tuple(size) + (d,)

        multin = np.zeros(shape, dtype=np.int64)
        mnarr = <np.ndarray>multin
        mnix = <int64_t*>np.PyArray_DATA(mnarr)
        sz = np.PyArray_SIZE(mnarr)
        ni = n
        check_constraint(ni, 'n', CONS_NON_NEGATIVE)
        offset = 0
        with self.lock, nogil:
            for i in range(sz // d):
                random_multinomial(&self._bitgen, ni, &mnix[offset], pix, d, &self._binomial)
                offset += d

        return multin

    def multivariate_hypergeometric(self, object colors, object nsample,
                                    size=None, method='marginals'):
        """
        multivariate_hypergeometric(colors, nsample, size=None,
                                    method='marginals')

        Generate variates from a multivariate hypergeometric distribution.

        The multivariate hypergeometric distribution is a generalization
        of the hypergeometric distribution.

        Choose ``nsample`` items at random without replacement from a
        collection with ``N`` distinct types.  ``N`` is the length of
        ``colors``, and the values in ``colors`` are the number of occurrences
        of that type in the collection.  The total number of items in the
        collection is ``sum(colors)``.  Each random variate generated by this
        function is a vector of length ``N`` holding the counts of the
        different types that occurred in the ``nsample`` items.

        The name ``colors`` comes from a common description of the
        distribution: it is the probability distribution of the number of
        marbles of each color selected without replacement from an urn
        containing marbles of different colors; ``colors[i]`` is the number
        of marbles in the urn with color ``i``.

        Parameters
        ----------
        colors : sequence of integers
            The number of each type of item in the collection from which
            a sample is drawn.  The values in ``colors`` must be nonnegative.
            To avoid loss of precision in the algorithm, ``sum(colors)``
            must be less than ``10**9`` when `method` is "marginals".
        nsample : int
            The number of items selected.  ``nsample`` must not be greater
            than ``sum(colors)``.
        size : int or tuple of ints, optional
            The number of variates to generate, either an integer or a tuple
            holding the shape of the array of variates.  If the given size is,
            e.g., ``(k, m)``, then ``k * m`` variates are drawn, where one
            variate is a vector of length ``len(colors)``, and the return value
            has shape ``(k, m, len(colors))``.  If `size` is an integer, the
            output has shape ``(size, len(colors))``.  Default is None, in
            which case a single variate is returned as an array with shape
            ``(len(colors),)``.
        method : string, optional
            Specify the algorithm that is used to generate the variates.
            Must be 'count' or 'marginals' (the default).  See the Notes
            for a description of the methods.

        Returns
        -------
        variates : ndarray
            Array of variates drawn from the multivariate hypergeometric
            distribution.

        See Also
        --------
        hypergeometric : Draw samples from the (univariate) hypergeometric
            distribution.

        Notes
        -----
        The two methods do not return the same sequence of variates.

        The "count" algorithm is roughly equivalent to the following numpy
        code::

            choices = np.repeat(np.arange(len(colors)), colors)
            selection = np.random.choice(choices, nsample, replace=False)
            variate = np.bincount(selection, minlength=len(colors))

        The "count" algorithm uses a temporary array of integers with length
        ``sum(colors)``.

        The "marginals" algorithm generates a variate by using repeated
        calls to the univariate hypergeometric sampler.  It is roughly
        equivalent to::

            variate = np.zeros(len(colors), dtype=np.int64)
            # `remaining` is the cumulative sum of `colors` from the last
            # element to the first; e.g. if `colors` is [3, 1, 5], then
            # `remaining` is [9, 6, 5].
            remaining = np.cumsum(colors[::-1])[::-1]
            for i in range(len(colors)-1):
                if nsample < 1:
                    break
                variate[i] = hypergeometric(colors[i], remaining[i+1],
                                           nsample)
                nsample -= variate[i]
            variate[-1] = nsample

        The default method is "marginals".  For some cases (e.g. when
        `colors` contains relatively small integers), the "count" method
        can be significantly faster than the "marginals" method.  If
        performance of the algorithm is important, test the two methods
        with typical inputs to decide which works best.

        .. versionadded:: 1.18.0

        Examples
        --------
        >>> colors = [16, 8, 4]
        >>> seed = 4861946401452
        >>> gen = np.random.Generator(np.random.PCG64(seed))
        >>> gen.multivariate_hypergeometric(colors, 6)
        array([5, 0, 1])
        >>> gen.multivariate_hypergeometric(colors, 6, size=3)
        array([[5, 0, 1],
               [2, 2, 2],
               [3, 3, 0]])
        >>> gen.multivariate_hypergeometric(colors, 6, size=(2, 2))
        array([[[3, 2, 1],
                [3, 2, 1]],
               [[4, 1, 1],
                [3, 2, 1]]])

        """
        cdef int64_t nsamp
        cdef size_t num_colors
        cdef int64_t total
        cdef int64_t *colors_ptr
        cdef int64_t max_index
        cdef size_t num_variates
        cdef int64_t *variates_ptr
        cdef int result

        if method not in ['count', 'marginals']:
            raise ValueError('method must be "count" or "marginals".')

        try:
            operator.index(nsample)
        except TypeError:
            raise ValueError('nsample must be an integer')

        if nsample < 0:
            raise ValueError("nsample must be nonnegative.")
        if nsample > INT64_MAX:
            raise ValueError("nsample must not exceed %d" % INT64_MAX)
        nsamp = nsample

        # Validation of colors, a 1-d sequence of nonnegative integers.
        invalid_colors = False
        try:
            colors = np.asarray(colors)
            if colors.ndim != 1:
                invalid_colors = True
            elif colors.size > 0 and not np.issubdtype(colors.dtype,
                                                       np.integer):
                invalid_colors = True
            elif np.any((colors < 0) | (colors > INT64_MAX)):
                invalid_colors = True
        except ValueError:
            invalid_colors = True
        if invalid_colors:
            raise ValueError('colors must be a one-dimensional sequence '
                             'of nonnegative integers not exceeding %d.' %
                             INT64_MAX)

        colors = np.ascontiguousarray(colors, dtype=np.int64)
        num_colors = colors.size

        colors_ptr = <int64_t *> np.PyArray_DATA(colors)

        total = _safe_sum_nonneg_int64(num_colors, colors_ptr)
        if total == -1:
            raise ValueError("sum(colors) must not exceed the maximum value "
                             "of a 64 bit signed integer (%d)" % INT64_MAX)

        if method == 'marginals' and total >= 1000000000:
            raise ValueError('When method is "marginals", sum(colors) must '
                             'be less than 1000000000.')

        # The C code that implements the 'count' method will malloc an
        # array of size total*sizeof(size_t). Here we ensure that that
        # product does not overflow.
        if SIZE_MAX > <uint64_t>INT64_MAX:
            max_index = INT64_MAX // sizeof(size_t)
        else:
            max_index = SIZE_MAX // sizeof(size_t)
        if method == 'count' and total > max_index:
            raise ValueError("When method is 'count', sum(colors) must not "
                             "exceed %d" % max_index)
        if nsamp > total:
            raise ValueError("nsample > sum(colors)")

        # Figure out the shape of the return array.
        if size is None:
            shape = (num_colors,)
        elif np.isscalar(size):
            shape = (size, num_colors)
        else:
            shape = tuple(size) + (num_colors,)
        variates = np.zeros(shape, dtype=np.int64)

        if num_colors == 0:
            return variates

        # One variate is a vector of length num_colors.
        num_variates = variates.size // num_colors
        variates_ptr = <int64_t *> np.PyArray_DATA(variates)

        if method == 'count':
            with self.lock, nogil:
                result = random_multivariate_hypergeometric_count(&self._bitgen,
                                        total, num_colors, colors_ptr, nsamp,
                                        num_variates, variates_ptr)
            if result == -1:
                raise MemoryError("Insufficient memory for multivariate_"
                                  "hypergeometric with method='count' and "
                                  "sum(colors)=%d" % total)
        else:
            with self.lock, nogil:
                random_multivariate_hypergeometric_marginals(&self._bitgen,
                                        total, num_colors, colors_ptr, nsamp,
                                        num_variates, variates_ptr)
        return variates

    def dirichlet(self, object alpha, size=None):
        """
        dirichlet(alpha, size=None)

        Draw samples from the Dirichlet distribution.

        Draw `size` samples of dimension k from a Dirichlet distribution. A
        Dirichlet-distributed random variable can be seen as a multivariate
        generalization of a Beta distribution. The Dirichlet distribution
        is a conjugate prior of a multinomial distribution in Bayesian
        inference.

        Parameters
        ----------
        alpha : sequence of floats, length k
            Parameter of the distribution (length ``k`` for sample of
            length ``k``).
        size : int or tuple of ints, optional
            Output shape.  If the given shape is, e.g., ``(m, n)``, then
            ``m * n * k`` samples are drawn.  Default is None, in which case a
            vector of length ``k`` is returned.

        Returns
        -------
        samples : ndarray,
            The drawn samples, of shape ``(size, k)``.

        Raises
        ------
        ValueError
            If any value in ``alpha`` is less than zero

        Notes
        -----
        The Dirichlet distribution is a distribution over vectors
        :math:`x` that fulfil the conditions :math:`x_i>0` and
        :math:`\\sum_{i=1}^k x_i = 1`.

        The probability density function :math:`p` of a
        Dirichlet-distributed random vector :math:`X` is
        proportional to

        .. math:: p(x) \\propto \\prod_{i=1}^{k}{x^{\\alpha_i-1}_i},

        where :math:`\\alpha` is a vector containing the positive
        concentration parameters.

        The method uses the following property for computation: let :math:`Y`
        be a random vector which has components that follow a standard gamma
        distribution, then :math:`X = \\frac{1}{\\sum_{i=1}^k{Y_i}} Y`
        is Dirichlet-distributed

        References
        ----------
        .. [1] David McKay, "Information Theory, Inference and Learning
               Algorithms," chapter 23,
               https://www.inference.org.uk/mackay/itila/
        .. [2] Wikipedia, "Dirichlet distribution",
               https://en.wikipedia.org/wiki/Dirichlet_distribution

        Examples
        --------
        Taking an example cited in Wikipedia, this distribution can be used if
        one wanted to cut strings (each of initial length 1.0) into K pieces
        with different lengths, where each piece had, on average, a designated
        average length, but allowing some variation in the relative sizes of
        the pieces.

        >>> rng = np.random.default_rng()
        >>> s = rng.dirichlet((10, 5, 3), 20).transpose()

        >>> import matplotlib.pyplot as plt
        >>> plt.barh(range(20), s[0])
        >>> plt.barh(range(20), s[1], left=s[0], color='g')
        >>> plt.barh(range(20), s[2], left=s[0]+s[1], color='r')
        >>> plt.title("Lengths of Strings")

        """

        # =================
        # Pure python algo
        # =================
        # alpha   = N.atleast_1d(alpha)
        # k       = alpha.size

        # if n == 1:
        #     val = N.zeros(k)
        #     for i in range(k):
        #         val[i]   = sgamma(alpha[i], n)
        #     val /= N.sum(val)
        # else:
        #     val = N.zeros((k, n))
        #     for i in range(k):
        #         val[i]   = sgamma(alpha[i], n)
        #     val /= N.sum(val, axis = 0)
        #     val = val.T
        # return val

        cdef np.npy_intp k, totsize, i, j
        cdef np.ndarray alpha_arr, val_arr, alpha_csum_arr
        cdef double csum
        cdef double *alpha_data
        cdef double *alpha_csum_data
        cdef double *val_data
        cdef double acc, invacc, v

        k = len(alpha)
        alpha_arr = <np.ndarray>np.PyArray_FROMANY(
            alpha, np.NPY_DOUBLE, 1, 1,
            np.NPY_ARRAY_ALIGNED | np.NPY_ARRAY_C_CONTIGUOUS)
        if np.any(np.less(alpha_arr, 0)):
            raise ValueError('alpha < 0')

        alpha_data = <double*>np.PyArray_DATA(alpha_arr)

        if size is None:
            shape = (k,)
        else:
            try:
                shape = (operator.index(size), k)
            except:
                shape = tuple(size) + (k,)

        diric = np.zeros(shape, np.float64)
        val_arr = <np.ndarray>diric
        val_data= <double*>np.PyArray_DATA(val_arr)

        i = 0
        totsize = np.PyArray_SIZE(val_arr)

        # Select one of the following two algorithms for the generation
        #  of Dirichlet random variates (RVs)
        #
        # A) Small alpha case: Use the stick-breaking approach with beta
        #    random variates (RVs).
        # B) Standard case: Perform unit normalisation of a vector
        #    of gamma random variates
        #
        # A) prevents NaNs resulting from 0/0 that may occur in B)
        # when all values in the vector ':math:\\alpha' are smaller
        # than 1, then there is a nonzero probability that all
        # generated gamma RVs will be 0. When that happens, the
        # normalization process ends up computing 0/0, giving nan. A)
        # does not use divisions, so that a situation in which 0/0 has
        # to be computed cannot occur. A) is slower than B) as
        # generation of beta RVs is slower than generation of gamma
        # RVs. A) is selected whenever `alpha.max() < t`, where `t <
        # 1` is a threshold that controls the probability of
        # generating a NaN value when B) is used. For a given
        # threshold `t` this probability can be bounded by
        # `gammainc(t, d)` where `gammainc` is the regularized
        # incomplete gamma function and `d` is the smallest positive
        # floating point number that can be represented with a given
        # precision. For the chosen threshold `t=0.1` this probability
        # is smaller than `1.8e-31` for double precision floating
        # point numbers.

        if (k > 0) and (alpha_arr.max() < 0.1):
            # Small alpha case: Use stick-breaking approach with beta
            # random variates (RVs).
            # alpha_csum_data will hold the cumulative sum, right to
            # left, of alpha_arr.
            # Use a numpy array for memory management only.  We could just as
            # well have malloc'd alpha_csum_data.  alpha_arr is a C-contiguous
            # double array, therefore so is alpha_csum_arr.
            alpha_csum_arr = np.empty_like(alpha_arr)
            alpha_csum_data = <double*>np.PyArray_DATA(alpha_csum_arr)
            csum = 0.0
            for j in range(k - 1, -1, -1):
                csum += alpha_data[j]
                alpha_csum_data[j] = csum

            # If csum == 0, then all the values in alpha are 0, and there is
            # nothing to do, because diric was created with np.zeros().
            if csum > 0:
                with self.lock, nogil:
                    while i < totsize:
                        acc = 1.
                        for j in range(k - 1):
                            v = random_beta(&self._bitgen, alpha_data[j],
                                            alpha_csum_data[j + 1])
                            val_data[i + j] = acc * v
                            acc *= (1. - v)
                            if alpha_csum_data[j + 1] == 0:
                                # v must be 1, so acc is now 0. All
                                # remaining elements will be left at 0.
                                break
                        val_data[i + k - 1] = acc
                        i = i + k
        else:
            # Standard case: Unit normalisation of a vector of gamma random
            # variates
            with self.lock, nogil:
                while i < totsize:
                    acc = 0.
                    for j in range(k):
                        val_data[i + j] = random_standard_gamma(&self._bitgen,
                                                                alpha_data[j])
                        acc = acc + val_data[i + j]
                    invacc = 1. / acc
                    for j in range(k):
                        val_data[i + j] = val_data[i + j] * invacc
                    i = i + k

        return diric

    def permuted(self, object x, *, axis=None, out=None):
        """
        permuted(x, axis=None, out=None)

        Randomly permute `x` along axis `axis`.

        Unlike `shuffle`, each slice along the given axis is shuffled
        independently of the others.

        Parameters
        ----------
        x : array_like, at least one-dimensional
            Array to be shuffled.
        axis : int, optional
            Slices of `x` in this axis are shuffled. Each slice
            is shuffled independently of the others.  If `axis` is
            None, the flattened array is shuffled.
        out : ndarray, optional
            If given, this is the destination of the shuffled array.
            If `out` is None, a shuffled copy of the array is returned.

        Returns
        -------
        ndarray
            If `out` is None, a shuffled copy of `x` is returned.
            Otherwise, the shuffled array is stored in `out`,
            and `out` is returned

        See Also
        --------
        shuffle
        permutation
        
        Notes
        -----
        An important distinction between methods ``shuffle``  and ``permuted`` is 
        how they both treat the ``axis`` parameter which can be found at 
        :ref:`generator-handling-axis-parameter`.

        Examples
        --------
        Create a `numpy.random.Generator` instance:

        >>> rng = np.random.default_rng()

        Create a test array:

        >>> x = np.arange(24).reshape(3, 8)
        >>> x
        array([[ 0,  1,  2,  3,  4,  5,  6,  7],
               [ 8,  9, 10, 11, 12, 13, 14, 15],
               [16, 17, 18, 19, 20, 21, 22, 23]])

        Shuffle the rows of `x`:

        >>> y = rng.permuted(x, axis=1)
        >>> y
        array([[ 4,  3,  6,  7,  1,  2,  5,  0],  # random
               [15, 10, 14,  9, 12, 11,  8, 13],
               [17, 16, 20, 21, 18, 22, 23, 19]])

        `x` has not been modified:

        >>> x
        array([[ 0,  1,  2,  3,  4,  5,  6,  7],
               [ 8,  9, 10, 11, 12, 13, 14, 15],
               [16, 17, 18, 19, 20, 21, 22, 23]])

        To shuffle the rows of `x` in-place, pass `x` as the `out`
        parameter:

        >>> y = rng.permuted(x, axis=1, out=x)
        >>> x
        array([[ 3,  0,  4,  7,  1,  6,  2,  5],  # random
               [ 8, 14, 13,  9, 12, 11, 15, 10],
               [17, 18, 16, 22, 19, 23, 20, 21]])

        Note that when the ``out`` parameter is given, the return
        value is ``out``:

        >>> y is x
        True

        """

        cdef int ax
        cdef np.npy_intp axlen, axstride, itemsize
        cdef void *buf
        cdef np.flatiter it
        cdef np.ndarray to_shuffle
        cdef int status
        cdef int flags

        x = np.asarray(x)

        if out is None:
            out = x.copy(order='K')
        else:
            if type(out) is not np.ndarray:
                raise TypeError('out must be a numpy array')
            PyArray_FailUnlessWriteable(<np.PyArrayObject *>out, "out")
            if out.shape != x.shape:
                raise ValueError('out must have the same shape as x')
            np.copyto(out, x, casting='safe')

        if axis is None:
            if x.ndim > 1:
                if not (np.PyArray_FLAGS(out) & (np.NPY_ARRAY_C_CONTIGUOUS |
                                                 np.NPY_ARRAY_F_CONTIGUOUS)): 
                    flags = (np.NPY_ARRAY_C_CONTIGUOUS |
                             NPY_ARRAY_WRITEBACKIFCOPY)
                    to_shuffle = PyArray_FromArray(<np.PyArrayObject *>out,
                                                   <np.PyArray_Descr *>NULL, flags)
                    self.shuffle(to_shuffle.ravel(order='K'))
                    # Because we only execute this block if out is not
                    # contiguous, we know this call will always result in a
                    # copy of to_shuffle back to out. I.e. status will be 1.
                    status = PyArray_ResolveWritebackIfCopy(to_shuffle)
                    assert status == 1
                else:
                    # out is n-d with n > 1, but is either C- or F-contiguous,
                    # so we know out.ravel(order='A') is a view.
                    self.shuffle(out.ravel(order='A'))
            else:
                # out is 1-d
                self.shuffle(out)
            return out

        ax = normalize_axis_index(axis, np.ndim(out))
        itemsize = out.itemsize
        axlen = out.shape[ax]
        axstride = out.strides[ax]

        it = np.PyArray_IterAllButAxis(out, &ax)

        buf = PyMem_Malloc(itemsize)
        if buf == NULL:
            raise MemoryError('memory allocation failed in permuted')

        if out.dtype.hasobject:
            # Keep the GIL when shuffling an object array.
            with self.lock:
                while np.PyArray_ITER_NOTDONE(it):
                    _shuffle_raw_wrap(&self._bitgen, axlen, 0, itemsize,
                                      axstride,
                                      <char *>np.PyArray_ITER_DATA(it),
                                      <char *>buf)
                    np.PyArray_ITER_NEXT(it)
        else:
            # out is not an object array, so we can release the GIL.
            with self.lock, nogil:
                while np.PyArray_ITER_NOTDONE(it):
                    _shuffle_raw_wrap(&self._bitgen, axlen, 0, itemsize,
                                      axstride,
                                      <char *>np.PyArray_ITER_DATA(it),
                                      <char *>buf)
                    np.PyArray_ITER_NEXT(it)

        PyMem_Free(buf)
        return out

    def shuffle(self, object x, axis=0):
        """
        shuffle(x, axis=0)

        Modify an array or sequence in-place by shuffling its contents.

        The order of sub-arrays is changed but their contents remains the same.

        Parameters
        ----------
        x : ndarray or MutableSequence
            The array, list or mutable sequence to be shuffled.
        axis : int, optional
            The axis which `x` is shuffled along. Default is 0.
            It is only supported on `ndarray` objects.

        Returns
        -------
        None

        See Also
        --------
        permuted
        permutation

        Notes
        -----
        An important distinction between methods ``shuffle``  and ``permuted`` is 
        how they both treat the ``axis`` parameter which can be found at 
        :ref:`generator-handling-axis-parameter`.

        Examples
        --------
        >>> rng = np.random.default_rng()
        >>> arr = np.arange(10)
        >>> arr
        array([0, 1, 2, 3, 4, 5, 6, 7, 8, 9])
        >>> rng.shuffle(arr)
        >>> arr
        array([2, 0, 7, 5, 1, 4, 8, 9, 3, 6]) # random

        >>> arr = np.arange(9).reshape((3, 3))
        >>> arr
        array([[0, 1, 2],
               [3, 4, 5],
               [6, 7, 8]])
        >>> rng.shuffle(arr)
        >>> arr
        array([[3, 4, 5], # random
               [6, 7, 8],
               [0, 1, 2]])

        >>> arr = np.arange(9).reshape((3, 3))
        >>> arr
        array([[0, 1, 2],
               [3, 4, 5],
               [6, 7, 8]])
        >>> rng.shuffle(arr, axis=1)
        >>> arr
        array([[2, 0, 1], # random
               [5, 3, 4],
               [8, 6, 7]])

        """
        cdef:
            np.npy_intp i, j, n = len(x), stride, itemsize
            char* x_ptr
            char* buf_ptr

        if isinstance(x, np.ndarray):
            if not x.flags.writeable:
                raise ValueError('array is read-only')
            # Only call ndim on ndarrays, see GH 18142
            axis = normalize_axis_index(axis, np.ndim(x))

        if type(x) is np.ndarray and x.ndim == 1 and x.size:
            # Fast, statically typed path: shuffle the underlying buffer.
            # Only for non-empty, 1d objects of class ndarray (subclasses such
            # as MaskedArrays may not support this approach).
            x_ptr = np.PyArray_BYTES(x)
            stride = x.strides[0]
            itemsize = x.dtype.itemsize
            # As the array x could contain python objects we use a buffer
            # of bytes for the swaps to avoid leaving one of the objects
            # within the buffer and erroneously decrementing it's refcount
            # when the function exits.
            buf = np.empty(itemsize, dtype=np.int8)  # GC'd at function exit
            buf_ptr = np.PyArray_BYTES(buf)
            if x.dtype.hasobject:
                with self.lock:
                    _shuffle_raw_wrap(&self._bitgen, n, 1, itemsize, stride,
                                      x_ptr, buf_ptr)
            else:
                # Same as above, but the GIL is released.
                with self.lock, nogil:
                    _shuffle_raw_wrap(&self._bitgen, n, 1, itemsize, stride,
                                      x_ptr, buf_ptr)
        elif isinstance(x, np.ndarray):
            if x.size == 0:
                # shuffling is a no-op
                return

            x = np.swapaxes(x, 0, axis)
            buf = np.empty_like(x[0, ...])
            with self.lock:
                for i in reversed(range(1, len(x))):
                    j = random_interval(&self._bitgen, i)
                    if i == j:
                        # i == j is not needed and memcpy is undefined.
                        continue
                    buf[...] = x[j, ...]
                    x[j, ...] = x[i, ...]
                    x[i, ...] = buf
        else:
            # Untyped path.
            if not isinstance(x, Sequence):
                # See gh-18206. We may decide to deprecate here in the future.
                warnings.warn(
                    f"you are shuffling a '{type(x).__name__}' object "
                    "which is not a subclass of 'Sequence'; "
                    "`shuffle` is not guaranteed to behave correctly. "
                    "E.g., non-numpy array/tensor objects with view semantics "
                    "may contain duplicates after shuffling.",
                    UserWarning, stacklevel=1)  # Cython does not add a level

            if axis != 0:
                raise NotImplementedError("Axis argument is only supported "
                                          "on ndarray objects")
            with self.lock:
                for i in reversed(range(1, n)):
                    j = random_interval(&self._bitgen, i)
                    x[i], x[j] = x[j], x[i]

    def permutation(self, object x, axis=0):
        """
        permutation(x, axis=0)

        Randomly permute a sequence, or return a permuted range.

        Parameters
        ----------
        x : int or array_like
            If `x` is an integer, randomly permute ``np.arange(x)``.
            If `x` is an array, make a copy and shuffle the elements
            randomly.
        axis : int, optional
            The axis which `x` is shuffled along. Default is 0.

        Returns
        -------
        out : ndarray
            Permuted sequence or array range.

        Examples
        --------
        >>> rng = np.random.default_rng()
        >>> rng.permutation(10)
        array([1, 7, 4, 3, 0, 9, 2, 5, 8, 6]) # random

        >>> rng.permutation([1, 4, 9, 12, 15])
        array([15,  1,  9,  4, 12]) # random

        >>> arr = np.arange(9).reshape((3, 3))
        >>> rng.permutation(arr)
        array([[6, 7, 8], # random
               [0, 1, 2],
               [3, 4, 5]])

        >>> rng.permutation("abc")
        Traceback (most recent call last):
            ...
        numpy.exceptions.AxisError: axis 0 is out of bounds for array of dimension 0

        >>> arr = np.arange(9).reshape((3, 3))
        >>> rng.permutation(arr, axis=1)
        array([[0, 2, 1], # random
               [3, 5, 4],
               [6, 8, 7]])

        """
        if isinstance(x, (int, np.integer)):
            arr = np.arange(x)
            self.shuffle(arr)
            return arr

        arr = np.asarray(x)

        axis = normalize_axis_index(axis, arr.ndim)

        # shuffle has fast-path for 1-d
        if arr.ndim == 1:
            # Return a copy if same memory
            if np.may_share_memory(arr, x):
                arr = np.array(arr)
            self.shuffle(arr)
            return arr

        # Shuffle index array, dtype to ensure fast path
        idx = np.arange(arr.shape[axis], dtype=np.intp)
        self.shuffle(idx)
        slices = [slice(None)]*arr.ndim
        slices[axis] = idx
        return arr[tuple(slices)]


@cython.embedsignature(True)
def default_rng(seed=None):
    """Construct a new Generator with the default BitGenerator (PCG64).

    Parameters
    ----------
    seed : {None, int, array_like[ints], SeedSequence, BitGenerator, Generator}, optional
        A seed to initialize the `BitGenerator`. If None, then fresh,
        unpredictable entropy will be pulled from the OS. If an ``int`` or
        ``array_like[ints]`` is passed, then all values must be non-negative and will be
        passed to `SeedSequence` to derive the initial `BitGenerator` state. One may also
        pass in a `SeedSequence` instance.
        Additionally, when passed a `BitGenerator`, it will be wrapped by
        `Generator`. If passed a `Generator`, it will be returned unaltered.

    Returns
    -------
    Generator
        The initialized generator object.

    Notes
    -----
    If ``seed`` is not a `BitGenerator` or a `Generator`, a new `BitGenerator`
    is instantiated. This function does not manage a default global instance.

    See :ref:`seeding_and_entropy` for more information about seeding.
    
    Examples
    --------
    ``default_rng`` is the recommended constructor for the random number class
    ``Generator``. Here are several ways we can construct a random 
    number generator using ``default_rng`` and the ``Generator`` class. 
    
    Here we use ``default_rng`` to generate a random float:
 
    >>> import numpy as np
    >>> rng = np.random.default_rng(12345)
    >>> print(rng)
    Generator(PCG64)
    >>> rfloat = rng.random()
    >>> rfloat
    0.22733602246716966
    >>> type(rfloat)
    <class 'float'>
     
    Here we use ``default_rng`` to generate 3 random integers between 0 
    (inclusive) and 10 (exclusive):
        
    >>> import numpy as np
    >>> rng = np.random.default_rng(12345)
    >>> rints = rng.integers(low=0, high=10, size=3)
    >>> rints
    array([6, 2, 7])
    >>> type(rints[0])
    <class 'numpy.int64'>
    
    Here we specify a seed so that we have reproducible results:
    
    >>> import numpy as np
    >>> rng = np.random.default_rng(seed=42)
    >>> print(rng)
    Generator(PCG64)
    >>> arr1 = rng.random((3, 3))
    >>> arr1
    array([[0.77395605, 0.43887844, 0.85859792],
           [0.69736803, 0.09417735, 0.97562235],
           [0.7611397 , 0.78606431, 0.12811363]])

    If we exit and restart our Python interpreter, we'll see that we
    generate the same random numbers again:

    >>> import numpy as np
    >>> rng = np.random.default_rng(seed=42)
    >>> arr2 = rng.random((3, 3))
    >>> arr2
    array([[0.77395605, 0.43887844, 0.85859792],
           [0.69736803, 0.09417735, 0.97562235],
           [0.7611397 , 0.78606431, 0.12811363]])

    """
    if _check_bit_generator(seed):
        # We were passed a BitGenerator, so just wrap it up.
        return Generator(seed)
    elif isinstance(seed, Generator):
        # Pass through a Generator.
        return seed
    # Otherwise we need to instantiate a new BitGenerator and Generator as
    # normal.
    return Generator(PCG64(seed))<|MERGE_RESOLUTION|>--- conflicted
+++ resolved
@@ -2075,14 +2075,9 @@
         --------
         Draw samples from the distribution:
 
-<<<<<<< HEAD
         >>> a = 3.
-        >>> s = np.random.default_rng().pareto(a, 10000)
-=======
-        >>> a, m = 3., 2.  # shape and mode
         >>> rng = np.random.default_rng()
-        >>> s = (rng.pareto(a, 1000) + 1) * m
->>>>>>> 36eefeab
+        >>> s = rng.pareto(a, 10000)
 
         Display the histogram of the samples, along with the probability
         density function:
